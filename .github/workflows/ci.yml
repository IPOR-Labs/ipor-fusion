name: CI

on:
    pull_request:
        branches:
            - "**"

jobs:
    notify:
        uses: ./.github/workflows/notify-slack.yml
        secrets:
            SLACK_BOT_TOKEN: ${{ secrets.SLACK_BOT_TOKEN }}

<<<<<<< HEAD
  build:
    needs: notify
    uses: ./.github/workflows/smart-contracts-build.yml
    secrets:
      ETHEREUM_PROVIDER_URL: ${{ secrets.ETHEREUM_PROVIDER_URL }}
      ARBITRUM_PROVIDER_URL: ${{ secrets.ARBITRUM_PROVIDER_URL }}
      BASE_PROVIDER_URL: ${{ secrets.BASE_PROVIDER_URL }}
    with:
      sizes-enabled: false
      sizes-options: '--skip test --skip script'
=======
    build:
        needs: notify
        uses: ./.github/workflows/smart-contracts-build.yml
        secrets:
            ETHEREUM_PROVIDER_URL: ${{ secrets.ETHEREUM_PROVIDER_URL }}
            ARBITRUM_PROVIDER_URL: ${{ secrets.ARBITRUM_PROVIDER_URL }}
            BASE_PROVIDER_URL: ${{ secrets.BASE_PROVIDER_URL }}
        with:
            sizes-enabled: false
            sizes-options: "--skip test --skip script"
>>>>>>> e42bff49

    report:
        if: ${{ always() }}
        needs:
            - notify
            - build
        uses: ./.github/workflows/report-slack.yml
        secrets:
            SLACK_BOT_TOKEN: ${{ secrets.SLACK_BOT_TOKEN }}
        with:
            success: ${{ needs.build.result == 'success' }}
            slack-status-msg-id: ${{ needs.notify.outputs.slack-status-msg-id }}<|MERGE_RESOLUTION|>--- conflicted
+++ resolved
@@ -11,18 +11,6 @@
         secrets:
             SLACK_BOT_TOKEN: ${{ secrets.SLACK_BOT_TOKEN }}
 
-<<<<<<< HEAD
-  build:
-    needs: notify
-    uses: ./.github/workflows/smart-contracts-build.yml
-    secrets:
-      ETHEREUM_PROVIDER_URL: ${{ secrets.ETHEREUM_PROVIDER_URL }}
-      ARBITRUM_PROVIDER_URL: ${{ secrets.ARBITRUM_PROVIDER_URL }}
-      BASE_PROVIDER_URL: ${{ secrets.BASE_PROVIDER_URL }}
-    with:
-      sizes-enabled: false
-      sizes-options: '--skip test --skip script'
-=======
     build:
         needs: notify
         uses: ./.github/workflows/smart-contracts-build.yml
@@ -33,7 +21,6 @@
         with:
             sizes-enabled: false
             sizes-options: "--skip test --skip script"
->>>>>>> e42bff49
 
     report:
         if: ${{ always() }}
