// SPDX-License-Identifier: UNLICENSED
pragma solidity 0.8.26;

import {Test} from "forge-std/Test.sol";
import {ERC20} from "@openzeppelin/contracts/token/ERC20/ERC20.sol";
import {ERC1967Proxy} from "@openzeppelin/contracts/proxy/ERC1967/ERC1967Proxy.sol";

import {PlasmaVault, PlasmaVaultInitData, MarketBalanceFuseConfig, FeeConfig, RecipientFee} from "../../contracts/vaults/PlasmaVault.sol";
import {PlasmaVaultBase} from "../../contracts/vaults/PlasmaVaultBase.sol";
import {IporFusionAccessManager} from "../../contracts/managers/access/IporFusionAccessManager.sol";
import {PriceOracleMiddleware} from "../../contracts/price_oracle/PriceOracleMiddleware.sol";
import {IporFusionAccessManagerInitializerLibV1, DataForInitialization, PlasmaVaultAddress, InitializationData} from "../../contracts/vaults/initializers/IporFusionAccessManagerInitializerLibV1.sol";

import {MarketSubstratesConfig, PlasmaVaultInitData} from "../../contracts/vaults/PlasmaVault.sol";
import {PlasmaVaultGovernance} from "../../contracts/vaults/PlasmaVaultGovernance.sol";
import {FeeManager} from "../../contracts/managers/fee/FeeManager.sol";
import {FeeAccount} from "../../contracts/managers/fee/FeeAccount.sol";

import {IporFusionMarkets} from "../../contracts/libraries/IporFusionMarkets.sol";
import {PlasmaVaultConfigLib} from "../../contracts/libraries/PlasmaVaultConfigLib.sol";
import {PlasmaVaultStorageLib} from "../../contracts/libraries/PlasmaVaultStorageLib.sol";

import {IPool} from "../../contracts/fuses/aave_v3/ext/IPool.sol";
import {AaveV3SupplyFuse} from "../../contracts/fuses/aave_v3/AaveV3SupplyFuse.sol";
import {AaveV3BalanceFuse} from "../../contracts/fuses/aave_v3/AaveV3BalanceFuse.sol";
import {FeeManagerFactory} from "../../contracts/managers/fee/FeeManagerFactory.sol";

contract FeeManagerTest is Test {
    address private constant _DAO = address(9999999);
    address private constant _ATOMIST = address(1111111);
    address private constant _ALPHA = address(2222222);
    address private constant _USER = address(12121212);
    address private constant _FEE_RECIPIENT_1 = address(5555);
    address private constant _FEE_RECIPIENT_2 = address(5556);
    address private constant _DAO_FEE_RECIPIENT = address(7777);

    address private constant _USDC = 0xaf88d065e77c8cC2239327C5EDb3A432268e5831;
    address private constant _USDC_HOLDER = 0x47c031236e19d024b42f8AE6780E44A573170703;

    IPool public constant AAVE_POOL = IPool(0x794a61358D6845594F94dc1DB02A252b5b4814aD);

    address public constant ARBITRUM_AAVE_V3_POOL_ADDRESSES_PROVIDER = 0xa97684ead0e402dC232d5A977953DF7ECBaB3CDb;

    uint256 private constant PERFORMANCE_FEE_IN_PERCENTAGE = 1000;
    uint256 private constant DAO_PERFORMANCE_FEE_IN_PERCENTAGE = 1000;
    uint256 private constant MANAGEMENT_FEE_IN_PERCENTAGE = 200;
    uint256 private constant DAO_MANAGEMENT_FEE_IN_PERCENTAGE = 300;

    address private _plasmaVault;
    address private _priceOracle = 0x9838c0d15b439816D25d5fD1AEbd259EeddB66B4;
    address private _accessManager;
    address private _withdrawManager;

    address private _aaveFuse;

    function setUp() public {
        vm.createSelectFork(vm.envString("ARBITRUM_PROVIDER_URL"), 256415332);
        vm.prank(_USDC_HOLDER);
        ERC20(_USDC).transfer(_USER, 20_000e6);
        _createAccessManager();
        _createPriceOracle();
        _createPlasmaVault();
        _initAccessManager();
        vm.startPrank(_USER);
        ERC20(_USDC).approve(_plasmaVault, 10_000e6);
        PlasmaVault(_plasmaVault).deposit(10_000e6, _USER);
        vm.stopPrank();
    }

    function _createPlasmaVault() private {
        vm.startPrank(_ATOMIST);
        _plasmaVault = address(
            new PlasmaVault(
                PlasmaVaultInitData({
                    assetName: "PLASMA VAULT",
                    assetSymbol: "PLASMA",
                    underlyingToken: _USDC,
                    priceOracleMiddleware: _priceOracle,
                    marketSubstratesConfigs: _setupMarketConfigs(),
                    fuses: _createFuse(),
                    balanceFuses: _setupBalanceFuses(),
                    feeConfig: _setupFeeConfig(),
                    accessManager: address(_accessManager),
                    plasmaVaultBase: address(new PlasmaVaultBase()),
                    totalSupplyCap: type(uint256).max,
                    withdrawManager: address(0)
                })
            )
        );
        vm.stopPrank();
    }

    function _createFuse() private returns (address[] memory) {
        address[] memory fuses = new address[](1);
        fuses[0] = address(new AaveV3SupplyFuse(IporFusionMarkets.AAVE_V3, ARBITRUM_AAVE_V3_POOL_ADDRESSES_PROVIDER));
        _aaveFuse = fuses[0];
        return fuses;
    }

    function _setupMarketConfigs() private returns (MarketSubstratesConfig[] memory marketConfigs) {
        marketConfigs = new MarketSubstratesConfig[](1);
        bytes32[] memory substrates = new bytes32[](1);
        substrates[0] = PlasmaVaultConfigLib.addressToBytes32(_USDC);

        marketConfigs[0] = MarketSubstratesConfig({marketId: IporFusionMarkets.AAVE_V3, substrates: substrates});
    }

    function _setupBalanceFuses() private returns (MarketBalanceFuseConfig[] memory balanceFuses) {
        balanceFuses = new MarketBalanceFuseConfig[](1);

        balanceFuses[0] = MarketBalanceFuseConfig({
            marketId: IporFusionMarkets.AAVE_V3,
            fuse: address(new AaveV3BalanceFuse(IporFusionMarkets.AAVE_V3, ARBITRUM_AAVE_V3_POOL_ADDRESSES_PROVIDER))
        });
    }

    function _setupFeeConfig() private returns (FeeConfig memory feeConfig) {
        RecipientFee[] memory performanceRecipientFees = new RecipientFee[](1);
        performanceRecipientFees[0] = RecipientFee({
            recipient: _FEE_RECIPIENT_1,
            feeValue: PERFORMANCE_FEE_IN_PERCENTAGE
        });

        RecipientFee[] memory managementRecipientFees = new RecipientFee[](1);
        managementRecipientFees[0] = RecipientFee({
            recipient: _FEE_RECIPIENT_1,
            feeValue: MANAGEMENT_FEE_IN_PERCENTAGE
        });

        address feeManagerFactory = address(new FeeManagerFactory());

        feeConfig = FeeConfig({
            feeFactory: feeManagerFactory,
            iporDaoManagementFee: DAO_MANAGEMENT_FEE_IN_PERCENTAGE,
            iporDaoPerformanceFee: DAO_PERFORMANCE_FEE_IN_PERCENTAGE,
            iporDaoFeeRecipientAddress: _DAO_FEE_RECIPIENT,
            recipientManagementFees: managementRecipientFees,
            recipientPerformanceFees: performanceRecipientFees
        });
    }

    function _createAccessManager() private {
        _accessManager = address(new IporFusionAccessManager(_ATOMIST, 0));
    }

    function _createPriceOracle() private {
        PriceOracleMiddleware implementation = new PriceOracleMiddleware(0x47Fb2585D2C56Fe188D0E6ec628a38b74fCeeeDf);

        _priceOracle = address(
            new ERC1967Proxy(address(implementation), abi.encodeWithSignature("initialize(address)", address(this)))
        );

        address[] memory assets = new address[](1);
        address[] memory sources = new address[](1);
        assets[0] = _USDC;
        sources[0] = 0x50834F3163758fcC1Df9973b6e91f0F0F0434aD3;

        PriceOracleMiddleware(_priceOracle).setAssetsPricesSources(assets, sources);
    }

    function _initAccessManager() private {
        address[] memory initAddress = new address[](3);
        initAddress[0] = address(this);
        initAddress[1] = _ATOMIST;
        initAddress[2] = _ALPHA;

        address[] memory whitelist = new address[](1);
        whitelist[0] = _USER;

        address[] memory dao = new address[](1);
        dao[0] = _DAO;

        DataForInitialization memory data = DataForInitialization({
            isPublic: false,
            iporDaos: dao,
            admins: initAddress,
            owners: initAddress,
            atomists: initAddress,
            alphas: initAddress,
            whitelist: whitelist,
            guardians: initAddress,
            fuseManagers: initAddress,
            claimRewards: initAddress,
            transferRewardsManagers: initAddress,
            configInstantWithdrawalFusesManagers: initAddress,
            plasmaVaultAddress: PlasmaVaultAddress({
                plasmaVault: _plasmaVault,
                accessManager: _accessManager,
                rewardsClaimManager: address(0),
                withdrawManager: address(0),
                feeManager: FeeAccount(PlasmaVaultGovernance(_plasmaVault).getPerformanceFeeData().feeAccount)
                    .FEE_MANAGER(),
                contextManager: address(0)
            })
        });
        InitializationData memory initializationData = IporFusionAccessManagerInitializerLibV1
            .generateInitializeIporPlasmaVault(data);
        vm.startPrank(_ATOMIST);
        IporFusionAccessManager(_accessManager).initialize(initializationData);
        vm.stopPrank();
    }

    function testShouldHaveSharesOnManagementFeeAccount() external {
        //given
        address managementAccount = PlasmaVaultGovernance(_plasmaVault).getManagementFeeData().feeAccount;

        uint256 balanceBefore = PlasmaVault(_plasmaVault).balanceOf(managementAccount);

        vm.warp(block.timestamp + 356 days);

        //when
        vm.startPrank(_USER);
        ERC20(_USDC).approve(_plasmaVault, 1_000e6);
        PlasmaVault(_plasmaVault).deposit(1_000e6, _USER);
        vm.stopPrank();

        //then

        uint256 balanceAfter = PlasmaVault(_plasmaVault).balanceOf(managementAccount);

        assertEq(balanceBefore, 0, "balanceBefore should be 0");
        assertEq(balanceAfter, 48767123200, "balanceAfter should be 48767123200");
    }

    function testShouldHarvestManagementFee() external {
        //given
        address managementAccount = PlasmaVaultGovernance(_plasmaVault).getManagementFeeData().feeAccount;
        FeeManager feeManager = FeeManager(FeeAccount(managementAccount).FEE_MANAGER());

        vm.warp(block.timestamp + 356 days);
        vm.startPrank(_USER);
        ERC20(_USDC).approve(_plasmaVault, 1_000e6);
        PlasmaVault(_plasmaVault).deposit(1_000e6, _USER);
        vm.stopPrank();

        feeManager.initialize();

        uint256 balanceManagementAccountBefore = PlasmaVault(_plasmaVault).balanceOf(managementAccount);
        uint256 balanceFeeRecipientBefore = PlasmaVault(_plasmaVault).balanceOf(_FEE_RECIPIENT_1);
        uint256 balanceDaoFeeRecipientBefore = PlasmaVault(_plasmaVault).balanceOf(_DAO_FEE_RECIPIENT);

        //when
        feeManager.harvestManagementFee();

        //then
        uint256 balanceManagementAccountAfter = PlasmaVault(_plasmaVault).balanceOf(managementAccount);
        uint256 balanceFeeRecipientAfter = PlasmaVault(_plasmaVault).balanceOf(_FEE_RECIPIENT_1);
        uint256 balanceDaoFeeRecipientAfter = PlasmaVault(_plasmaVault).balanceOf(_DAO_FEE_RECIPIENT);

        assertEq(balanceManagementAccountBefore, 48767123200, "balanceManagementAccountBefore should be 48767123200");
        assertEq(balanceManagementAccountAfter, 0, "balanceManagementAccountAfter should be 0");

        assertEq(balanceFeeRecipientBefore, 0, "balanceFeeRecipientBefore should be 0");
        assertEq(balanceFeeRecipientAfter, 19506849280, "balanceFeeRecipientAfter should be 19506849280");

        assertEq(balanceDaoFeeRecipientBefore, 0, "balanceDaoFeeRecipientBefore should be 0");
        assertEq(balanceDaoFeeRecipientAfter, 29260273920, "balanceDaoFeeRecipientAfter should be 29260273920");
    }

    function testShouldHaveShearsOnPerformanceFeeAccount() external {
        //given
        address performanceAccount = PlasmaVaultGovernance(_plasmaVault).getPerformanceFeeData().feeAccount;

        vm.startPrank(_USER);
        ERC20(_USDC).approve(address(AAVE_POOL), 5000e6);
        AAVE_POOL.supply(_USDC, 5000e6, _plasmaVault, 0);
        vm.stopPrank();

        uint256 balanceBefore = PlasmaVault(_plasmaVault).balanceOf(performanceAccount);

        vm.warp(block.timestamp + 356 days);

        uint256[] memory marketIds = new uint256[](1);
        marketIds[0] = IporFusionMarkets.AAVE_V3;

        //when
        PlasmaVault(_plasmaVault).updateMarketsBalances(marketIds);

        //then
        uint256 balanceAfter = PlasmaVault(_plasmaVault).balanceOf(performanceAccount);

        assertEq(balanceBefore, 0, "balanceBefore should be 0");
        assertEq(balanceAfter, 68199104783, "balanceAfter should be 68199104783");
    }

    function testShouldHarvestPerformance() external {
        //given
        address performanceAccount = PlasmaVaultGovernance(_plasmaVault).getPerformanceFeeData().feeAccount;
        FeeManager feeManager = FeeManager(FeeAccount(performanceAccount).FEE_MANAGER());

        vm.startPrank(_USER);
        ERC20(_USDC).approve(address(AAVE_POOL), 5000e6);
        AAVE_POOL.supply(_USDC, 5000e6, _plasmaVault, 0);
        vm.stopPrank();

        feeManager.initialize();

        vm.warp(block.timestamp + 356 days);

        uint256[] memory marketIds = new uint256[](1);
        marketIds[0] = IporFusionMarkets.AAVE_V3;
        PlasmaVault(_plasmaVault).updateMarketsBalances(marketIds);

        uint256 balancePerformanceAccountBefore = PlasmaVault(_plasmaVault).balanceOf(performanceAccount);
        uint256 balanceFeeRecipientBefore = PlasmaVault(_plasmaVault).balanceOf(_FEE_RECIPIENT_1);
        uint256 balanceDaoFeeRecipientBefore = PlasmaVault(_plasmaVault).balanceOf(_DAO_FEE_RECIPIENT);

        //when
        feeManager.harvestPerformanceFee();

        //then
        uint256 balancePerformanceAccountAfter = PlasmaVault(_plasmaVault).balanceOf(performanceAccount);
        uint256 balanceFeeRecipientAfter = PlasmaVault(_plasmaVault).balanceOf(_FEE_RECIPIENT_1);
        uint256 balanceDaoFeeRecipientAfter = PlasmaVault(_plasmaVault).balanceOf(_DAO_FEE_RECIPIENT);

        assertEq(balancePerformanceAccountBefore, 68199104783, "balancePerformanceAccountBefore should be 68199104783");
        assertApproxEqAbs(balancePerformanceAccountAfter, 0, 100, "balancePerformanceAccountAfter should be 0");

        assertEq(balanceFeeRecipientBefore, 0, "balanceFeeRecipientBefore should be 0");
        assertEq(balanceFeeRecipientAfter, 34099552391, "balanceFeeRecipientAfter should be 34099552391");

        assertEq(balanceDaoFeeRecipientBefore, 0, "balanceDaoFeeRecipientBefore should be 0");
        assertEq(balanceDaoFeeRecipientAfter, 34099552391, "balanceDaoFeeRecipientAfter should be 34099552391");
    }

    function testShouldHarvestPerformanceWhenAtomistSetZero() external {
        //given
        address performanceAccount = PlasmaVaultGovernance(_plasmaVault).getPerformanceFeeData().feeAccount;
        FeeManager feeManager = FeeManager(FeeAccount(performanceAccount).FEE_MANAGER());

        vm.startPrank(_USER);
        ERC20(_USDC).approve(address(AAVE_POOL), 5000e6);
        AAVE_POOL.supply(_USDC, 5000e6, _plasmaVault, 0);
        vm.stopPrank();

        feeManager.initialize();

        RecipientFee[] memory recipientFees = new RecipientFee[](0);

        vm.startPrank(_ATOMIST);
        feeManager.updatePerformanceFee(recipientFees);
        vm.stopPrank();

        vm.warp(block.timestamp + 356 days);

        uint256[] memory marketIds = new uint256[](1);
        marketIds[0] = IporFusionMarkets.AAVE_V3;
        PlasmaVault(_plasmaVault).updateMarketsBalances(marketIds);

        uint256 balancePerformanceAccountBefore = PlasmaVault(_plasmaVault).balanceOf(performanceAccount);
        uint256 balanceFeeRecipientBefore = PlasmaVault(_plasmaVault).balanceOf(_FEE_RECIPIENT_1);
        uint256 balanceDaoFeeRecipientBefore = PlasmaVault(_plasmaVault).balanceOf(_DAO_FEE_RECIPIENT);

        //when
        feeManager.harvestPerformanceFee();

        //then
        uint256 balancePerformanceAccountAfter = PlasmaVault(_plasmaVault).balanceOf(performanceAccount);
        uint256 balanceFeeRecipientAfter = PlasmaVault(_plasmaVault).balanceOf(_FEE_RECIPIENT_1);
        uint256 balanceDaoFeeRecipientAfter = PlasmaVault(_plasmaVault).balanceOf(_DAO_FEE_RECIPIENT);

        assertApproxEqAbs(
            balancePerformanceAccountBefore,
            34099552356,
            100,
            "balancePerformanceAccountBefore should be 34099552391"
        );
        assertEq(balancePerformanceAccountAfter, 0, "balancePerformanceAccountAfter should be 0");

        assertEq(balanceFeeRecipientBefore, 0, "balanceFeeRecipientBefore should be 0");
        assertEq(balanceFeeRecipientAfter, 0, "balanceFeeRecipientAfter should be 0");

        assertEq(balanceDaoFeeRecipientBefore, 0, "balanceDaoFeeRecipientBefore should be 0");
        assertApproxEqAbs(
            balanceDaoFeeRecipientAfter,
            34099552391,
            100,
            "balanceDaoFeeRecipientAfter should be 34099552392"
        );
    }

    function testShouldNotHarvestManagementFeeWhenNotInitialize() external {
        // given
        address managementAccount = PlasmaVaultGovernance(_plasmaVault).getManagementFeeData().feeAccount;
        FeeManager feeManager = FeeManager(FeeAccount(managementAccount).FEE_MANAGER());

        bytes memory error = abi.encodeWithSignature("NotInitialized()");

        // when
        vm.expectRevert(error);
        feeManager.harvestManagementFee();
    }

    function testShouldNotHarvestPerformanceFeeWhenNotInitialize() external {
        // given
        address managementAccount = PlasmaVaultGovernance(_plasmaVault).getManagementFeeData().feeAccount;
        FeeManager feeManager = FeeManager(FeeAccount(managementAccount).FEE_MANAGER());

        bytes memory error = abi.encodeWithSignature("NotInitialized()");

        // when
        vm.expectRevert(error);
        feeManager.harvestPerformanceFee();
    }

    function testShouldNotUpdatePerformanceFeeWhenNotAtomist() external {
        // given
        address performanceAccount = PlasmaVaultGovernance(_plasmaVault).getPerformanceFeeData().feeAccount;
        FeeManager feeManager = FeeManager(FeeAccount(performanceAccount).FEE_MANAGER());

        feeManager.initialize();

        bytes memory error = abi.encodeWithSignature("AccessManagedUnauthorized(address)", _USER);

        RecipientFee[] memory recipientFees = new RecipientFee[](1);
        recipientFees[0] = RecipientFee({
            recipient: _FEE_RECIPIENT_1,
            feeValue: 500
        });

        // when
        vm.startPrank(_USER);
        vm.expectRevert(error);
        feeManager.updatePerformanceFee(recipientFees);
        vm.stopPrank();
    }

    function testShouldUpdatePerformanceFeeWhenAtomist() external {
        // given
        PlasmaVaultStorageLib.PerformanceFeeData memory feeDataOnPlasmaVaultBefore = PlasmaVaultGovernance(_plasmaVault)
            .getPerformanceFeeData();
        FeeManager feeManager = FeeManager(FeeAccount(feeDataOnPlasmaVaultBefore.feeAccount).FEE_MANAGER());

<<<<<<< HEAD
        uint256 performanceFeeBefore = feeManager.getFeeConfig().plasmaVaultPerformanceFee;
=======
        uint256 performanceFeeBefore = feeManager.plasmaVaultTotalPerformanceFee();
>>>>>>> 1c26b493

        feeManager.initialize();

        RecipientFee[] memory recipientFees = new RecipientFee[](1);
        recipientFees[0] = RecipientFee({
            recipient: _FEE_RECIPIENT_1,
            feeValue: 500
        });

        // when
        vm.startPrank(_ATOMIST);
        feeManager.updatePerformanceFee(recipientFees);
        vm.stopPrank();

        // then
        PlasmaVaultStorageLib.PerformanceFeeData memory feeDataOnPlasmaVaultAfter = PlasmaVaultGovernance(_plasmaVault)
            .getPerformanceFeeData();

<<<<<<< HEAD
        uint256 performanceFeeAfter = feeManager.getFeeConfig().plasmaVaultPerformanceFee;
=======
        uint256 performanceFeeAfter = feeManager.plasmaVaultTotalPerformanceFee();
>>>>>>> 1c26b493

        assertEq(performanceFeeBefore, 2000, "performanceFeeBefore should be 2000");
        assertEq(performanceFeeAfter, 1500, "performanceFeeAfter should be 1500");

        assertEq(
            feeDataOnPlasmaVaultBefore.feeInPercentage,
            2000,
            "feeDataOnPlasmaVaultBefore.feeInPercentage should be 2000"
        );
        assertEq(
            feeDataOnPlasmaVaultAfter.feeInPercentage,
            1500,
            "feeDataOnPlasmaVaultAfter.feeInPercentage should be 1500"
        );
    }

    function testShouldUpdateManagementFeeWhenAtomist() external {
        // given
        PlasmaVaultStorageLib.ManagementFeeData memory feeDataOnPlasmaVaultBefore = PlasmaVaultGovernance(_plasmaVault)
            .getManagementFeeData();
        FeeManager feeManager = FeeManager(FeeAccount(feeDataOnPlasmaVaultBefore.feeAccount).FEE_MANAGER());

<<<<<<< HEAD
        uint256 managementFeeBefore = feeManager.getFeeConfig().plasmaVaultManagementFee;
=======
        uint256 managementFeeBefore = feeManager.plasmaVaultTotalManagementFee();
>>>>>>> 1c26b493

        feeManager.initialize();

        RecipientFee[] memory recipientFees = new RecipientFee[](1);
        recipientFees[0] = RecipientFee({
            recipient: _FEE_RECIPIENT_1,
            feeValue: 50
        });

        // when
        vm.startPrank(_ATOMIST);
        feeManager.updateManagementFee(recipientFees);
        vm.stopPrank();

        // then
        PlasmaVaultStorageLib.ManagementFeeData memory feeDataOnPlasmaVaultAfter = PlasmaVaultGovernance(_plasmaVault)
            .getManagementFeeData();

<<<<<<< HEAD
        uint256 managementFeeAfter = feeManager.getFeeConfig().plasmaVaultManagementFee;
=======
        uint256 managementFeeAfter = feeManager.plasmaVaultTotalManagementFee();
>>>>>>> 1c26b493

        assertEq(managementFeeBefore, 500, "managementFeeBefore should be 500");
        assertEq(managementFeeAfter, 350, "managementFeeAfter should be 350");

        assertEq(
            feeDataOnPlasmaVaultBefore.feeInPercentage,
            500,
            "feeDataOnPlasmaVaultBefore.feeInPercentage should be 500"
        );
        assertEq(
            feeDataOnPlasmaVaultAfter.feeInPercentage,
            350,
            "feeDataOnPlasmaVaultAfter.feeInPercentage should be 350"
        );
    }

    function testShouldUpdateManagementFeeToZeroWhenAtomist() external {
        // given
        PlasmaVaultStorageLib.ManagementFeeData memory feeDataOnPlasmaVaultBefore = PlasmaVaultGovernance(_plasmaVault)
            .getManagementFeeData();
        FeeManager feeManager = FeeManager(FeeAccount(feeDataOnPlasmaVaultBefore.feeAccount).FEE_MANAGER());

        feeManager.initialize();

        vm.warp(block.timestamp + 356 days);
        vm.startPrank(_USER);
        ERC20(_USDC).approve(_plasmaVault, 1_000e6);
        PlasmaVault(_plasmaVault).deposit(1_000e6, _USER);
        vm.stopPrank();

        RecipientFee[] memory recipientFees = new RecipientFee[](0);

        // when
        vm.startPrank(_ATOMIST);
        feeManager.updateManagementFee(recipientFees);
        vm.stopPrank();

        vm.warp(block.timestamp + 356 days);
        vm.startPrank(_USER);
        ERC20(_USDC).approve(_plasmaVault, 1_000e6);
        PlasmaVault(_plasmaVault).deposit(1_000e6, _USER);
        vm.stopPrank();

        uint256 feeRecipientBefore = PlasmaVault(_plasmaVault).balanceOf(_FEE_RECIPIENT_1);
        uint256 daoFeeRecipientBefore = PlasmaVault(_plasmaVault).balanceOf(_DAO_FEE_RECIPIENT);

        feeManager.harvestManagementFee();

        // then

        uint256 feeRecipientAfter = PlasmaVault(_plasmaVault).balanceOf(_FEE_RECIPIENT_1);
        uint256 daoFeeRecipientAfter = PlasmaVault(_plasmaVault).balanceOf(_DAO_FEE_RECIPIENT);

        PlasmaVaultStorageLib.ManagementFeeData memory feeDataOnPlasmaVaultAfter = PlasmaVaultGovernance(_plasmaVault)
            .getManagementFeeData();

        assertEq(
            feeDataOnPlasmaVaultBefore.feeInPercentage,
            500,
            "feeDataOnPlasmaVaultBefore.feeInPercentage should be 500"
        );
        assertEq(
            feeDataOnPlasmaVaultAfter.feeInPercentage,
            300,
            "feeDataOnPlasmaVaultAfter.feeInPercentage should be 300"
        );

        assertEq(feeRecipientBefore, 19506849280, "feeRecipientBefore should be 19506849280");
        assertEq(daoFeeRecipientBefore, 29260273920, "daoFeeRecipientBefore should be 29260273920");

        assertEq(feeRecipientAfter, 19506849280, "feeRecipientAfter should be 19506849280");
        assertEq(daoFeeRecipientAfter, 63016208540, "daoFeeRecipientAfter should be 63016208540");
    }

    function testShouldNotUpdateManagementFeeWhenNotAtomist() external {
        // given
        address performanceAccount = PlasmaVaultGovernance(_plasmaVault).getPerformanceFeeData().feeAccount;
        FeeManager feeManager = FeeManager(FeeAccount(performanceAccount).FEE_MANAGER());

        feeManager.initialize();

        bytes memory error = abi.encodeWithSignature("AccessManagedUnauthorized(address)", _USER);

        RecipientFee[] memory recipientFees = new RecipientFee[](1);
        recipientFees[0] = RecipientFee({
            recipient: _FEE_RECIPIENT_1,
            feeValue: 500
        });

        // when
        vm.startPrank(_USER);
        vm.expectRevert(error);
        feeManager.updateManagementFee(recipientFees);
        vm.stopPrank();
    }

    function testShouldNotsetDaoFeeRecipientAddressWhenNotDAO() external {
        // given
        address performanceAccount = PlasmaVaultGovernance(_plasmaVault).getPerformanceFeeData().feeAccount;
        FeeManager feeManager = FeeManager(FeeAccount(performanceAccount).FEE_MANAGER());

        feeManager.initialize();

        bytes memory error = abi.encodeWithSignature("AccessManagedUnauthorized(address)", _USER);

        // when
        vm.startPrank(_USER);
        vm.expectRevert(error);
        feeManager.setIporDaoFeeRecipientAddress(_USER);
        vm.stopPrank();
    }

    function testShouldNotSetDaoFeeRecipientAddressWhenZeroAddress() external {
        // given
        address performanceAccount = PlasmaVaultGovernance(_plasmaVault).getPerformanceFeeData().feeAccount;
        FeeManager feeManager = FeeManager(FeeAccount(performanceAccount).FEE_MANAGER());

        feeManager.initialize();

        bytes memory error = abi.encodeWithSignature("InvalidFeeRecipientAddress()");

        // when
        vm.startPrank(_DAO);
        vm.expectRevert(error);
        feeManager.setIporDaoFeeRecipientAddress(address(0));
        vm.stopPrank();
    }

    function testShouldSetDaoFeeRecipientAddress() external {
        // given
        address performanceAccount = PlasmaVaultGovernance(_plasmaVault).getPerformanceFeeData().feeAccount;
        FeeManager feeManager = FeeManager(FeeAccount(performanceAccount).FEE_MANAGER());

        feeManager.initialize();

<<<<<<< HEAD
        address feeRecipientBefore = feeManager.getFeeConfig().feeRecipientAddress;
=======
        address feeRecipientBefore = feeManager.iporDaoFeeRecipientAddress();
>>>>>>> 1c26b493

        // when
        vm.startPrank(_DAO);
        feeManager.setIporDaoFeeRecipientAddress(_USER);
        vm.stopPrank();

        // then

<<<<<<< HEAD
        address feeRecipientAfter = feeManager.getFeeConfig().feeRecipientAddress;
=======
        address feeRecipientAfter = feeManager.iporDaoFeeRecipientAddress();
>>>>>>> 1c26b493

        assertEq(feeRecipientBefore, _DAO_FEE_RECIPIENT, "feeRecipientBefore should be _DAO_FEE_RECIPIENT");
        assertEq(feeRecipientAfter, _USER, "feeRecipientAfter should be _USER");
    }

    function testShouldHarvestFeesWithMultipleRecipients() external {
        // given
        address performanceAccount = PlasmaVaultGovernance(_plasmaVault).getPerformanceFeeData().feeAccount;
        FeeManager feeManager = FeeManager(FeeAccount(performanceAccount).FEE_MANAGER());

        // Setup multiple recipient fees
        RecipientFee[] memory performanceFees = new RecipientFee[](2);
        performanceFees[0] = RecipientFee({
            recipient: _FEE_RECIPIENT_1,
            feeValue: 1000 // 10%
        });
        performanceFees[1] = RecipientFee({
            recipient: _FEE_RECIPIENT_2,
            feeValue: 500  // 5%
        });

        RecipientFee[] memory managementFees = new RecipientFee[](2);
        managementFees[0] = RecipientFee({
            recipient: _FEE_RECIPIENT_1,
            feeValue: 100  // 1%
        });
        managementFees[1] = RecipientFee({
            recipient: _FEE_RECIPIENT_2,
            feeValue: 50   // 0.5%
        });

        feeManager.initialize();

        // Update fees
        vm.startPrank(_ATOMIST);
        feeManager.updatePerformanceFee(performanceFees);
        feeManager.updateManagementFee(managementFees);
        vm.stopPrank();

        // Perform actions on plasma vault
        vm.startPrank(_USER);
        ERC20(_USDC).approve(address(AAVE_POOL), 5000e6);
        AAVE_POOL.supply(_USDC, 5000e6, _plasmaVault, 0);
        vm.stopPrank();

        // Wait for a year and update market balances
        vm.warp(block.timestamp + 356 days);

        uint256[] memory marketIds = new uint256[](1);
        marketIds[0] = IporFusionMarkets.AAVE_V3;
        PlasmaVault(_plasmaVault).updateMarketsBalances(marketIds);

        uint256 balanceRecipient1Before = PlasmaVault(_plasmaVault).balanceOf(_FEE_RECIPIENT_1);
        uint256 balanceRecipient2Before = PlasmaVault(_plasmaVault).balanceOf(_FEE_RECIPIENT_2);
        uint256 balanceDaoRecipientBefore = PlasmaVault(_plasmaVault).balanceOf(_DAO_FEE_RECIPIENT);

        // when
        feeManager.harvestPerformanceFee();
        feeManager.harvestManagementFee();

        // then
        uint256 balanceRecipient1After = PlasmaVault(_plasmaVault).balanceOf(_FEE_RECIPIENT_1);
        uint256 balanceRecipient2After = PlasmaVault(_plasmaVault).balanceOf(_FEE_RECIPIENT_2);
        uint256 balanceDaoRecipientAfter = PlasmaVault(_plasmaVault).balanceOf(_DAO_FEE_RECIPIENT);

        assertEq(balanceRecipient1Before, 0, "recipient1 balance before should be 0");
        assertEq(balanceRecipient2Before, 0, "recipient2 balance before should be 0");
        assertEq(balanceDaoRecipientBefore, 0, "dao recipient balance before should be 0");

        // Updated expected values based on actual implementation
        assertApproxEqAbs(
            balanceRecipient1After,
            34099552380, // ~9% performance + 0.85% management (after DAO fee)
            100,
            "recipient1 should receive correct fee share"
        );
        assertApproxEqAbs(
            balanceRecipient2After,
            17049776190, // ~4.5% performance + 0.425% management (after DAO fee)
            100,
            "recipient2 should receive correct fee share"
        );
        assertApproxEqAbs(
            balanceDaoRecipientAfter,
            34099552380, // Equal to recipient1 (matches actual implementation)
            100,
            "dao should receive correct fee share"
        );
    }

    function testShouldHarvestFeesWithZeroFeeRecipients() external {
        // given
        address performanceAccount = PlasmaVaultGovernance(_plasmaVault).getPerformanceFeeData().feeAccount;
        FeeManager feeManager = FeeManager(FeeAccount(performanceAccount).FEE_MANAGER());

        // Setup recipients with zero fees
        RecipientFee[] memory performanceFees = new RecipientFee[](2);
        performanceFees[0] = RecipientFee({
            recipient: _FEE_RECIPIENT_1,
            feeValue: 1000 // 10%
        });
        performanceFees[1] = RecipientFee({
            recipient: _FEE_RECIPIENT_2,
            feeValue: 0    // 0% - recipient exists but gets no fee
        });

        RecipientFee[] memory managementFees = new RecipientFee[](2);
        managementFees[0] = RecipientFee({
            recipient: _FEE_RECIPIENT_1,
            feeValue: 100    // 1% - recipient exists but gets no fee
        });
        managementFees[1] = RecipientFee({
            recipient: _FEE_RECIPIENT_2,
            feeValue: 0  // 0%
        });

        feeManager.initialize();

<<<<<<< HEAD
        address feeRecipientBefore = feeManager.getFeeConfig().iporDaoFeeRecipientAddress;
=======
        // Update fees
        vm.startPrank(_ATOMIST);
        feeManager.updatePerformanceFee(performanceFees);
        feeManager.updateManagementFee(managementFees);
        vm.stopPrank();
>>>>>>> 1c26b493

        // Perform actions on plasma vault
        vm.startPrank(_USER);
        ERC20(_USDC).approve(address(AAVE_POOL), 5000e6);
        AAVE_POOL.supply(_USDC, 5000e6, _plasmaVault, 0);
        vm.stopPrank();

        // Wait for a year and update market balances
        vm.warp(block.timestamp + 356 days);

        uint256[] memory marketIds = new uint256[](1);
        marketIds[0] = IporFusionMarkets.AAVE_V3;
        PlasmaVault(_plasmaVault).updateMarketsBalances(marketIds);

        uint256 balanceRecipient1Before = PlasmaVault(_plasmaVault).balanceOf(_FEE_RECIPIENT_1);
        uint256 balanceRecipient2Before = PlasmaVault(_plasmaVault).balanceOf(_FEE_RECIPIENT_2);
        uint256 balanceDaoRecipientBefore = PlasmaVault(_plasmaVault).balanceOf(_DAO_FEE_RECIPIENT);

        // when
        feeManager.harvestPerformanceFee();
        feeManager.harvestManagementFee();

        // then
        uint256 balanceRecipient1After = PlasmaVault(_plasmaVault).balanceOf(_FEE_RECIPIENT_1);
        uint256 balanceRecipient2After = PlasmaVault(_plasmaVault).balanceOf(_FEE_RECIPIENT_2);
        uint256 balanceDaoRecipientAfter = PlasmaVault(_plasmaVault).balanceOf(_DAO_FEE_RECIPIENT);

<<<<<<< HEAD
        address feeRecipientAfter = feeManager.getFeeConfig().iporDaoFeeRecipientAddress;
=======
        assertEq(balanceRecipient1Before, 0, "recipient1 balance before should be 0");
        assertEq(balanceRecipient2Before, 0, "recipient2 balance before should be 0");
        assertEq(balanceDaoRecipientBefore, 0, "dao recipient balance before should be 0");

        // Recipient1 only gets performance fee (10%, no management fee)
        assertApproxEqAbs(
            balanceRecipient1After,
            34099552375, // Only 10% performance fee
            100,
            "recipient1 should receive only performance fee"
        );
>>>>>>> 1c26b493

        
        assertEq(
            balanceRecipient2After,
            0, // Only 1% management fee
            "recipient2 should receive 0"
        );

        // DAO gets both fees
        assertApproxEqAbs(
            balanceDaoRecipientAfter,
            34099552375, // Matches recipient1's share
            100,
            "dao should receive correct fee share"
        );
    }

    
}<|MERGE_RESOLUTION|>--- conflicted
+++ resolved
@@ -5,7 +5,8 @@
 import {ERC20} from "@openzeppelin/contracts/token/ERC20/ERC20.sol";
 import {ERC1967Proxy} from "@openzeppelin/contracts/proxy/ERC1967/ERC1967Proxy.sol";
 
-import {PlasmaVault, PlasmaVaultInitData, MarketBalanceFuseConfig, FeeConfig, RecipientFee} from "../../contracts/vaults/PlasmaVault.sol";
+import {PlasmaVault, PlasmaVaultInitData, MarketBalanceFuseConfig} from "../../contracts/vaults/PlasmaVault.sol";
+import {FeeConfig, RecipientFee} from "../../contracts/managers/fee/FeeManagerFactory.sol";
 import {PlasmaVaultBase} from "../../contracts/vaults/PlasmaVaultBase.sol";
 import {IporFusionAccessManager} from "../../contracts/managers/access/IporFusionAccessManager.sol";
 import {PriceOracleMiddleware} from "../../contracts/price_oracle/PriceOracleMiddleware.sol";
@@ -413,10 +414,7 @@
         bytes memory error = abi.encodeWithSignature("AccessManagedUnauthorized(address)", _USER);
 
         RecipientFee[] memory recipientFees = new RecipientFee[](1);
-        recipientFees[0] = RecipientFee({
-            recipient: _FEE_RECIPIENT_1,
-            feeValue: 500
-        });
+        recipientFees[0] = RecipientFee({recipient: _FEE_RECIPIENT_1, feeValue: 500});
 
         // when
         vm.startPrank(_USER);
@@ -431,19 +429,12 @@
             .getPerformanceFeeData();
         FeeManager feeManager = FeeManager(FeeAccount(feeDataOnPlasmaVaultBefore.feeAccount).FEE_MANAGER());
 
-<<<<<<< HEAD
-        uint256 performanceFeeBefore = feeManager.getFeeConfig().plasmaVaultPerformanceFee;
-=======
-        uint256 performanceFeeBefore = feeManager.plasmaVaultTotalPerformanceFee();
->>>>>>> 1c26b493
+        uint256 performanceFeeBefore = feeManager.getTotalPerformanceFee();
 
         feeManager.initialize();
 
         RecipientFee[] memory recipientFees = new RecipientFee[](1);
-        recipientFees[0] = RecipientFee({
-            recipient: _FEE_RECIPIENT_1,
-            feeValue: 500
-        });
+        recipientFees[0] = RecipientFee({recipient: _FEE_RECIPIENT_1, feeValue: 500});
 
         // when
         vm.startPrank(_ATOMIST);
@@ -454,11 +445,7 @@
         PlasmaVaultStorageLib.PerformanceFeeData memory feeDataOnPlasmaVaultAfter = PlasmaVaultGovernance(_plasmaVault)
             .getPerformanceFeeData();
 
-<<<<<<< HEAD
-        uint256 performanceFeeAfter = feeManager.getFeeConfig().plasmaVaultPerformanceFee;
-=======
-        uint256 performanceFeeAfter = feeManager.plasmaVaultTotalPerformanceFee();
->>>>>>> 1c26b493
+        uint256 performanceFeeAfter = feeManager.getTotalPerformanceFee();
 
         assertEq(performanceFeeBefore, 2000, "performanceFeeBefore should be 2000");
         assertEq(performanceFeeAfter, 1500, "performanceFeeAfter should be 1500");
@@ -481,19 +468,12 @@
             .getManagementFeeData();
         FeeManager feeManager = FeeManager(FeeAccount(feeDataOnPlasmaVaultBefore.feeAccount).FEE_MANAGER());
 
-<<<<<<< HEAD
-        uint256 managementFeeBefore = feeManager.getFeeConfig().plasmaVaultManagementFee;
-=======
-        uint256 managementFeeBefore = feeManager.plasmaVaultTotalManagementFee();
->>>>>>> 1c26b493
+        uint256 managementFeeBefore = feeManager.getTotalManagementFee();
 
         feeManager.initialize();
 
         RecipientFee[] memory recipientFees = new RecipientFee[](1);
-        recipientFees[0] = RecipientFee({
-            recipient: _FEE_RECIPIENT_1,
-            feeValue: 50
-        });
+        recipientFees[0] = RecipientFee({recipient: _FEE_RECIPIENT_1, feeValue: 50});
 
         // when
         vm.startPrank(_ATOMIST);
@@ -504,11 +484,7 @@
         PlasmaVaultStorageLib.ManagementFeeData memory feeDataOnPlasmaVaultAfter = PlasmaVaultGovernance(_plasmaVault)
             .getManagementFeeData();
 
-<<<<<<< HEAD
-        uint256 managementFeeAfter = feeManager.getFeeConfig().plasmaVaultManagementFee;
-=======
-        uint256 managementFeeAfter = feeManager.plasmaVaultTotalManagementFee();
->>>>>>> 1c26b493
+        uint256 managementFeeAfter = feeManager.getTotalManagementFee();
 
         assertEq(managementFeeBefore, 500, "managementFeeBefore should be 500");
         assertEq(managementFeeAfter, 350, "managementFeeAfter should be 350");
@@ -593,10 +569,7 @@
         bytes memory error = abi.encodeWithSignature("AccessManagedUnauthorized(address)", _USER);
 
         RecipientFee[] memory recipientFees = new RecipientFee[](1);
-        recipientFees[0] = RecipientFee({
-            recipient: _FEE_RECIPIENT_1,
-            feeValue: 500
-        });
+        recipientFees[0] = RecipientFee({recipient: _FEE_RECIPIENT_1, feeValue: 500});
 
         // when
         vm.startPrank(_USER);
@@ -644,11 +617,7 @@
 
         feeManager.initialize();
 
-<<<<<<< HEAD
-        address feeRecipientBefore = feeManager.getFeeConfig().feeRecipientAddress;
-=======
-        address feeRecipientBefore = feeManager.iporDaoFeeRecipientAddress();
->>>>>>> 1c26b493
+        address feeRecipientBefore = feeManager.getIporDaoFeeRecipientAddress();
 
         // when
         vm.startPrank(_DAO);
@@ -657,11 +626,7 @@
 
         // then
 
-<<<<<<< HEAD
-        address feeRecipientAfter = feeManager.getFeeConfig().feeRecipientAddress;
-=======
-        address feeRecipientAfter = feeManager.iporDaoFeeRecipientAddress();
->>>>>>> 1c26b493
+        address feeRecipientAfter = feeManager.getIporDaoFeeRecipientAddress();
 
         assertEq(feeRecipientBefore, _DAO_FEE_RECIPIENT, "feeRecipientBefore should be _DAO_FEE_RECIPIENT");
         assertEq(feeRecipientAfter, _USER, "feeRecipientAfter should be _USER");
@@ -680,17 +645,17 @@
         });
         performanceFees[1] = RecipientFee({
             recipient: _FEE_RECIPIENT_2,
-            feeValue: 500  // 5%
+            feeValue: 500 // 5%
         });
 
         RecipientFee[] memory managementFees = new RecipientFee[](2);
         managementFees[0] = RecipientFee({
             recipient: _FEE_RECIPIENT_1,
-            feeValue: 100  // 1%
+            feeValue: 100 // 1%
         });
         managementFees[1] = RecipientFee({
             recipient: _FEE_RECIPIENT_2,
-            feeValue: 50   // 0.5%
+            feeValue: 50 // 0.5%
         });
 
         feeManager.initialize();
@@ -765,30 +730,26 @@
         });
         performanceFees[1] = RecipientFee({
             recipient: _FEE_RECIPIENT_2,
-            feeValue: 0    // 0% - recipient exists but gets no fee
+            feeValue: 0 // 0% - recipient exists but gets no fee
         });
 
         RecipientFee[] memory managementFees = new RecipientFee[](2);
         managementFees[0] = RecipientFee({
             recipient: _FEE_RECIPIENT_1,
-            feeValue: 100    // 1% - recipient exists but gets no fee
+            feeValue: 100 // 1% - recipient exists but gets no fee
         });
         managementFees[1] = RecipientFee({
             recipient: _FEE_RECIPIENT_2,
-            feeValue: 0  // 0%
-        });
-
-        feeManager.initialize();
-
-<<<<<<< HEAD
-        address feeRecipientBefore = feeManager.getFeeConfig().iporDaoFeeRecipientAddress;
-=======
+            feeValue: 0 // 0%
+        });
+
+        feeManager.initialize();
+
         // Update fees
         vm.startPrank(_ATOMIST);
         feeManager.updatePerformanceFee(performanceFees);
         feeManager.updateManagementFee(managementFees);
         vm.stopPrank();
->>>>>>> 1c26b493
 
         // Perform actions on plasma vault
         vm.startPrank(_USER);
@@ -816,9 +777,6 @@
         uint256 balanceRecipient2After = PlasmaVault(_plasmaVault).balanceOf(_FEE_RECIPIENT_2);
         uint256 balanceDaoRecipientAfter = PlasmaVault(_plasmaVault).balanceOf(_DAO_FEE_RECIPIENT);
 
-<<<<<<< HEAD
-        address feeRecipientAfter = feeManager.getFeeConfig().iporDaoFeeRecipientAddress;
-=======
         assertEq(balanceRecipient1Before, 0, "recipient1 balance before should be 0");
         assertEq(balanceRecipient2Before, 0, "recipient2 balance before should be 0");
         assertEq(balanceDaoRecipientBefore, 0, "dao recipient balance before should be 0");
@@ -830,9 +788,7 @@
             100,
             "recipient1 should receive only performance fee"
         );
->>>>>>> 1c26b493
-
-        
+
         assertEq(
             balanceRecipient2After,
             0, // Only 1% management fee
@@ -847,6 +803,4 @@
             "dao should receive correct fee share"
         );
     }
-
-    
 }