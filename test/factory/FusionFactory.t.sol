// SPDX-License-Identifier: BUSL-1.1
pragma solidity 0.8.26;

import {Test} from "forge-std/Test.sol";
import {FusionFactory} from "../../contracts/factory/FusionFactory.sol";
import {FusionFactoryLib} from "../../contracts/factory/lib/FusionFactoryLib.sol";
import {RewardsManagerFactory} from "../../contracts/factory/RewardsManagerFactory.sol";
import {WithdrawManagerFactory} from "../../contracts/factory/WithdrawManagerFactory.sol";
import {ContextManagerFactory} from "../../contracts/factory/ContextManagerFactory.sol";
import {PriceManagerFactory} from "../../contracts/factory/PriceManagerFactory.sol";
import {PlasmaVaultFactory} from "../../contracts/factory/PlasmaVaultFactory.sol";
import {AccessManagerFactory} from "../../contracts/factory/AccessManagerFactory.sol";
import {FeeManagerFactory} from "../../contracts/managers/fee/FeeManagerFactory.sol";
import {MockERC20} from "../test_helpers/MockERC20.sol";
import {ERC1967Proxy} from "@openzeppelin/contracts/proxy/ERC1967/ERC1967Proxy.sol";
import {IporFusionMarkets} from "../../contracts/libraries/IporFusionMarkets.sol";
import {BurnRequestFeeFuse} from "../../contracts/fuses/burn_request_fee/BurnRequestFeeFuse.sol";
import {ZeroBalanceFuse} from "../../contracts/fuses/ZeroBalanceFuse.sol";
import {PlasmaVaultBase} from "../../contracts/vaults/PlasmaVaultBase.sol";
import {PriceOracleMiddleware} from "../../contracts/price_oracle/PriceOracleMiddleware.sol";
import {IporFusionAccessManager} from "../../contracts/managers/access/IporFusionAccessManager.sol";
import {WithdrawManager} from "../../contracts/managers/withdraw/WithdrawManager.sol";
import {RewardsClaimManager} from "../../contracts/managers/rewards/RewardsClaimManager.sol";
import {PlasmaVault} from "../../contracts/vaults/PlasmaVault.sol";
import {PlasmaVaultGovernance} from "../../contracts/vaults/PlasmaVaultGovernance.sol";
import {FusionFactoryStorageLib} from "../../contracts/factory/lib/FusionFactoryStorageLib.sol";
import {IPlasmaVaultGovernance} from "../../contracts/interfaces/IPlasmaVaultGovernance.sol";
import {Roles} from "../../contracts/libraries/Roles.sol";
import {FeeManager} from "../../contracts/managers/fee/FeeManager.sol";
import {ContextManager} from "../../contracts/managers/context/ContextManager.sol";
import {PriceOracleMiddlewareManager} from "../../contracts/managers/price/PriceOracleMiddlewareManager.sol";
import {FeeConfig} from "../../contracts/managers/fee/FeeManagerFactory.sol";
import {PlasmaVaultInitData} from "../../contracts/vaults/PlasmaVault.sol";
import {PlasmaVaultStorageLib} from "../../contracts/libraries/PlasmaVaultStorageLib.sol";
contract FusionFactoryTest is Test {
    FusionFactory public fusionFactory;
    FusionFactory public fusionFactoryImplementation;
    FusionFactoryStorageLib.FactoryAddresses public factoryAddresses;
    address public plasmaVaultBase;
    address public priceOracleMiddleware;
    address public burnRequestFeeFuse;
    address public burnRequestFeeBalanceFuse;
    MockERC20 public underlyingToken;
    address public adminOne;
    address public adminTwo;
    address public daoFeeManager;
    address public maintenanceManager;
    address public owner;
    address public daoFeeRecipient;

    function setUp() public {
        // Deploy mock token
        underlyingToken = new MockERC20("Test Token", "TEST", 18);

        // Deploy factory contracts
        factoryAddresses = FusionFactoryStorageLib.FactoryAddresses({
            accessManagerFactory: address(new AccessManagerFactory()),
            plasmaVaultFactory: address(new PlasmaVaultFactory()),
            feeManagerFactory: address(new FeeManagerFactory()),
            withdrawManagerFactory: address(new WithdrawManagerFactory()),
            rewardsManagerFactory: address(new RewardsManagerFactory()),
            contextManagerFactory: address(new ContextManagerFactory()),
            priceManagerFactory: address(new PriceManagerFactory())
        });

        owner = address(0x777);
        daoFeeRecipient = address(0x888);
        adminOne = address(0x999);
        adminTwo = address(0x1000);
        daoFeeManager = address(0x111);
        address[] memory plasmaVaultAdminArray = new address[](2);
        plasmaVaultAdminArray[0] = adminOne;
        plasmaVaultAdminArray[1] = adminTwo;

        plasmaVaultBase = address(new PlasmaVaultBase());
        burnRequestFeeFuse = address(new BurnRequestFeeFuse(IporFusionMarkets.ZERO_BALANCE_MARKET));
        burnRequestFeeBalanceFuse = address(new ZeroBalanceFuse(IporFusionMarkets.ZERO_BALANCE_MARKET));

        PriceOracleMiddleware implementation = new PriceOracleMiddleware(address(0));
        priceOracleMiddleware = address(
            new ERC1967Proxy(address(implementation), abi.encodeWithSignature("initialize(address)", owner))
        );

        // Deploy implementation and proxy for FusionFactory
        fusionFactoryImplementation = new FusionFactory();
        bytes memory initData = abi.encodeWithSignature(
            "initialize(address,address[],(address,address,address,address,address,address,address),address,address,address,address)",
            owner,
            plasmaVaultAdminArray,
            factoryAddresses,
            plasmaVaultBase,
            priceOracleMiddleware,
            burnRequestFeeFuse,
            burnRequestFeeBalanceFuse
        );
        fusionFactory = FusionFactory(address(new ERC1967Proxy(address(fusionFactoryImplementation), initData)));

        vm.startPrank(owner);
        fusionFactory.grantRole(fusionFactory.DAO_FEE_MANAGER_ROLE(), daoFeeManager);
        fusionFactory.grantRole(fusionFactory.MAINTENANCE_MANAGER_ROLE(), maintenanceManager);
        vm.stopPrank();

        vm.startPrank(daoFeeManager);
        fusionFactory.updateDaoFee(daoFeeRecipient, 333, 777);
        vm.stopPrank();

        address[] memory approvedAddresses = new address[](1);
        approvedAddresses[0] = address(1);

        address accessManagerBase = address(new IporFusionAccessManager(owner, 1 seconds));
        address withdrawManagerBase = address(new WithdrawManager(accessManagerBase));

        address contextManagerBase = address(new ContextManager(owner, approvedAddresses));
        address priceManagerBase = address(new PriceOracleMiddlewareManager(owner, priceOracleMiddleware));

<<<<<<< HEAD
        address plasmaVaultCoreBase = address(new PlasmaVault());
        PlasmaVault(plasmaVaultCoreBase).proxyInitialize(
            PlasmaVaultInitData({
                assetName: "fake",
                assetSymbol: "fake",
                underlyingToken: address(underlyingToken),
                priceOracleMiddleware: priceOracleMiddleware,
                feeConfig: FeeConfig({
                    feeFactory: factoryAddresses.feeManagerFactory,
                    iporDaoManagementFee: 1,
                    iporDaoPerformanceFee: 1,
                    iporDaoFeeRecipientAddress: address(this)
                }),
                accessManager: accessManagerBase,
                plasmaVaultBase: plasmaVaultBase,
                withdrawManager: withdrawManagerBase
            })
=======
        address plasmaVaultCoreBase = address(
            new PlasmaVault(
                PlasmaVaultInitData({
                    assetName: "fake",
                    assetSymbol: "fake",
                    underlyingToken: address(underlyingToken),
                    priceOracleMiddleware: priceOracleMiddleware,
                    feeConfig: FeeConfig({
                        feeFactory: factoryAddresses.feeManagerFactory,
                        iporDaoManagementFee: 111,
                        iporDaoPerformanceFee: 222,
                        iporDaoFeeRecipientAddress: address(this)
                    }),
                    accessManager: accessManagerBase,
                    plasmaVaultBase: plasmaVaultBase,
                    withdrawManager: withdrawManagerBase
                })
            )
>>>>>>> a733cf7e
        );

        address rewardsManagerBase = address(new RewardsClaimManager(owner, plasmaVaultCoreBase));

        vm.startPrank(maintenanceManager);
        fusionFactory.updateBaseAddresses(
            1,
            plasmaVaultCoreBase,
            accessManagerBase,
            priceManagerBase,
            withdrawManagerBase,
            rewardsManagerBase,
            contextManagerBase
        );

        vm.stopPrank();
    }

    function testShouldCloneFusionInstance() public {
        //given
        uint256 redemptionDelay = 1 seconds;

        //when
        FusionFactoryLib.FusionInstance memory instance = fusionFactory.clone(
            "Test Asset",
            "TEST",
            address(underlyingToken),
            redemptionDelay,
            owner
        );

        //then
        assertEq(instance.assetName, "Test Asset");
        assertEq(instance.assetSymbol, "TEST");
        assertEq(instance.underlyingToken, address(underlyingToken));
        assertEq(instance.initialOwner, owner);
        assertEq(instance.plasmaVaultBase, plasmaVaultBase);

        assertTrue(instance.accessManager != address(0));
        assertTrue(instance.withdrawManager != address(0));
        assertTrue(instance.priceManager != address(0));
        assertTrue(instance.plasmaVault != address(0));
        assertTrue(instance.rewardsManager != address(0));
        assertTrue(instance.contextManager != address(0));
        assertTrue(instance.feeManager != address(0));
    }

    function testShouldCreateFusionInstance() public {
        //given
        uint256 redemptionDelay = 1 seconds;
        //when
        FusionFactoryLib.FusionInstance memory instance = fusionFactory.create(
            "Test Asset",
            "TEST",
            address(underlyingToken),
            redemptionDelay,
            owner
        );

        //then
        assertEq(instance.assetName, "Test Asset");
        assertEq(instance.assetSymbol, "TEST");
        assertEq(instance.underlyingToken, address(underlyingToken));
        assertEq(instance.initialOwner, owner);
        assertEq(instance.plasmaVaultBase, plasmaVaultBase);

        assertTrue(instance.accessManager != address(0));
        assertTrue(instance.withdrawManager != address(0));
        assertTrue(instance.priceManager != address(0));
        assertTrue(instance.plasmaVault != address(0));
        assertTrue(instance.rewardsManager != address(0));
        assertTrue(instance.contextManager != address(0));
        assertTrue(instance.feeManager != address(0));
    }

    function testShouldSetupDaoFee() public {
        //given
        address daoFeeRecipient = address(0x999);
        uint256 daoManagementFee = 11;
        uint256 daoPerformanceFee = 12;

        //when
        vm.startPrank(daoFeeManager);
        fusionFactory.updateDaoFee(daoFeeRecipient, daoManagementFee, daoPerformanceFee);
        vm.stopPrank();

        //then
        assertEq(fusionFactory.getDaoFeeRecipientAddress(), daoFeeRecipient);
        assertEq(fusionFactory.getDaoManagementFee(), daoManagementFee);
        assertEq(fusionFactory.getDaoPerformanceFee(), daoPerformanceFee);
    }

    function testShouldUpdateFactoryAddresses() public {
        // given
        FusionFactoryStorageLib.FactoryAddresses memory newFactoryAddresses = FusionFactoryStorageLib.FactoryAddresses({
            accessManagerFactory: address(new AccessManagerFactory()),
            plasmaVaultFactory: address(new PlasmaVaultFactory()),
            feeManagerFactory: address(new FeeManagerFactory()),
            withdrawManagerFactory: address(new WithdrawManagerFactory()),
            rewardsManagerFactory: address(new RewardsManagerFactory()),
            contextManagerFactory: address(new ContextManagerFactory()),
            priceManagerFactory: address(new PriceManagerFactory())
        });

        // when
        vm.startPrank(maintenanceManager);
        fusionFactory.updateFactoryAddresses(33, newFactoryAddresses);
        vm.stopPrank();

        // then
        FusionFactoryStorageLib.FactoryAddresses memory updatedAddresses = fusionFactory.getFactoryAddresses();
        assertEq(updatedAddresses.accessManagerFactory, newFactoryAddresses.accessManagerFactory);
        assertEq(updatedAddresses.plasmaVaultFactory, newFactoryAddresses.plasmaVaultFactory);
        assertEq(updatedAddresses.feeManagerFactory, newFactoryAddresses.feeManagerFactory);
        assertEq(updatedAddresses.withdrawManagerFactory, newFactoryAddresses.withdrawManagerFactory);
        assertEq(updatedAddresses.rewardsManagerFactory, newFactoryAddresses.rewardsManagerFactory);
        assertEq(updatedAddresses.contextManagerFactory, newFactoryAddresses.contextManagerFactory);
        assertEq(updatedAddresses.priceManagerFactory, newFactoryAddresses.priceManagerFactory);
        assertEq(fusionFactory.getFusionFactoryVersion(), 33);
    }

    function testShouldUpdatePlasmaVaultBase() public {
        // given
        address newPlasmaVaultBase = address(new PlasmaVaultBase());

        // when
        vm.startPrank(maintenanceManager);
        fusionFactory.updatePlasmaVaultBase(newPlasmaVaultBase);
        vm.stopPrank();

        // then
        assertEq(fusionFactory.getPlasmaVaultBaseAddress(), newPlasmaVaultBase);
    }

    function testShouldUpdatePriceOracleMiddleware() public {
        // given
        PriceOracleMiddleware implementation = new PriceOracleMiddleware(address(0));
        address newPriceOracleMiddleware = address(
            new ERC1967Proxy(address(implementation), abi.encodeWithSignature("initialize(address)", owner))
        );

        // when
        vm.startPrank(maintenanceManager);
        fusionFactory.updatePriceOracleMiddleware(newPriceOracleMiddleware);
        vm.stopPrank();

        // then
        assertEq(fusionFactory.getPriceOracleMiddleware(), newPriceOracleMiddleware);
    }

    function testShouldUpdateBurnRequestFeeFuse() public {
        // given
        address newBurnRequestFeeFuse = address(new BurnRequestFeeFuse(IporFusionMarkets.ZERO_BALANCE_MARKET));

        // when
        vm.startPrank(maintenanceManager);
        fusionFactory.updateBurnRequestFeeFuse(newBurnRequestFeeFuse);
        vm.stopPrank();

        // then
        assertEq(fusionFactory.getBurnRequestFeeFuseAddress(), newBurnRequestFeeFuse);
    }

    function testShouldUpdateBurnRequestFeeBalanceFuse() public {
        // given
        address newBurnRequestFeeBalanceFuse = address(new ZeroBalanceFuse(IporFusionMarkets.ZERO_BALANCE_MARKET));

        // when
        vm.startPrank(maintenanceManager);
        fusionFactory.updateBurnRequestFeeBalanceFuse(newBurnRequestFeeBalanceFuse);
        vm.stopPrank();

        // then
        assertEq(fusionFactory.getBurnRequestFeeBalanceFuseAddress(), newBurnRequestFeeBalanceFuse);
    }

    function testShouldUpdateWithdrawWindowInSeconds() public {
        // given
        uint256 newWithdrawWindow = 86400; // 24 hours

        // when
        vm.startPrank(maintenanceManager);
        fusionFactory.updateWithdrawWindowInSeconds(newWithdrawWindow);
        vm.stopPrank();

        // then
        assertEq(fusionFactory.getWithdrawWindowInSeconds(), newWithdrawWindow);
    }

    function testShouldUpdateVestingPeriodInSeconds() public {
        // given
        uint256 newVestingPeriod = 604800; // 1 week

        // when
        vm.startPrank(maintenanceManager);
        fusionFactory.updateVestingPeriodInSeconds(newVestingPeriod);
        vm.stopPrank();

        // then
        assertEq(fusionFactory.getVestingPeriodInSeconds(), newVestingPeriod);
    }

    function testShouldRevertWhenUpdatingFactoryAddressesWithZeroAddress() public {
        // given
        FusionFactoryStorageLib.FactoryAddresses memory newFactoryAddresses = FusionFactoryStorageLib.FactoryAddresses({
            accessManagerFactory: address(0),
            plasmaVaultFactory: address(new PlasmaVaultFactory()),
            feeManagerFactory: address(new FeeManagerFactory()),
            withdrawManagerFactory: address(new WithdrawManagerFactory()),
            rewardsManagerFactory: address(new RewardsManagerFactory()),
            contextManagerFactory: address(new ContextManagerFactory()),
            priceManagerFactory: address(new PriceManagerFactory())
        });

        // when/then
        vm.expectRevert(FusionFactoryLib.InvalidAddress.selector);
        vm.startPrank(maintenanceManager);
        fusionFactory.updateFactoryAddresses(1, newFactoryAddresses);
        vm.stopPrank();
    }

    function testShouldRevertWhenUpdatingPlasmaVaultBaseWithZeroAddress() public {
        // when/then
        vm.expectRevert(FusionFactoryLib.InvalidAddress.selector);
        vm.startPrank(maintenanceManager);
        fusionFactory.updatePlasmaVaultBase(address(0));
        vm.stopPrank();
    }

    function testShouldRevertWhenUpdatingPriceOracleMiddlewareWithZeroAddress() public {
        // when/then
        vm.expectRevert(FusionFactoryLib.InvalidAddress.selector);
        vm.startPrank(maintenanceManager);
        fusionFactory.updatePriceOracleMiddleware(address(0));
        vm.stopPrank();
    }

    function testShouldRevertWhenUpdatingBurnRequestFeeFuseWithZeroAddress() public {
        // when/then
        vm.expectRevert(FusionFactoryLib.InvalidAddress.selector);
        vm.startPrank(maintenanceManager);
        fusionFactory.updateBurnRequestFeeFuse(address(0));
        vm.stopPrank();
    }

    function testShouldRevertWhenUpdatingBurnRequestFeeBalanceFuseWithZeroAddress() public {
        // when/then
        vm.expectRevert(FusionFactoryLib.InvalidAddress.selector);
        vm.startPrank(maintenanceManager);
        fusionFactory.updateBurnRequestFeeBalanceFuse(address(0));
        vm.stopPrank();
    }

    function testShouldRevertWhenUpdatingIporDaoFeeWithZeroAddress() public {
        // when/then
        vm.expectRevert(FusionFactoryLib.InvalidAddress.selector);
        vm.startPrank(daoFeeManager);
        fusionFactory.updateDaoFee(address(0), 100, 100);
        vm.stopPrank();
    }

    function testShouldRevertWhenUpdatingIporDaoFeeWithInvalidFee() public {
        // when/then
        vm.expectRevert(FusionFactoryLib.InvalidFeeValue.selector);
        vm.startPrank(daoFeeManager);
        fusionFactory.updateDaoFee(daoFeeRecipient, 10001, 100); // > 10000 (100%)
        vm.stopPrank();
    }

    function testShouldRevertWhenUpdatingWithdrawWindowWithZero() public {
        // when/then
        vm.expectRevert(FusionFactoryLib.InvalidWithdrawWindow.selector);
        vm.startPrank(maintenanceManager);
        fusionFactory.updateWithdrawWindowInSeconds(0);
        vm.stopPrank();
    }

    function testShouldNotRevertWhenUpdatingVestingPeriodWithZero() public {
        // when/then
        vm.startPrank(maintenanceManager);
        fusionFactory.updateVestingPeriodInSeconds(0);
        vm.stopPrank();

        // then
        assertEq(fusionFactory.getVestingPeriodInSeconds(), 0);
    }

    function testShouldUpdatePlasmaVaultAdmin() public {
        // given
        address[] memory newPlasmaVaultAdminArray = new address[](2);
        newPlasmaVaultAdminArray[0] = adminOne;
        newPlasmaVaultAdminArray[1] = address(0x123);

        // when
        vm.startPrank(owner);
        fusionFactory.updatePlasmaVaultAdminArray(newPlasmaVaultAdminArray);
        vm.stopPrank();

        // then
        address[] memory updatedPlasmaVaultAdminArray = fusionFactory.getPlasmaVaultAdminArray();
        assertEq(updatedPlasmaVaultAdminArray[0], newPlasmaVaultAdminArray[0]);
        assertEq(updatedPlasmaVaultAdminArray[1], newPlasmaVaultAdminArray[1]);
    }

    function testShouldCreateVaultWithoutAdmin() public {
        // given
        uint256 redemptionDelay = 1 seconds;

        address[] memory newPlasmaVaultAdminArray = new address[](2);
        newPlasmaVaultAdminArray[0] = address(0x321);
        newPlasmaVaultAdminArray[1] = address(0x123);

        vm.startPrank(owner);
        fusionFactory.updatePlasmaVaultAdminArray(newPlasmaVaultAdminArray);
        vm.stopPrank();

        // when
        FusionFactoryLib.FusionInstance memory instance = fusionFactory.create(
            "Test Asset",
            "TEST",
            address(underlyingToken),
            redemptionDelay,
            owner
        );

        // then
        IporFusionAccessManager accessManager = IporFusionAccessManager(instance.accessManager);
        (bool hasRoleOne, uint32 delayOne) = accessManager.hasRole(Roles.ADMIN_ROLE, newPlasmaVaultAdminArray[0]);
        (bool hasRoleTwo, uint32 delayTwo) = accessManager.hasRole(Roles.ADMIN_ROLE, newPlasmaVaultAdminArray[1]);
        assertFalse(hasRoleOne);
        assertFalse(hasRoleTwo);
        assertEq(delayOne, 0);
        assertEq(delayTwo, 0);
    }

    function testShouldCloneVaultWithoutAdmin() public {
        // given
        uint256 redemptionDelay = 1 seconds;

        address[] memory newPlasmaVaultAdminArray = new address[](2);
        newPlasmaVaultAdminArray[0] = address(0x321);
        newPlasmaVaultAdminArray[1] = address(0x123);

        vm.startPrank(owner);
        fusionFactory.updatePlasmaVaultAdminArray(newPlasmaVaultAdminArray);
        vm.stopPrank();

        // when
        FusionFactoryLib.FusionInstance memory instance = fusionFactory.clone(
            "Test Asset",
            "TEST",
            address(underlyingToken),
            redemptionDelay,
            owner
        );

        // then
        IporFusionAccessManager accessManager = IporFusionAccessManager(instance.accessManager);
        (bool hasRoleOne, uint32 delayOne) = accessManager.hasRole(Roles.ADMIN_ROLE, newPlasmaVaultAdminArray[0]);
        (bool hasRoleTwo, uint32 delayTwo) = accessManager.hasRole(Roles.ADMIN_ROLE, newPlasmaVaultAdminArray[1]);
        assertFalse(hasRoleOne);
        assertFalse(hasRoleTwo);
        assertEq(delayOne, 0);
        assertEq(delayTwo, 0);
    }

    function testShouldCreatePremiumVaultWithAdmin() public {
        // given
        address[] memory newPlasmaVaultAdminArray = new address[](2);
        newPlasmaVaultAdminArray[0] = address(0x321);
        newPlasmaVaultAdminArray[1] = address(0x123);

        uint256 redemptionDelay = 3 seconds;

        vm.startPrank(owner);
        fusionFactory.updatePlasmaVaultAdminArray(newPlasmaVaultAdminArray);
        vm.stopPrank();

        // when
        vm.startPrank(maintenanceManager);
        FusionFactoryLib.FusionInstance memory instance = fusionFactory.createSupervised(
            "Test Asset",
            "TEST",
            address(underlyingToken),
            redemptionDelay,
            owner
        );
        vm.stopPrank();

        // then
        IporFusionAccessManager accessManager = IporFusionAccessManager(instance.accessManager);
        (bool hasRoleOne, uint32 delayOne) = accessManager.hasRole(Roles.ADMIN_ROLE, newPlasmaVaultAdminArray[0]);
        (bool hasRoleTwo, uint32 delayTwo) = accessManager.hasRole(Roles.ADMIN_ROLE, newPlasmaVaultAdminArray[1]);
        assertTrue(hasRoleOne);
        assertTrue(hasRoleTwo);
        assertEq(delayOne, 0);
        assertEq(delayTwo, 0);
        assertEq(accessManager.REDEMPTION_DELAY_IN_SECONDS(), redemptionDelay);
    }

    function testShouldClonePremiumVaultWithAdmin() public {
        // given
        address[] memory newPlasmaVaultAdminArray = new address[](2);
        newPlasmaVaultAdminArray[0] = address(0x321);
        newPlasmaVaultAdminArray[1] = address(0x123);

        uint256 redemptionDelay = 3 seconds;

        vm.startPrank(owner);
        fusionFactory.updatePlasmaVaultAdminArray(newPlasmaVaultAdminArray);
        vm.stopPrank();

        // when
        vm.startPrank(maintenanceManager);
        FusionFactoryLib.FusionInstance memory instance = fusionFactory.cloneSupervised(
            "Test Asset",
            "TEST",
            address(underlyingToken),
            redemptionDelay,
            owner
        );
        vm.stopPrank();

        // then
        IporFusionAccessManager accessManager = IporFusionAccessManager(instance.accessManager);
        (bool hasRoleOne, uint32 delayOne) = accessManager.hasRole(Roles.ADMIN_ROLE, newPlasmaVaultAdminArray[0]);
        (bool hasRoleTwo, uint32 delayTwo) = accessManager.hasRole(Roles.ADMIN_ROLE, newPlasmaVaultAdminArray[1]);
        assertTrue(hasRoleOne);
        assertTrue(hasRoleTwo);
        assertEq(delayOne, 0);
        assertEq(delayTwo, 0);
        assertEq(accessManager.REDEMPTION_DELAY_IN_SECONDS(), redemptionDelay);
    }

    function testShouldCreateVaultWithCorrectIporDaoFees() public {
        // given
        uint256 redemptionDelay = 1 seconds;

        address daoFeeRecipient = address(0x999);
        uint256 daoManagementFee = 100;
        uint256 daoPerformanceFee = 200;

        vm.startPrank(daoFeeManager);
        fusionFactory.updateDaoFee(daoFeeRecipient, daoManagementFee, daoPerformanceFee);
        vm.stopPrank();

        // when
        FusionFactoryLib.FusionInstance memory instance = fusionFactory.create(
            "Test Asset",
            "TEST",
            address(underlyingToken),
            redemptionDelay,
            owner
        );

        // then
        assertEq(fusionFactory.getDaoFeeRecipientAddress(), daoFeeRecipient);
        assertEq(fusionFactory.getDaoManagementFee(), daoManagementFee);
        assertEq(fusionFactory.getDaoPerformanceFee(), daoPerformanceFee);
    }

    function testShouldCloneVaultWithCorrectIporDaoFees() public {
        // given
        uint256 redemptionDelay = 1 seconds;

        address daoFeeRecipient = address(0x999);
        uint256 daoManagementFee = 100;
        uint256 daoPerformanceFee = 200;

        vm.startPrank(daoFeeManager);
        fusionFactory.updateDaoFee(daoFeeRecipient, daoManagementFee, daoPerformanceFee);
        vm.stopPrank();

        // when
        FusionFactoryLib.FusionInstance memory instance = fusionFactory.clone(
            "Test Asset",
            "TEST",
            address(underlyingToken),
            redemptionDelay,
            owner
        );

        // then
        assertEq(fusionFactory.getDaoFeeRecipientAddress(), daoFeeRecipient);
        assertEq(fusionFactory.getDaoManagementFee(), daoManagementFee);
        assertEq(fusionFactory.getDaoPerformanceFee(), daoPerformanceFee);
    }

    function testShouldCreateVaultWithCorrectRedemptionDelay() public {
        // given
        uint256 redemptionDelay = 123;

        // when
        FusionFactoryLib.FusionInstance memory instance = fusionFactory.create(
            "Test Asset",
            "TEST",
            address(underlyingToken),
            redemptionDelay,
            owner
        );

        // then
        IporFusionAccessManager accessManager = IporFusionAccessManager(instance.accessManager);

        assertEq(accessManager.REDEMPTION_DELAY_IN_SECONDS(), redemptionDelay);
    }

    function testShouldCloneVaultWithCorrectRedemptionDelay() public {
        // given
        uint256 redemptionDelay = 123;

        // when
        FusionFactoryLib.FusionInstance memory instance = fusionFactory.clone(
            "Test Asset",
            "TEST",
            address(underlyingToken),
            redemptionDelay,
            owner
        );

        // then
        IporFusionAccessManager accessManager = IporFusionAccessManager(instance.accessManager);

        assertEq(accessManager.REDEMPTION_DELAY_IN_SECONDS(), redemptionDelay);
    }

    function testShouldCreateVaultWithZeroRedemptionDelay() public {
        // given
        uint256 redemptionDelay = 0;

        // when
        FusionFactoryLib.FusionInstance memory instance = fusionFactory.create(
            "Test Asset",
            "TEST",
            address(underlyingToken),
            redemptionDelay,
            owner
        );

        // then
        IporFusionAccessManager accessManager = IporFusionAccessManager(instance.accessManager);

        assertEq(accessManager.REDEMPTION_DELAY_IN_SECONDS(), redemptionDelay);
        assertEq(accessManager.REDEMPTION_DELAY_IN_SECONDS(), 0);
    }

    function testShouldCloneVaultWithZeroRedemptionDelay() public {
        // given
        uint256 redemptionDelay = 0;

        // when
        FusionFactoryLib.FusionInstance memory instance = fusionFactory.clone(
            "Test Asset",
            "TEST",
            address(underlyingToken),
            redemptionDelay,
            owner
        );

        // then
        IporFusionAccessManager accessManager = IporFusionAccessManager(instance.accessManager);

        assertEq(accessManager.REDEMPTION_DELAY_IN_SECONDS(), redemptionDelay);
        assertEq(accessManager.REDEMPTION_DELAY_IN_SECONDS(), 0);
    }

    function testShouldCreateVaultWithCorrectWithdrawWindow() public {
        // given
        uint256 redemptionDelay = 1 seconds;

        // given
        uint256 withdrawWindow = 123;

        vm.startPrank(maintenanceManager);
        fusionFactory.updateWithdrawWindowInSeconds(withdrawWindow);
        vm.stopPrank();

        // when
        FusionFactoryLib.FusionInstance memory instance = fusionFactory.create(
            "Test Asset",
            "TEST",
            address(underlyingToken),
            redemptionDelay,
            owner
        );

        // then
        WithdrawManager withdrawManager = WithdrawManager(instance.withdrawManager);
        assertEq(withdrawManager.getWithdrawWindow(), withdrawWindow);
    }

    function testShouldCloneVaultWithCorrectWithdrawWindow() public {
        // given
        uint256 redemptionDelay = 1 seconds;

        // given
        uint256 withdrawWindow = 123;

        vm.startPrank(maintenanceManager);
        fusionFactory.updateWithdrawWindowInSeconds(withdrawWindow);
        vm.stopPrank();

        // when
        FusionFactoryLib.FusionInstance memory instance = fusionFactory.clone(
            "Test Asset",
            "TEST",
            address(underlyingToken),
            redemptionDelay,
            owner
        );

        // then
        WithdrawManager withdrawManager = WithdrawManager(instance.withdrawManager);
        assertEq(withdrawManager.getWithdrawWindow(), withdrawWindow);
    }

    function testShouldCreateVaultWithCorrectVestingPeriod() public {
        // given
        uint256 redemptionDelay = 1 seconds;
        // given
        uint256 vestingPeriod = 123;

        vm.startPrank(maintenanceManager);
        fusionFactory.updateVestingPeriodInSeconds(vestingPeriod);
        vm.stopPrank();

        // when
        FusionFactoryLib.FusionInstance memory instance = fusionFactory.create(
            "Test Asset",
            "TEST",
            address(underlyingToken),
            redemptionDelay,
            owner
        );

        // then
        RewardsClaimManager rewardsClaimManager = RewardsClaimManager(instance.rewardsManager);
        assertEq(rewardsClaimManager.getVestingData().vestingTime, vestingPeriod);
    }

    function testShouldCloneVaultWithCorrectVestingPeriod() public {
        // given
        uint256 redemptionDelay = 1 seconds;
        // given
        uint256 vestingPeriod = 123;

        vm.startPrank(maintenanceManager);
        fusionFactory.updateVestingPeriodInSeconds(vestingPeriod);
        vm.stopPrank();

        // when
        FusionFactoryLib.FusionInstance memory instance = fusionFactory.clone(
            "Test Asset",
            "TEST",
            address(underlyingToken),
            redemptionDelay,
            owner
        );

        // then
        RewardsClaimManager rewardsClaimManager = RewardsClaimManager(instance.rewardsManager);
        assertEq(rewardsClaimManager.getVestingData().vestingTime, vestingPeriod);
    }

    function testShouldCreateVaultWithCorrectPlasmaVaultBase() public {
        // given
        uint256 redemptionDelay = 1 seconds;

        // when
        FusionFactoryLib.FusionInstance memory instance = fusionFactory.create(
            "Test Asset",
            "TEST",
            address(underlyingToken),
            redemptionDelay,
            owner
        );

        // then
        PlasmaVault plasmaVault = PlasmaVault(instance.plasmaVault);
        assertEq(plasmaVault.PLASMA_VAULT_BASE(), plasmaVaultBase);
    }

    function testShouldCloneVaultWithCorrectPlasmaVaultBase() public {
        // given
        uint256 redemptionDelay = 1 seconds;

        // when
        FusionFactoryLib.FusionInstance memory instance = fusionFactory.clone(
            "Test Asset",
            "TEST",
            address(underlyingToken),
            redemptionDelay,
            owner
        );

        // then
        PlasmaVault plasmaVault = PlasmaVault(instance.plasmaVault);
        assertEq(plasmaVault.PLASMA_VAULT_BASE(), plasmaVaultBase);
    }

    function testShouldCreateVaultWithCorrectPlasmaVaultOnWithdrawManager() public {
        // given
        uint256 redemptionDelay = 1 seconds;

        // when
        FusionFactoryLib.FusionInstance memory instance = fusionFactory.create(
            "Test Asset",
            "TEST",
            address(underlyingToken),
            redemptionDelay,
            owner
        );

        // then
        WithdrawManager withdrawManager = WithdrawManager(instance.withdrawManager);
        assertEq(withdrawManager.getPlasmaVaultAddress(), instance.plasmaVault);
    }

    function testShouldCloneVaultWithCorrectPlasmaVaultOnWithdrawManager() public {
        // given
        uint256 redemptionDelay = 1 seconds;

        // when
        FusionFactoryLib.FusionInstance memory instance = fusionFactory.clone(
            "Test Asset",
            "TEST",
            address(underlyingToken),
            redemptionDelay,
            owner
        );

        // then
        WithdrawManager withdrawManager = WithdrawManager(instance.withdrawManager);
        assertEq(withdrawManager.getPlasmaVaultAddress(), instance.plasmaVault);
    }

    function testShouldCreateVaultWithCorrectRewardsClaimManager() public {
        // given
        uint256 redemptionDelay = 1 seconds;

        // when
        FusionFactoryLib.FusionInstance memory instance = fusionFactory.create(
            "Test Asset",
            "TEST",
            address(underlyingToken),
            redemptionDelay,
            owner
        );

        // then
        PlasmaVaultGovernance governanceVault = PlasmaVaultGovernance(instance.plasmaVault);

        assertEq(governanceVault.getRewardsClaimManagerAddress(), instance.rewardsManager);
    }

    function testShouldCloneVaultWithCorrectRewardsClaimManager() public {
        // given
        uint256 redemptionDelay = 1 seconds;

        // when
        FusionFactoryLib.FusionInstance memory instance = fusionFactory.clone(
            "Test Asset",
            "TEST",
            address(underlyingToken),
            redemptionDelay,
            owner
        );

        // then
        PlasmaVaultGovernance governanceVault = PlasmaVaultGovernance(instance.plasmaVault);

        assertEq(governanceVault.getRewardsClaimManagerAddress(), instance.rewardsManager);
    }

    function testShouldCreateVaultWithCorrectBurnRequestFeeFuse() public {
        // given
        uint256 redemptionDelay = 1 seconds;

        // when
        FusionFactoryLib.FusionInstance memory instance = fusionFactory.create(
            "Test Asset",
            "TEST",
            address(underlyingToken),
            redemptionDelay,
            owner
        );

        // then
        PlasmaVaultGovernance governanceVault = PlasmaVaultGovernance(instance.plasmaVault);

        assertEq(
            governanceVault.isBalanceFuseSupported(IporFusionMarkets.ZERO_BALANCE_MARKET, burnRequestFeeBalanceFuse),
            true
        );

        address[] memory fuses = governanceVault.getFuses();

        for (uint256 i = 0; i < fuses.length; i++) {
            if (fuses[i] == burnRequestFeeFuse) {
                return;
            }
        }

        fail();
    }

    function testShouldCloneVaultWithCorrectBurnRequestFeeFuse() public {
        // given
        uint256 redemptionDelay = 1 seconds;

        // when
        FusionFactoryLib.FusionInstance memory instance = fusionFactory.clone(
            "Test Asset",
            "TEST",
            address(underlyingToken),
            redemptionDelay,
            owner
        );

        // then
        PlasmaVaultGovernance governanceVault = PlasmaVaultGovernance(instance.plasmaVault);

        assertEq(
            governanceVault.isBalanceFuseSupported(IporFusionMarkets.ZERO_BALANCE_MARKET, burnRequestFeeBalanceFuse),
            true
        );

        address[] memory fuses = governanceVault.getFuses();

        for (uint256 i = 0; i < fuses.length; i++) {
            if (fuses[i] == burnRequestFeeFuse) {
                return;
            }
        }

        fail();
    }

    function testShouldUpgradeFusionFactory() public {
        // given
        FusionFactory newImplementation = new FusionFactory();
        uint256 redemptionDelay = 1 seconds;

        // when
        vm.startPrank(owner);
        fusionFactory.upgradeToAndCall(address(newImplementation), "");
        vm.stopPrank();

        // then
        // Verify that the contract still works by creating a new instance
        FusionFactoryLib.FusionInstance memory instance = fusionFactory.create(
            "Test Asset",
            "TEST",
            address(underlyingToken),
            redemptionDelay,
            owner
        );

        assertEq(instance.assetName, "Test Asset");
        assertEq(instance.assetSymbol, "TEST");
        assertEq(instance.underlyingToken, address(underlyingToken));
        assertEq(instance.initialOwner, owner);
        assertEq(instance.plasmaVaultBase, plasmaVaultBase);

        // Verify that all components are properly initialized
        assertTrue(instance.accessManager != address(0));
        assertTrue(instance.withdrawManager != address(0));
        assertTrue(instance.priceManager != address(0));
        assertTrue(instance.plasmaVault != address(0));
        assertTrue(instance.rewardsManager != address(0));
        assertTrue(instance.contextManager != address(0));
        assertTrue(instance.feeManager != address(0));

        // Verify that existing functionality still works
        assertEq(fusionFactory.getDaoFeeRecipientAddress(), daoFeeRecipient);
        assertEq(fusionFactory.getDaoManagementFee(), 333);
        assertEq(fusionFactory.getDaoPerformanceFee(), 777);
    }

    function testShouldRevertUpgradeWhenNotOwner() public {
        // given
        FusionFactory newImplementation = new FusionFactory();
        address nonOwner = address(0x123);

        // when/then
        vm.expectRevert(
            abi.encodeWithSelector(
                bytes4(keccak256("AccessControlUnauthorizedAccount(address,bytes32)")),
                nonOwner,
                newImplementation.DEFAULT_ADMIN_ROLE()
            )
        );
        vm.startPrank(nonOwner);
        fusionFactory.upgradeToAndCall(address(newImplementation), "");
        vm.stopPrank();
    }

    function testShouldCreateVaultAndHaveCorrectPriceManagerOnVault() public {
        // given
        uint256 redemptionDelay = 1 seconds;

        // when
        FusionFactoryLib.FusionInstance memory instance = fusionFactory.create(
            "Test Asset",
            "TEST",
            address(underlyingToken),
            redemptionDelay,
            owner
        );

        // then
        IPlasmaVaultGovernance plasmaVaultGovernance = IPlasmaVaultGovernance(instance.plasmaVault);
        assertEq(plasmaVaultGovernance.getPriceOracleMiddleware(), instance.priceManager);
    }

    function testShouldCloneVaultAndHaveCorrectPriceManagerOnVault() public {
        // given
        uint256 redemptionDelay = 1 seconds;

        // when
        FusionFactoryLib.FusionInstance memory instance = fusionFactory.clone(
            "Test Asset",
            "TEST",
            address(underlyingToken),
            redemptionDelay,
            owner
        );

        // then
        IPlasmaVaultGovernance plasmaVaultGovernance = IPlasmaVaultGovernance(instance.plasmaVault);
        assertEq(plasmaVaultGovernance.getPriceOracleMiddleware(), instance.priceManager);
    }

    function testShouldAllowDepositAfterVaultCreation() public {
        // given
        uint256 depositAmount = 1000 * 1e18; // 1000 tokens
        address depositor = address(0x123);
        uint256 redemptionDelay = 1 seconds;

        // when
        FusionFactoryLib.FusionInstance memory instance = fusionFactory.create(
            "Test Asset",
            "TEST",
            address(underlyingToken),
            redemptionDelay,
            owner
        );

        vm.startPrank(depositor);
        underlyingToken.mint(depositor, depositAmount);
        underlyingToken.approve(instance.plasmaVault, depositAmount);

        // Add depositor to whitelist
        vm.startPrank(owner);
        IporFusionAccessManager(instance.accessManager).grantRole(Roles.ATOMIST_ROLE, owner, 0);
        vm.stopPrank();

        vm.stopPrank();
        vm.startPrank(owner);
        IporFusionAccessManager(instance.accessManager).grantRole(Roles.WHITELIST_ROLE, depositor, 0);
        vm.stopPrank();

        vm.startPrank(depositor);
        PlasmaVault(instance.plasmaVault).deposit(depositAmount, depositor);
        vm.stopPrank();

        // then
        assertEq(underlyingToken.balanceOf(instance.plasmaVault), depositAmount);
        assertEq(PlasmaVault(instance.plasmaVault).balanceOf(depositor), depositAmount * 100);
    }

    function testShouldAllowDepositAfterVaultCloning() public {
        // given
        uint256 depositAmount = 1000 * 1e18; // 1000 tokens
        address depositor = address(0x123);
        uint256 redemptionDelay = 1 seconds;

        // when
        FusionFactoryLib.FusionInstance memory instance = fusionFactory.clone(
            "Test Asset",
            "TEST",
            address(underlyingToken),
            redemptionDelay,
            owner
        );

        vm.startPrank(depositor);
        underlyingToken.mint(depositor, depositAmount);
        underlyingToken.approve(instance.plasmaVault, depositAmount);

        // Add depositor to whitelist
        vm.startPrank(owner);
        IporFusionAccessManager(instance.accessManager).grantRole(Roles.ATOMIST_ROLE, owner, 0);
        vm.stopPrank();

        vm.stopPrank();
        vm.startPrank(owner);
        IporFusionAccessManager(instance.accessManager).grantRole(Roles.WHITELIST_ROLE, depositor, 0);
        vm.stopPrank();

        vm.startPrank(depositor);
        PlasmaVault(instance.plasmaVault).deposit(depositAmount, depositor);
        vm.stopPrank();

        // then
        assertEq(underlyingToken.balanceOf(instance.plasmaVault), depositAmount);
        assertEq(PlasmaVault(instance.plasmaVault).balanceOf(depositor), depositAmount * 100);
    }

    function testShouldWithdrawAfterVaultCreation() public {
        // given
        uint256 redemptionDelay = 1 seconds;
        uint256 depositAmount = 1000 * 1e18; // 1000 tokens
        address depositor = address(0x123);

        // when
        FusionFactoryLib.FusionInstance memory instance = fusionFactory.create(
            "Test Asset",
            "TEST",
            address(underlyingToken),
            redemptionDelay,
            owner
        );

        // Setup - mint tokens, approve, and add to whitelist
        underlyingToken.mint(depositor, depositAmount);

        vm.startPrank(owner);
        IporFusionAccessManager(instance.accessManager).grantRole(Roles.ATOMIST_ROLE, owner, 0);
        IporFusionAccessManager(instance.accessManager).grantRole(Roles.WHITELIST_ROLE, depositor, 0);
        vm.stopPrank();

        // Deposit tokens
        vm.startPrank(depositor);
        underlyingToken.approve(instance.plasmaVault, depositAmount);
        PlasmaVault(instance.plasmaVault).deposit(depositAmount, depositor);

        vm.warp(block.timestamp + 1);

        // Verify deposit was successful
        uint256 initialShareBalance = PlasmaVault(instance.plasmaVault).balanceOf(depositor);
        assertEq(initialShareBalance, depositAmount * 100); // 100 is the conversion rate

        // Direct redeem (instead of request withdraw)
        uint256 redeemAmount = initialShareBalance / 2; // Redeem half the shares
        uint256 initialTokenBalance = underlyingToken.balanceOf(depositor);

        // Perform redeem
        PlasmaVault(instance.plasmaVault).redeem(redeemAmount, depositor, depositor);
        vm.stopPrank();

        // then
        // Verify redemption was successful
        uint256 finalShareBalance = PlasmaVault(instance.plasmaVault).balanceOf(depositor);
        uint256 finalTokenBalance = underlyingToken.balanceOf(depositor);

        // Share balance should be reduced
        assertEq(finalShareBalance, initialShareBalance - redeemAmount);
    }

    function testShouldWithdrawAfterVaultCloning() public {
        // given
        uint256 redemptionDelay = 1 seconds;
        uint256 depositAmount = 1000 * 1e18; // 1000 tokens
        address depositor = address(0x123);

        // when
        FusionFactoryLib.FusionInstance memory instance = fusionFactory.clone(
            "Test Asset",
            "TEST",
            address(underlyingToken),
            redemptionDelay,
            owner
        );

        // Setup - mint tokens, approve, and add to whitelist
        underlyingToken.mint(depositor, depositAmount);

        vm.startPrank(owner);
        IporFusionAccessManager(instance.accessManager).grantRole(Roles.ATOMIST_ROLE, owner, 0);
        IporFusionAccessManager(instance.accessManager).grantRole(Roles.WHITELIST_ROLE, depositor, 0);
        vm.stopPrank();

        // Deposit tokens
        vm.startPrank(depositor);
        underlyingToken.approve(instance.plasmaVault, depositAmount);
        PlasmaVault(instance.plasmaVault).deposit(depositAmount, depositor);

        vm.warp(block.timestamp + 1);

        // Verify deposit was successful
        uint256 initialShareBalance = PlasmaVault(instance.plasmaVault).balanceOf(depositor);
        assertEq(initialShareBalance, depositAmount * 100); // 100 is the conversion rate

        // Direct redeem (instead of request withdraw)
        uint256 redeemAmount = initialShareBalance / 2; // Redeem half the shares
        uint256 initialTokenBalance = underlyingToken.balanceOf(depositor);

        // Perform redeem
        PlasmaVault(instance.plasmaVault).redeem(redeemAmount, depositor, depositor);
        vm.stopPrank();

        // then
        // Verify redemption was successful
        uint256 finalShareBalance = PlasmaVault(instance.plasmaVault).balanceOf(depositor);
        uint256 finalTokenBalance = underlyingToken.balanceOf(depositor);

        // Share balance should be reduced
        assertEq(finalShareBalance, initialShareBalance - redeemAmount);
    }

    function testShouldDAOBeConfiguredAfterVaultCreation() public {
        // given
        uint256 redemptionDelay = 1 seconds;
        address daoFeeRecipient = address(0x123);
        uint256 daoManagementFee = 100;
        uint256 daoPerformanceFee = 100;

        vm.startPrank(owner);
        fusionFactory.grantRole(fusionFactory.DAO_FEE_MANAGER_ROLE(), daoFeeManager);
        fusionFactory.grantRole(fusionFactory.MAINTENANCE_MANAGER_ROLE(), maintenanceManager);
        vm.stopPrank();

        vm.startPrank(daoFeeManager);
        fusionFactory.updateDaoFee(daoFeeRecipient, daoManagementFee, daoPerformanceFee);
        vm.stopPrank();

        // when
        FusionFactoryLib.FusionInstance memory instance = fusionFactory.create(
            "Test Asset",
            "TEST",
            address(underlyingToken),
            redemptionDelay,
            owner
        );

        // then
        FeeManager feeManager = FeeManager(instance.feeManager);
        assertEq(feeManager.IPOR_DAO_MANAGEMENT_FEE(), daoManagementFee);
        assertEq(feeManager.IPOR_DAO_PERFORMANCE_FEE(), daoPerformanceFee);
        assertEq(feeManager.getIporDaoFeeRecipientAddress(), daoFeeRecipient);
    }

    function testShouldDAOBeConfiguredAfterVaultClone() public {
        // given
        uint256 redemptionDelay = 1 seconds;
        address daoFeeRecipient = address(0x123);
        uint256 daoManagementFee = 100;
        uint256 daoPerformanceFee = 100;

        vm.startPrank(owner);
        fusionFactory.grantRole(fusionFactory.DAO_FEE_MANAGER_ROLE(), daoFeeManager);
        fusionFactory.grantRole(fusionFactory.MAINTENANCE_MANAGER_ROLE(), maintenanceManager);
        vm.stopPrank();

        vm.startPrank(daoFeeManager);
        fusionFactory.updateDaoFee(daoFeeRecipient, daoManagementFee, daoPerformanceFee);
        vm.stopPrank();

        // when
        FusionFactoryLib.FusionInstance memory instance = fusionFactory.clone(
            "Test Asset",
            "TEST",
            address(underlyingToken),
            redemptionDelay,
            owner
        );

        // then
        FeeManager feeManager = FeeManager(instance.feeManager);
        assertEq(feeManager.IPOR_DAO_MANAGEMENT_FEE(), daoManagementFee);
        assertEq(feeManager.IPOR_DAO_PERFORMANCE_FEE(), daoPerformanceFee);
        assertEq(feeManager.getIporDaoFeeRecipientAddress(), daoFeeRecipient);
    }

    function testShouldContainAppropriateTechnicalRolesAfterVaultCreation() public {
        //given
        uint256 redemptionDelay = 1 seconds;

        // when
        FusionFactoryLib.FusionInstance memory instance = fusionFactory.create(
            "Test Asset",
            "TEST",
            address(underlyingToken),
            redemptionDelay,
            owner
        );

        IporFusionAccessManager accessManager = IporFusionAccessManager(instance.accessManager);

        (bool hasPlasmaVaultRole, ) = accessManager.hasRole(Roles.TECH_PLASMA_VAULT_ROLE, instance.plasmaVault);
        assertTrue(hasPlasmaVaultRole, "PlasmaVault role not found TECH_PLASMA_VAULT_ROLE");

        (bool hasContextManagerRole, ) = accessManager.hasRole(
            Roles.TECH_CONTEXT_MANAGER_ROLE,
            instance.contextManager
        );
        assertTrue(hasContextManagerRole, "ContextManager role not found TECH_CONTEXT_MANAGER_ROLE");

        (bool hasWithdrawManagerRole, ) = accessManager.hasRole(
            Roles.TECH_WITHDRAW_MANAGER_ROLE,
            instance.withdrawManager
        );
        assertTrue(hasWithdrawManagerRole, "WithdrawManager role not found TECH_WITHDRAW_MANAGER_ROLE");

        (bool hasVaultTransferSharesRole, ) = accessManager.hasRole(
            Roles.TECH_VAULT_TRANSFER_SHARES_ROLE,
            instance.feeManager
        );
        assertTrue(hasVaultTransferSharesRole, "VaultTransferShares role not found TECH_VAULT_TRANSFER_SHARES_ROLE");

        (bool hasPerformanceFeeManagerRole, ) = accessManager.hasRole(
            Roles.TECH_PERFORMANCE_FEE_MANAGER_ROLE,
            instance.feeManager
        );
        assertTrue(
            hasPerformanceFeeManagerRole,
            "PerformanceFeeManager role not found TECH_PERFORMANCE_FEE_MANAGER_ROLE"
        );

        (bool hasRewardsClaimManagerRole, ) = accessManager.hasRole(
            Roles.TECH_REWARDS_CLAIM_MANAGER_ROLE,
            instance.rewardsManager
        );
        assertTrue(hasRewardsClaimManagerRole, "RewardsClaimManager role not found TECH_REWARDS_CLAIM_MANAGER_ROLE");
    }

    function testShouldContainAppropriateTechnicalRolesAfterVaultClone() public {
        //given
        uint256 redemptionDelay = 1 seconds;

        // when
        FusionFactoryLib.FusionInstance memory instance = fusionFactory.clone(
            "Test Asset",
            "TEST",
            address(underlyingToken),
            redemptionDelay,
            owner
        );

        IporFusionAccessManager accessManager = IporFusionAccessManager(instance.accessManager);

        (bool hasPlasmaVaultRole, ) = accessManager.hasRole(Roles.TECH_PLASMA_VAULT_ROLE, instance.plasmaVault);
        assertTrue(hasPlasmaVaultRole, "PlasmaVault role not found TECH_PLASMA_VAULT_ROLE");

        (bool hasContextManagerRole, ) = accessManager.hasRole(
            Roles.TECH_CONTEXT_MANAGER_ROLE,
            instance.contextManager
        );
        assertTrue(hasContextManagerRole, "ContextManager role not found TECH_CONTEXT_MANAGER_ROLE");

        (bool hasWithdrawManagerRole, ) = accessManager.hasRole(
            Roles.TECH_WITHDRAW_MANAGER_ROLE,
            instance.withdrawManager
        );
        assertTrue(hasWithdrawManagerRole, "WithdrawManager role not found TECH_WITHDRAW_MANAGER_ROLE");

        (bool hasVaultTransferSharesRole, ) = accessManager.hasRole(
            Roles.TECH_VAULT_TRANSFER_SHARES_ROLE,
            instance.feeManager
        );
        assertTrue(hasVaultTransferSharesRole, "VaultTransferShares role not found TECH_VAULT_TRANSFER_SHARES_ROLE");

        (bool hasPerformanceFeeManagerRole, ) = accessManager.hasRole(
            Roles.TECH_PERFORMANCE_FEE_MANAGER_ROLE,
            instance.feeManager
        );
        assertTrue(
            hasPerformanceFeeManagerRole,
            "PerformanceFeeManager role not found TECH_PERFORMANCE_FEE_MANAGER_ROLE"
        );

        (bool hasRewardsClaimManagerRole, ) = accessManager.hasRole(
            Roles.TECH_REWARDS_CLAIM_MANAGER_ROLE,
            instance.rewardsManager
        );
        assertTrue(hasRewardsClaimManagerRole, "RewardsClaimManager role not found TECH_REWARDS_CLAIM_MANAGER_ROLE");
    }

    function testShouldBeAbleToRemovePlasmaVaultAdmin() public {
        // given
        address[] memory initialPlasmaVaultAdminArray = new address[](2);
        initialPlasmaVaultAdminArray[0] = adminOne;
        initialPlasmaVaultAdminArray[1] = address(0x123);

        vm.startPrank(owner);
        fusionFactory.updatePlasmaVaultAdminArray(initialPlasmaVaultAdminArray);
        vm.stopPrank();

        // when
        address[] memory newPlasmaVaultAdminArray = new address[](1);
        newPlasmaVaultAdminArray[0] = adminOne; // Keep only adminOne, remove address(0x123)

        vm.startPrank(owner);
        fusionFactory.updatePlasmaVaultAdminArray(newPlasmaVaultAdminArray);
        vm.stopPrank();

        // then
        address[] memory updatedPlasmaVaultAdminArray = fusionFactory.getPlasmaVaultAdminArray();
        assertEq(updatedPlasmaVaultAdminArray.length, 1, "Should have only one admin");
        assertEq(updatedPlasmaVaultAdminArray[0], adminOne, "Should keep adminOne");
    }

    function testShouldBeAbleToRemoveAllPlasmaVaultAdmins() public {
        // given
        address[] memory initialPlasmaVaultAdminArray = new address[](2);
        initialPlasmaVaultAdminArray[0] = adminOne;
        initialPlasmaVaultAdminArray[1] = address(0x123);

        vm.startPrank(owner);
        fusionFactory.updatePlasmaVaultAdminArray(initialPlasmaVaultAdminArray);
        vm.stopPrank();

        address[] memory updatedPlasmaVaultAdminArrayBefore = fusionFactory.getPlasmaVaultAdminArray();
        assertEq(updatedPlasmaVaultAdminArrayBefore.length, 2, "Should have two admins");

        // when
        address[] memory newPlasmaVaultAdminArray = new address[](0); // Empty array to remove all admins

        vm.startPrank(owner);
        fusionFactory.updatePlasmaVaultAdminArray(newPlasmaVaultAdminArray);
        vm.stopPrank();

        // then
        address[] memory updatedPlasmaVaultAdminArrayAfter = fusionFactory.getPlasmaVaultAdminArray();
        assertEq(updatedPlasmaVaultAdminArrayAfter.length, 0, "Should have no admins");
    }

    function testShouldCreateVaultWithoutAdminRoleWhenNoPlasmaVaultAdmins() public {
        // given
        address[] memory initialPlasmaVaultAdminArray = new address[](2);
        initialPlasmaVaultAdminArray[0] = adminOne;
        initialPlasmaVaultAdminArray[1] = address(0x123);

        vm.startPrank(owner);
        fusionFactory.updatePlasmaVaultAdminArray(initialPlasmaVaultAdminArray);
        vm.stopPrank();

        uint256 redemptionDelay = 1 seconds;

        // when
        address[] memory newPlasmaVaultAdminArray = new address[](0); // Remove all admins

        vm.startPrank(owner);
        fusionFactory.updatePlasmaVaultAdminArray(newPlasmaVaultAdminArray);
        vm.stopPrank();

        // Create a new vault after removing admins
        FusionFactoryLib.FusionInstance memory instance = fusionFactory.create(
            "Test Asset",
            "TEST",
            address(underlyingToken),
            redemptionDelay,
            owner
        );

        // then
        IporFusionAccessManager accessManager = IporFusionAccessManager(instance.accessManager);

        (bool hasRoleFactory, ) = accessManager.hasRole(Roles.ADMIN_ROLE, address(fusionFactory));
        (bool hasRoleOne, ) = accessManager.hasRole(Roles.ADMIN_ROLE, adminOne);
        (bool hasRoleTwo, ) = accessManager.hasRole(Roles.ADMIN_ROLE, address(0x123));
        (bool hasRoleOwner, ) = accessManager.hasRole(Roles.ADMIN_ROLE, owner);

        assertFalse(hasRoleOne, "adminOne should not have admin role");
        assertFalse(hasRoleTwo, "address(0x123) should not have admin role");
        assertFalse(hasRoleFactory, "fusionFactory should not have admin role");
        assertFalse(hasRoleOwner, "owner should not have admin role");
    }

    function testShouldCreateVaultWithCorrectContextManagerApprovedTargets() public {
        // given
        uint256 redemptionDelay = 1 seconds;

        // when
        FusionFactoryLib.FusionInstance memory instance = fusionFactory.create(
            "Test Asset",
            "TEST",
            address(underlyingToken),
            redemptionDelay,
            owner
        );

        // then
        // Verify that the context manager has approved the correct targets
        address[] memory approvedTargets = ContextManager(instance.contextManager).getApprovedTargets();

        // Should have exactly 5 approved targets
        assertEq(approvedTargets.length, 5);

        // Verify each target is approved
        assertTrue(ContextManager(instance.contextManager).isTargetApproved(instance.plasmaVault));
        assertTrue(ContextManager(instance.contextManager).isTargetApproved(instance.withdrawManager));
        assertTrue(ContextManager(instance.contextManager).isTargetApproved(instance.priceManager));
        assertTrue(ContextManager(instance.contextManager).isTargetApproved(instance.rewardsManager));
        assertTrue(ContextManager(instance.contextManager).isTargetApproved(instance.feeManager));

        // Verify the approved targets array contains the correct addresses
        bool foundPlasmaVault = false;
        bool foundWithdrawManager = false;
        bool foundPriceManager = false;
        bool foundRewardsManager = false;
        bool foundFeeManager = false;
        for (uint256 i = 0; i < approvedTargets.length; i++) {
            if (approvedTargets[i] == instance.plasmaVault) {
                foundPlasmaVault = true;
            } else if (approvedTargets[i] == instance.withdrawManager) {
                foundWithdrawManager = true;
            } else if (approvedTargets[i] == instance.priceManager) {
                foundPriceManager = true;
            } else if (approvedTargets[i] == instance.rewardsManager) {
                foundRewardsManager = true;
            } else if (approvedTargets[i] == instance.feeManager) {
                foundFeeManager = true;
            }
        }

        assertTrue(foundPlasmaVault, "PlasmaVault should be in approved targets");
        assertTrue(foundWithdrawManager, "WithdrawManager should be in approved targets");
        assertTrue(foundPriceManager, "PriceManager should be in approved targets");
        assertTrue(foundRewardsManager, "RewardsManager should be in approved targets");
        assertTrue(foundFeeManager, "FeeManager should be in approved targets");
    }

    function testShouldCloneVaultWithCorrectContextManagerApprovedTargets() public {
        // given
        uint256 redemptionDelay = 1 seconds;

        // when
        FusionFactoryLib.FusionInstance memory instance = fusionFactory.clone(
            "Test Asset",
            "TEST",
            address(underlyingToken),
            redemptionDelay,
            owner
        );

        // then
        // Verify that the context manager has approved the correct targets
        address[] memory approvedTargets = ContextManager(instance.contextManager).getApprovedTargets();

        // Should have exactly 5 approved targets
        assertEq(approvedTargets.length, 5);

        // Verify each target is approved
        assertTrue(ContextManager(instance.contextManager).isTargetApproved(instance.plasmaVault));
        assertTrue(ContextManager(instance.contextManager).isTargetApproved(instance.withdrawManager));
        assertTrue(ContextManager(instance.contextManager).isTargetApproved(instance.priceManager));
        assertTrue(ContextManager(instance.contextManager).isTargetApproved(instance.rewardsManager));
        assertTrue(ContextManager(instance.contextManager).isTargetApproved(instance.feeManager));

        // Verify the approved targets array contains the correct addresses
        bool foundPlasmaVault = false;
        bool foundWithdrawManager = false;
        bool foundPriceManager = false;
        bool foundRewardsManager = false;
        bool foundFeeManager = false;
        for (uint256 i = 0; i < approvedTargets.length; i++) {
            if (approvedTargets[i] == instance.plasmaVault) {
                foundPlasmaVault = true;
            } else if (approvedTargets[i] == instance.withdrawManager) {
                foundWithdrawManager = true;
            } else if (approvedTargets[i] == instance.priceManager) {
                foundPriceManager = true;
            } else if (approvedTargets[i] == instance.rewardsManager) {
                foundRewardsManager = true;
            } else if (approvedTargets[i] == instance.feeManager) {
                foundFeeManager = true;
            }
        }

        assertTrue(foundPlasmaVault, "PlasmaVault should be in approved targets");
        assertTrue(foundWithdrawManager, "WithdrawManager should be in approved targets");
        assertTrue(foundPriceManager, "PriceManager should be in approved targets");
        assertTrue(foundRewardsManager, "RewardsManager should be in approved targets");
        assertTrue(foundFeeManager, "FeeManager should be in approved targets");
    }

    function testShouldCreateTwoClonedVaultsWithUniqueAddresses() public {
        // given
        uint256 redemptionDelay = 1 seconds;

        // when - create first vault using clone
        FusionFactoryLib.FusionInstance memory instance1 = fusionFactory.clone(
            "Test Asset 1",
            "TEST1",
            address(underlyingToken),
            redemptionDelay,
            owner
        );

        // when - create second vault using clone
        FusionFactoryLib.FusionInstance memory instance2 = fusionFactory.clone(
            "Test Asset 2",
            "TEST2",
            address(underlyingToken),
            redemptionDelay,
            owner
        );

        // then - verify all addresses are different from each other
        assertTrue(instance1.plasmaVault != instance2.plasmaVault, "PlasmaVault addresses should be different");
        assertTrue(instance1.accessManager != instance2.accessManager, "AccessManager addresses should be different");
        assertTrue(instance1.feeManager != instance2.feeManager, "FeeManager addresses should be different");
        assertTrue(
            instance1.rewardsManager != instance2.rewardsManager,
            "RewardsManager addresses should be different"
        );
        assertTrue(
            instance1.withdrawManager != instance2.withdrawManager,
            "WithdrawManager addresses should be different"
        );
        assertTrue(
            instance1.contextManager != instance2.contextManager,
            "ContextManager addresses should be different"
        );
        assertTrue(instance1.priceManager != instance2.priceManager, "PriceManager addresses should be different");
        assertTrue(instance1.feeManager != instance2.feeManager, "FeeManager addresses should be different");

        // then - verify fee account addresses are different
        PlasmaVaultStorageLib.PerformanceFeeData memory performanceFeeData1 = IPlasmaVaultGovernance(
            instance1.plasmaVault
        ).getPerformanceFeeData();
        PlasmaVaultStorageLib.PerformanceFeeData memory performanceFeeData2 = IPlasmaVaultGovernance(
            instance2.plasmaVault
        ).getPerformanceFeeData();
        assertTrue(
            performanceFeeData1.feeAccount != performanceFeeData2.feeAccount,
            "Performance fee account addresses should be different"
        );

        PlasmaVaultStorageLib.ManagementFeeData memory managementFeeData1 = IPlasmaVaultGovernance(
            instance1.plasmaVault
        ).getManagementFeeData();
        PlasmaVaultStorageLib.ManagementFeeData memory managementFeeData2 = IPlasmaVaultGovernance(
            instance2.plasmaVault
        ).getManagementFeeData();
        assertTrue(
            managementFeeData1.feeAccount != managementFeeData2.feeAccount,
            "Management fee account addresses should be different"
        );

        // then - verify FeeManager configuration
        FeeManager feeManager1 = FeeManager(instance1.feeManager);
        FeeManager feeManager2 = FeeManager(instance2.feeManager);

        // DAO fee recipient should be the same for both instances
        assertEq(
            feeManager1.getIporDaoFeeRecipientAddress(),
            feeManager2.getIporDaoFeeRecipientAddress(),
            "DAO fee recipient addresses should be the same"
        );

        // Fee accounts should be different between instances
        assertTrue(
            feeManager1.PERFORMANCE_FEE_ACCOUNT() != feeManager2.PERFORMANCE_FEE_ACCOUNT(),
            "Performance fee account addresses should be different"
        );
        assertTrue(
            feeManager1.MANAGEMENT_FEE_ACCOUNT() != feeManager2.MANAGEMENT_FEE_ACCOUNT(),
            "Management fee account addresses should be different"
        );

        // Plasma vault addresses should be different between instances
        assertTrue(
            feeManager1.PLASMA_VAULT() != feeManager2.PLASMA_VAULT(),
            "Plasma vault addresses should be different"
        );

        // DAO fees should be greater than zero
        assertTrue(feeManager1.IPOR_DAO_MANAGEMENT_FEE() > 0, "DAO management fee should be greater than zero");
        assertTrue(feeManager1.IPOR_DAO_PERFORMANCE_FEE() > 0, "DAO performance fee should be greater than zero");
        assertTrue(feeManager2.IPOR_DAO_MANAGEMENT_FEE() > 0, "DAO management fee should be greater than zero");
        assertTrue(feeManager2.IPOR_DAO_PERFORMANCE_FEE() > 0, "DAO performance fee should be greater than zero");

        // DAO fees should have the expected values (set in factory setup)
        assertEq(feeManager1.IPOR_DAO_MANAGEMENT_FEE(), 333, "DAO management fee should be 333");
        assertEq(feeManager1.IPOR_DAO_PERFORMANCE_FEE(), 777, "DAO performance fee should be 777");
        assertEq(feeManager2.IPOR_DAO_MANAGEMENT_FEE(), 333, "DAO management fee should be 333");
        assertEq(feeManager2.IPOR_DAO_PERFORMANCE_FEE(), 777, "DAO performance fee should be 777");

        FusionFactoryStorageLib.BaseAddresses memory baseAddresses = fusionFactory.getBaseAddresses();

        // then - verify all addresses are different from base addresses
        assertTrue(
            instance1.plasmaVault != baseAddresses.plasmaVaultCoreBase,
            "Instance1 PlasmaVault should be different from base"
        );
        assertTrue(
            instance1.accessManager != baseAddresses.accessManagerBase,
            "Instance1 AccessManager should be different from base"
        );
        assertTrue(
            instance1.rewardsManager != baseAddresses.rewardsManagerBase,
            "Instance1 RewardsManager should be different from base"
        );
        assertTrue(
            instance1.withdrawManager != baseAddresses.withdrawManagerBase,
            "Instance1 WithdrawManager should be different from base"
        );
        assertTrue(
            instance1.contextManager != baseAddresses.contextManagerBase,
            "Instance1 ContextManager should be different from base"
        );
        assertTrue(
            instance1.priceManager != baseAddresses.priceManagerBase,
            "Instance1 PriceManager should be different from base"
        );

        assertTrue(
            instance2.plasmaVault != baseAddresses.plasmaVaultCoreBase,
            "Instance2 PlasmaVault should be different from base"
        );
        assertTrue(
            instance2.accessManager != baseAddresses.accessManagerBase,
            "Instance2 AccessManager should be different from base"
        );
        assertTrue(
            instance2.rewardsManager != baseAddresses.rewardsManagerBase,
            "Instance2 RewardsManager should be different from base"
        );
        assertTrue(
            instance2.withdrawManager != baseAddresses.withdrawManagerBase,
            "Instance2 WithdrawManager should be different from base"
        );
        assertTrue(
            instance2.contextManager != baseAddresses.contextManagerBase,
            "Instance2 ContextManager should be different from base"
        );
        assertTrue(
            instance2.priceManager != baseAddresses.priceManagerBase,
            "Instance2 PriceManager should be different from base"
        );

        // then - verify all addresses are non-zero
        assertTrue(instance1.plasmaVault != address(0), "Instance1 PlasmaVault should not be zero address");
        assertTrue(instance1.accessManager != address(0), "Instance1 AccessManager should not be zero address");
        assertTrue(instance1.feeManager != address(0), "Instance1 FeeManager should not be zero address");
        assertTrue(instance1.rewardsManager != address(0), "Instance1 RewardsManager should not be zero address");
        assertTrue(instance1.withdrawManager != address(0), "Instance1 WithdrawManager should not be zero address");
        assertTrue(instance1.contextManager != address(0), "Instance1 ContextManager should not be zero address");
        assertTrue(instance1.priceManager != address(0), "Instance1 PriceManager should not be zero address");

        assertTrue(instance2.plasmaVault != address(0), "Instance2 PlasmaVault should not be zero address");
        assertTrue(instance2.accessManager != address(0), "Instance2 AccessManager should not be zero address");
        assertTrue(instance2.feeManager != address(0), "Instance2 FeeManager should not be zero address");
        assertTrue(instance2.rewardsManager != address(0), "Instance2 RewardsManager should not be zero address");
        assertTrue(instance2.withdrawManager != address(0), "Instance2 WithdrawManager should not be zero address");
        assertTrue(instance2.contextManager != address(0), "Instance2 ContextManager should not be zero address");
        assertTrue(instance2.priceManager != address(0), "Instance2 PriceManager should not be zero address");

        // then - verify plasmaVaultBase is the same for both instances (should reference the same base)
        assertEq(
            instance1.plasmaVaultBase,
            instance2.plasmaVaultBase,
            "Both instances should reference the same plasmaVaultBase"
        );
        assertEq(instance1.plasmaVaultBase, plasmaVaultBase, "plasmaVaultBase should match the setup value");
    }
}<|MERGE_RESOLUTION|>--- conflicted
+++ resolved
@@ -113,7 +113,6 @@
         address contextManagerBase = address(new ContextManager(owner, approvedAddresses));
         address priceManagerBase = address(new PriceOracleMiddlewareManager(owner, priceOracleMiddleware));
 
-<<<<<<< HEAD
         address plasmaVaultCoreBase = address(new PlasmaVault());
         PlasmaVault(plasmaVaultCoreBase).proxyInitialize(
             PlasmaVaultInitData({
@@ -123,34 +122,14 @@
                 priceOracleMiddleware: priceOracleMiddleware,
                 feeConfig: FeeConfig({
                     feeFactory: factoryAddresses.feeManagerFactory,
-                    iporDaoManagementFee: 1,
-                    iporDaoPerformanceFee: 1,
+                    iporDaoManagementFee: 111,
+                    iporDaoPerformanceFee: 222,
                     iporDaoFeeRecipientAddress: address(this)
                 }),
                 accessManager: accessManagerBase,
                 plasmaVaultBase: plasmaVaultBase,
                 withdrawManager: withdrawManagerBase
             })
-=======
-        address plasmaVaultCoreBase = address(
-            new PlasmaVault(
-                PlasmaVaultInitData({
-                    assetName: "fake",
-                    assetSymbol: "fake",
-                    underlyingToken: address(underlyingToken),
-                    priceOracleMiddleware: priceOracleMiddleware,
-                    feeConfig: FeeConfig({
-                        feeFactory: factoryAddresses.feeManagerFactory,
-                        iporDaoManagementFee: 111,
-                        iporDaoPerformanceFee: 222,
-                        iporDaoFeeRecipientAddress: address(this)
-                    }),
-                    accessManager: accessManagerBase,
-                    plasmaVaultBase: plasmaVaultBase,
-                    withdrawManager: withdrawManagerBase
-                })
-            )
->>>>>>> a733cf7e
         );
 
         address rewardsManagerBase = address(new RewardsClaimManager(owner, plasmaVaultCoreBase));
