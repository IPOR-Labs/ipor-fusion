--- conflicted
+++ resolved
@@ -753,8 +753,6 @@
 
         // Share balance should be reduced
         assertEq(finalShareBalance, initialShareBalance - redeemAmount);
-<<<<<<< HEAD
-=======
     }
 
     function testShouldDAOBeConfiguredAfterVaultCreation() public {
@@ -785,6 +783,5 @@
         assertEq(feeManager.IPOR_DAO_MANAGEMENT_FEE(), daoManagementFee);
         assertEq(feeManager.IPOR_DAO_PERFORMANCE_FEE(), daoPerformanceFee);
         assertEq(feeManager.getIporDaoFeeRecipientAddress(), daoFeeRecipient);
->>>>>>> 47f8c192
     }
 }