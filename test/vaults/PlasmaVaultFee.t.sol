// SPDX-License-Identifier: UNLICENSED
pragma solidity 0.8.20;

import {Test} from "forge-std/Test.sol";
import {ERC20} from "@openzeppelin/contracts/token/ERC20/ERC20.sol";
import {PlasmaVault, MarketSubstratesConfig, MarketBalanceFuseConfig, FuseAction, FeeConfig, PlasmaVaultInitData} from "../../contracts/vaults/PlasmaVault.sol";
import {AaveV3SupplyFuse, AaveV3SupplyFuseEnterData, AaveV3SupplyFuseExitData} from "../../contracts/fuses/aave_v3/AaveV3SupplyFuse.sol";
import {AaveV3BalanceFuse} from "../../contracts/fuses/aave_v3/AaveV3BalanceFuse.sol";
import {CompoundV3BalanceFuse} from "../../contracts/fuses/compound_v3/CompoundV3BalanceFuse.sol";
import {CompoundV3SupplyFuse, CompoundV3SupplyFuseEnterData, CompoundV3SupplyFuseExitData} from "../../contracts/fuses/compound_v3/CompoundV3SupplyFuse.sol";
import {PlasmaVaultConfigLib} from "../../contracts/libraries/PlasmaVaultConfigLib.sol";
import {IAavePoolDataProvider} from "../../contracts/fuses/aave_v3/ext/IAavePoolDataProvider.sol";
import {IporPriceOracle} from "../../contracts/priceOracle/IporPriceOracle.sol";
import {ERC1967Proxy} from "@openzeppelin/contracts/proxy/ERC1967/ERC1967Proxy.sol";
import {PlasmaVaultLib} from "../../contracts/libraries/PlasmaVaultLib.sol";
import {PlasmaVaultAccessManager} from "../../contracts/managers/PlasmaVaultAccessManager.sol";
import {RoleLib, UsersToRoles} from "../RoleLib.sol";

interface AavePool {
    function deposit(address asset, uint256 amount, address onBehalfOf, uint16 referralCode) external;
}

contract PlasmaVaultFeeTest is Test {
    address public constant DAI = 0x6B175474E89094C44Da98b954EedeAC495271d0F;
    address public constant USDC = 0xA0b86991c6218b36c1d19D4a2e9Eb0cE3606eB48;
    /// @dev Aave Price Oracle mainnet address where base currency is USD
    address public constant ETHEREUM_AAVE_PRICE_ORACLE_MAINNET = 0x54586bE62E3c3580375aE3723C145253060Ca0C2;
    address public constant ETHEREUM_AAVE_POOL_DATA_PROVIDER_V3 = 0x7B4EB56E7CD4b454BA8ff71E4518426369a138a3;

    address public constant AAVE_POOL = 0x87870Bca3F3fD6335C3F4ce8392D69350B4fA4E2;
    uint256 public constant AAVE_V3_MARKET_ID = 1;

    address public constant COMET_V3_USDC = 0xc3d688B66703497DAA19211EEdff47f25384cdc3;
    uint256 public constant COMPOUND_V3_MARKET_ID = 2;

    IAavePoolDataProvider public constant AAVE_POOL_DATA_PROVIDER =
        IAavePoolDataProvider(0x7B4EB56E7CD4b454BA8ff71E4518426369a138a3);

    address public atomist = address(this);

    string public assetName;
    string public assetSymbol;
    address public underlyingToken;
    address[] public alphas;
    address public alpha;
    uint256 public amount;

    address public userOne;
    address public userTwo;
    address public performanceFeeManager;
    uint256 public performanceFeeInPercentage;
    address public managementFeeManager;
    uint256 public managementFeeInPercentage;

    IporPriceOracle public iporPriceOracleProxy;
    UsersToRoles public usersToRoles;

    function setUp() public {
        vm.createSelectFork(vm.envString("ETHEREUM_PROVIDER_URL"), 19591360);

        userOne = address(0x777);
        userTwo = address(0x888);
        performanceFeeManager = address(0x999);
        managementFeeManager = address(0x555);

        IporPriceOracle implementation = new IporPriceOracle(
            0x0000000000000000000000000000000000000348,
            8,
            0x47Fb2585D2C56Fe188D0E6ec628a38b74fCeeeDf
        );

        iporPriceOracleProxy = IporPriceOracle(
            address(
                new ERC1967Proxy(address(implementation), abi.encodeWithSignature("initialize(address)", address(this)))
            )
        );
    }

    function testShouldExitFromTwoMarketsAaveV3SupplyAndCompoundV3SupplyAndCalculatePerformanceFee() public {
        //given
        performanceFeeInPercentage = 500;

        assetName = "IPOR Fusion USDC";
        assetSymbol = "ipfUSDC";
        underlyingToken = USDC;
        alphas = new address[](1);

        alpha = address(0x1);
        alphas[0] = alpha;

        MarketSubstratesConfig[] memory marketConfigs = new MarketSubstratesConfig[](2);

        bytes32[] memory assets = new bytes32[](1);
        assets[0] = PlasmaVaultConfigLib.addressToBytes32(USDC);

        /// @dev Market Aave V3
        marketConfigs[0] = MarketSubstratesConfig(AAVE_V3_MARKET_ID, assets);
        AaveV3BalanceFuse balanceFuseAaveV3 = new AaveV3BalanceFuse(
            AAVE_V3_MARKET_ID,
            ETHEREUM_AAVE_PRICE_ORACLE_MAINNET,
            ETHEREUM_AAVE_POOL_DATA_PROVIDER_V3
        );
        AaveV3SupplyFuse supplyFuseAaveV3 = new AaveV3SupplyFuse(
            AAVE_V3_MARKET_ID,
            AAVE_POOL,
            ETHEREUM_AAVE_POOL_DATA_PROVIDER_V3
        );

        /// @dev Market Compound V3
        marketConfigs[1] = MarketSubstratesConfig(COMPOUND_V3_MARKET_ID, assets);
        CompoundV3BalanceFuse balanceFuseCompoundV3 = new CompoundV3BalanceFuse(COMPOUND_V3_MARKET_ID, COMET_V3_USDC);
        CompoundV3SupplyFuse supplyFuseCompoundV3 = new CompoundV3SupplyFuse(COMPOUND_V3_MARKET_ID, COMET_V3_USDC);

        address[] memory fuses = new address[](2);
        fuses[0] = address(supplyFuseAaveV3);
        fuses[1] = address(supplyFuseCompoundV3);

        MarketBalanceFuseConfig[] memory balanceFuses = new MarketBalanceFuseConfig[](2);
        balanceFuses[0] = MarketBalanceFuseConfig(AAVE_V3_MARKET_ID, address(balanceFuseAaveV3));
        balanceFuses[1] = MarketBalanceFuseConfig(COMPOUND_V3_MARKET_ID, address(balanceFuseCompoundV3));

<<<<<<< HEAD
        PlasmaVaultAccessManager accessElectron = createAccessElectron(usersToRoles);
=======
        PlasmaVaultAccessManager accessManager = createAccessManager(usersToRoles);
>>>>>>> b4a0a867

        PlasmaVault plasmaVault = new PlasmaVault(
            PlasmaVaultInitData(
                assetName,
                assetSymbol,
                underlyingToken,
                address(iporPriceOracleProxy),
                alphas,
                marketConfigs,
                fuses,
                balanceFuses,
                FeeConfig(performanceFeeManager, performanceFeeInPercentage, managementFeeManager, 0),
<<<<<<< HEAD
                address(accessElectron)
            )
        );
        setupRoles(plasmaVault, accessElectron);
=======
                address(accessManager)
            )
        );
        setupRoles(plasmaVault, accessManager);
>>>>>>> b4a0a867

        FuseAction[] memory calls = new FuseAction[](2);

        amount = 100 * 1e6;

        /// @dev user one deposit
        vm.prank(0x137000352B4ed784e8fa8815d225c713AB2e7Dc9);
        ERC20(USDC).transfer(address(userOne), amount);
        vm.prank(userOne);
        ERC20(USDC).approve(address(plasmaVault), 2 * amount);

        vm.prank(userOne);
        plasmaVault.deposit(amount, userOne);

        /// @dev user two deposit
        vm.prank(0x137000352B4ed784e8fa8815d225c713AB2e7Dc9);
        ERC20(USDC).transfer(address(userTwo), amount);
        vm.prank(userTwo);
        ERC20(USDC).approve(address(plasmaVault), 2 * amount);

        vm.prank(userTwo);
        plasmaVault.deposit(amount, userTwo);

        calls[0] = FuseAction(
            address(supplyFuseAaveV3),
            abi.encodeWithSignature(
                "enter(bytes)",
                abi.encode(AaveV3SupplyFuseEnterData({asset: USDC, amount: amount, userEModeCategoryId: 1e6}))
            )
        );

        calls[1] = FuseAction(
            address(supplyFuseCompoundV3),
            abi.encodeWithSignature(
                "enter(bytes)",
                abi.encode(CompoundV3SupplyFuseEnterData({asset: USDC, amount: amount}))
            )
        );

        vm.prank(alpha);
        plasmaVault.execute(calls);

        FuseAction[] memory callsSecond = new FuseAction[](2);

        callsSecond[0] = FuseAction(
            address(supplyFuseAaveV3),
            abi.encodeWithSignature("exit(bytes)", abi.encode(AaveV3SupplyFuseExitData({asset: USDC, amount: amount})))
        );

        callsSecond[1] = FuseAction(
            address(supplyFuseCompoundV3),
            abi.encodeWithSignature(
                "exit(bytes)",
                abi.encode(CompoundV3SupplyFuseExitData({asset: USDC, amount: amount}))
            )
        );

        vm.warp(block.timestamp + 365 days);

        //when
        vm.prank(alpha);
        plasmaVault.execute(callsSecond);

        //then
        uint256 userOneBalanceOfAssets = plasmaVault.convertToAssets(plasmaVault.balanceOf(userOne));
        uint256 userTwoBalanceOfAssets = plasmaVault.convertToAssets(plasmaVault.balanceOf(userTwo));
        uint256 performanceFeeManagerBalanceOfAssets = plasmaVault.convertToAssets(
            plasmaVault.balanceOf(performanceFeeManager)
        );

        assertEq(userOneBalanceOfAssets, 108536113);
        assertEq(userTwoBalanceOfAssets, 108536113);
        assertEq(performanceFeeManagerBalanceOfAssets, 894656);
    }

    function testShouldExitFromTwoMarketsAaveV3SupplyAndCompoundV3SupplyAndCalculatePerformanceFeeTimeIsNotChanged()
        public
    {
        //given
        performanceFeeInPercentage = 500;

        assetName = "IPOR Fusion USDC";
        assetSymbol = "ipfUSDC";
        underlyingToken = USDC;
        alphas = new address[](1);

        alpha = address(0x1);
        alphas[0] = alpha;

        MarketSubstratesConfig[] memory marketConfigs = new MarketSubstratesConfig[](2);

        bytes32[] memory assets = new bytes32[](1);
        assets[0] = PlasmaVaultConfigLib.addressToBytes32(USDC);

        /// @dev Market Aave V3
        marketConfigs[0] = MarketSubstratesConfig(AAVE_V3_MARKET_ID, assets);
        AaveV3BalanceFuse balanceFuseAaveV3 = new AaveV3BalanceFuse(
            AAVE_V3_MARKET_ID,
            ETHEREUM_AAVE_PRICE_ORACLE_MAINNET,
            ETHEREUM_AAVE_POOL_DATA_PROVIDER_V3
        );
        AaveV3SupplyFuse supplyFuseAaveV3 = new AaveV3SupplyFuse(
            AAVE_V3_MARKET_ID,
            AAVE_POOL,
            ETHEREUM_AAVE_POOL_DATA_PROVIDER_V3
        );

        /// @dev Market Compound V3
        marketConfigs[1] = MarketSubstratesConfig(COMPOUND_V3_MARKET_ID, assets);
        CompoundV3BalanceFuse balanceFuseCompoundV3 = new CompoundV3BalanceFuse(COMPOUND_V3_MARKET_ID, COMET_V3_USDC);
        CompoundV3SupplyFuse supplyFuseCompoundV3 = new CompoundV3SupplyFuse(COMPOUND_V3_MARKET_ID, COMET_V3_USDC);

        address[] memory fuses = new address[](2);
        fuses[0] = address(supplyFuseAaveV3);
        fuses[1] = address(supplyFuseCompoundV3);

        MarketBalanceFuseConfig[] memory balanceFuses = new MarketBalanceFuseConfig[](2);
        balanceFuses[0] = MarketBalanceFuseConfig(AAVE_V3_MARKET_ID, address(balanceFuseAaveV3));
        balanceFuses[1] = MarketBalanceFuseConfig(COMPOUND_V3_MARKET_ID, address(balanceFuseCompoundV3));

<<<<<<< HEAD
        PlasmaVaultAccessManager accessElectron = createAccessElectron(usersToRoles);
=======
        PlasmaVaultAccessManager accessManager = createAccessManager(usersToRoles);
>>>>>>> b4a0a867

        PlasmaVault plasmaVault = new PlasmaVault(
            PlasmaVaultInitData(
                assetName,
                assetSymbol,
                underlyingToken,
                address(iporPriceOracleProxy),
                alphas,
                marketConfigs,
                fuses,
                balanceFuses,
                FeeConfig(performanceFeeManager, performanceFeeInPercentage, managementFeeManager, 0),
<<<<<<< HEAD
                address(accessElectron)
            )
        );
        setupRoles(plasmaVault, accessElectron);
=======
                address(accessManager)
            )
        );
        setupRoles(plasmaVault, accessManager);
>>>>>>> b4a0a867

        FuseAction[] memory calls = new FuseAction[](2);

        amount = 100 * 1e6;

        /// @dev user one deposit
        vm.prank(0x137000352B4ed784e8fa8815d225c713AB2e7Dc9);
        ERC20(USDC).transfer(address(userOne), amount);
        vm.prank(userOne);
        ERC20(USDC).approve(address(plasmaVault), 2 * amount);

        vm.prank(userOne);
        plasmaVault.deposit(amount, userOne);

        /// @dev user two deposit
        vm.prank(0x137000352B4ed784e8fa8815d225c713AB2e7Dc9);
        ERC20(USDC).transfer(address(userTwo), amount);
        vm.prank(userTwo);
        ERC20(USDC).approve(address(plasmaVault), 2 * amount);

        vm.prank(userTwo);
        plasmaVault.deposit(amount, userTwo);

        calls[0] = FuseAction(
            address(supplyFuseAaveV3),
            abi.encodeWithSignature(
                "enter(bytes)",
                abi.encode(AaveV3SupplyFuseEnterData({asset: USDC, amount: amount, userEModeCategoryId: 1e6}))
            )
        );

        calls[1] = FuseAction(
            address(supplyFuseCompoundV3),
            abi.encodeWithSignature(
                "enter(bytes)",
                abi.encode(CompoundV3SupplyFuseEnterData({asset: USDC, amount: amount}))
            )
        );

        vm.prank(alpha);
        plasmaVault.execute(calls);

        FuseAction[] memory callsSecond = new FuseAction[](2);

        callsSecond[0] = FuseAction(
            address(supplyFuseAaveV3),
            abi.encodeWithSignature("exit(bytes)", abi.encode(AaveV3SupplyFuseExitData({asset: USDC, amount: amount})))
        );

        callsSecond[1] = FuseAction(
            address(supplyFuseCompoundV3),
            abi.encodeWithSignature(
                "exit(bytes)",
                abi.encode(CompoundV3SupplyFuseExitData({asset: USDC, amount: amount}))
            )
        );

        //        vm.warp(block.timestamp + 365 days);

        //when
        vm.prank(alpha);
        plasmaVault.execute(callsSecond);

        //then
        uint256 userOneBalanceOfAssets = plasmaVault.convertToAssets(plasmaVault.balanceOf(userOne));
        uint256 userTwoBalanceOfAssets = plasmaVault.convertToAssets(plasmaVault.balanceOf(userTwo));
        uint256 performanceFeeManagerBalanceOfAssets = plasmaVault.convertToAssets(
            plasmaVault.balanceOf(performanceFeeManager)
        );

        assertEq(userOneBalanceOfAssets, 99999999);
        assertEq(userTwoBalanceOfAssets, 99999999);
        assertEq(performanceFeeManagerBalanceOfAssets, 0);
    }

    function testShouldInstantWithdrawRequiredExitFromTwoMarketsAaveV3CompoundV3AndCalculatePerformanceFee() public {
        //given
        performanceFeeInPercentage = 500;

        assetName = "IPOR Fusion USDC";
        assetSymbol = "ipfUSDC";
        underlyingToken = USDC;
        alphas = new address[](1);
        alpha = address(0x1);

        alphas[0] = alpha;

        MarketSubstratesConfig[] memory marketConfigs = new MarketSubstratesConfig[](2);

        bytes32[] memory assets = new bytes32[](1);
        assets[0] = PlasmaVaultConfigLib.addressToBytes32(USDC);

        /// @dev Market Aave V3
        marketConfigs[0] = MarketSubstratesConfig(AAVE_V3_MARKET_ID, assets);
        AaveV3BalanceFuse balanceFuseAaveV3 = new AaveV3BalanceFuse(
            AAVE_V3_MARKET_ID,
            ETHEREUM_AAVE_PRICE_ORACLE_MAINNET,
            ETHEREUM_AAVE_POOL_DATA_PROVIDER_V3
        );
        AaveV3SupplyFuse supplyFuseAaveV3 = new AaveV3SupplyFuse(
            AAVE_V3_MARKET_ID,
            AAVE_POOL,
            ETHEREUM_AAVE_POOL_DATA_PROVIDER_V3
        );

        /// @dev Market Compound V3
        marketConfigs[1] = MarketSubstratesConfig(COMPOUND_V3_MARKET_ID, assets);
        CompoundV3BalanceFuse balanceFuseCompoundV3 = new CompoundV3BalanceFuse(COMPOUND_V3_MARKET_ID, COMET_V3_USDC);
        CompoundV3SupplyFuse supplyFuseCompoundV3 = new CompoundV3SupplyFuse(COMPOUND_V3_MARKET_ID, COMET_V3_USDC);

        address[] memory fuses = new address[](2);
        fuses[0] = address(supplyFuseAaveV3);
        fuses[1] = address(supplyFuseCompoundV3);

        MarketBalanceFuseConfig[] memory balanceFuses = new MarketBalanceFuseConfig[](2);
        balanceFuses[0] = MarketBalanceFuseConfig(AAVE_V3_MARKET_ID, address(balanceFuseAaveV3));
        balanceFuses[1] = MarketBalanceFuseConfig(COMPOUND_V3_MARKET_ID, address(balanceFuseCompoundV3));

<<<<<<< HEAD
        PlasmaVaultAccessManager accessElectron = createAccessElectron(usersToRoles);
=======
        PlasmaVaultAccessManager accessManager = createAccessManager(usersToRoles);
>>>>>>> b4a0a867

        PlasmaVault plasmaVault = new PlasmaVault(
            PlasmaVaultInitData(
                assetName,
                assetSymbol,
                underlyingToken,
                address(iporPriceOracleProxy),
                alphas,
                marketConfigs,
                fuses,
                balanceFuses,
                FeeConfig(performanceFeeManager, performanceFeeInPercentage, managementFeeManager, 0),
<<<<<<< HEAD
                address(accessElectron)
            )
        );
        setupRoles(plasmaVault, accessElectron);
=======
                address(accessManager)
            )
        );
        setupRoles(plasmaVault, accessManager);
>>>>>>> b4a0a867

        amount = 100 * 1e6;

        //user one
        vm.prank(0x137000352B4ed784e8fa8815d225c713AB2e7Dc9);
        ERC20(USDC).transfer(address(userOne), amount);
        vm.prank(userOne);
        ERC20(USDC).approve(address(plasmaVault), 2 * amount);
        vm.prank(userOne);
        plasmaVault.deposit(amount, userOne);

        //user two
        vm.prank(0x137000352B4ed784e8fa8815d225c713AB2e7Dc9);
        ERC20(USDC).transfer(address(userTwo), amount);
        vm.prank(userTwo);
        ERC20(USDC).approve(address(plasmaVault), 2 * amount);
        vm.prank(userTwo);
        plasmaVault.deposit(amount, userTwo);
        uint256 userTwoBalanceOfSharesBefore = plasmaVault.balanceOf(userTwo);

        FuseAction[] memory calls = new FuseAction[](2);

        calls[0] = FuseAction(
            address(supplyFuseAaveV3),
            abi.encodeWithSignature(
                "enter(bytes)",
                abi.encode(AaveV3SupplyFuseEnterData({asset: USDC, amount: 100 * 1e6, userEModeCategoryId: 1e6}))
            )
        );

        calls[1] = FuseAction(
            address(supplyFuseCompoundV3),
            abi.encodeWithSignature(
                "enter(bytes)",
                abi.encode(CompoundV3SupplyFuseEnterData({asset: USDC, amount: 50 * 1e6}))
            )
        );

        /// @dev first call to move some assets to a external market
        vm.prank(alpha);
        plasmaVault.execute(calls);

        /// @dev prepare instant withdraw config
        PlasmaVaultLib.InstantWithdrawalFusesParamsStruct[]
            memory instantWithdrawFuses = new PlasmaVaultLib.InstantWithdrawalFusesParamsStruct[](2);
        bytes32[] memory instantWithdrawParams = new bytes32[](2);
        instantWithdrawParams[0] = 0;
        instantWithdrawParams[1] = PlasmaVaultConfigLib.addressToBytes32(USDC);

        instantWithdrawFuses[0] = PlasmaVaultLib.InstantWithdrawalFusesParamsStruct({
            fuse: address(supplyFuseAaveV3),
            params: instantWithdrawParams
        });

        instantWithdrawFuses[1] = PlasmaVaultLib.InstantWithdrawalFusesParamsStruct({
            fuse: address(supplyFuseCompoundV3),
            params: instantWithdrawParams
        });

        plasmaVault.configureInstantWithdrawalFuses(instantWithdrawFuses);

        /// @dev move time to gather interest
        vm.warp(block.timestamp + 365 days);

        //when
        vm.prank(userOne);
        plasmaVault.withdraw(75 * 1e6, userOne, userOne);

        //then
        uint256 userTwoBalanceOfSharesAfter = plasmaVault.balanceOf(userTwo);
        uint256 userOneBalanceOfAssets = plasmaVault.convertToAssets(plasmaVault.balanceOf(userOne));
        uint256 userTwoBalanceOfAssets = plasmaVault.convertToAssets(plasmaVault.balanceOf(userTwo));
        uint256 performanceFeeManagerBalanceOfAssets = plasmaVault.convertToAssets(
            plasmaVault.balanceOf(performanceFeeManager)
        );

        assertEq(userOneBalanceOfAssets, 28798996, "userOneBalanceOfAssets");
        assertEq(userTwoBalanceOfAssets, 103798996, "userTwoBalanceOfAssets");
        assertEq(performanceFeeManagerBalanceOfAssets, 399085, "daoBalanceOfAssets");
        assertEq(userTwoBalanceOfSharesBefore, userTwoBalanceOfSharesAfter, "userTwoBalanceOfShares not changed");
    }

    function testShouldInstantWithdrawRequiredExitFromTwoMarketsAaveV3CompoundV3AndCalculatePerformanceFeeTimeIsNotChanged()
        public
    {
        //given
        performanceFeeInPercentage = 500;

        assetName = "IPOR Fusion USDC";
        assetSymbol = "ipfUSDC";
        underlyingToken = USDC;
        alphas = new address[](1);
        alpha = address(0x1);

        alphas[0] = alpha;

        MarketSubstratesConfig[] memory marketConfigs = new MarketSubstratesConfig[](2);

        bytes32[] memory assets = new bytes32[](1);
        assets[0] = PlasmaVaultConfigLib.addressToBytes32(USDC);

        /// @dev Market Aave V3
        marketConfigs[0] = MarketSubstratesConfig(AAVE_V3_MARKET_ID, assets);
        AaveV3BalanceFuse balanceFuseAaveV3 = new AaveV3BalanceFuse(
            AAVE_V3_MARKET_ID,
            ETHEREUM_AAVE_PRICE_ORACLE_MAINNET,
            ETHEREUM_AAVE_POOL_DATA_PROVIDER_V3
        );
        AaveV3SupplyFuse supplyFuseAaveV3 = new AaveV3SupplyFuse(
            AAVE_V3_MARKET_ID,
            AAVE_POOL,
            ETHEREUM_AAVE_POOL_DATA_PROVIDER_V3
        );

        /// @dev Market Compound V3
        marketConfigs[1] = MarketSubstratesConfig(COMPOUND_V3_MARKET_ID, assets);
        CompoundV3BalanceFuse balanceFuseCompoundV3 = new CompoundV3BalanceFuse(COMPOUND_V3_MARKET_ID, COMET_V3_USDC);
        CompoundV3SupplyFuse supplyFuseCompoundV3 = new CompoundV3SupplyFuse(COMPOUND_V3_MARKET_ID, COMET_V3_USDC);

        address[] memory fuses = new address[](2);
        fuses[0] = address(supplyFuseAaveV3);
        fuses[1] = address(supplyFuseCompoundV3);

        MarketBalanceFuseConfig[] memory balanceFuses = new MarketBalanceFuseConfig[](2);
        balanceFuses[0] = MarketBalanceFuseConfig(AAVE_V3_MARKET_ID, address(balanceFuseAaveV3));
        balanceFuses[1] = MarketBalanceFuseConfig(COMPOUND_V3_MARKET_ID, address(balanceFuseCompoundV3));

<<<<<<< HEAD
        PlasmaVaultAccessManager accessElectron = createAccessElectron(usersToRoles);
=======
        PlasmaVaultAccessManager accessManager = createAccessManager(usersToRoles);
>>>>>>> b4a0a867

        PlasmaVault plasmaVault = new PlasmaVault(
            PlasmaVaultInitData(
                assetName,
                assetSymbol,
                underlyingToken,
                address(iporPriceOracleProxy),
                alphas,
                marketConfigs,
                fuses,
                balanceFuses,
                FeeConfig(performanceFeeManager, performanceFeeInPercentage, managementFeeManager, 0),
<<<<<<< HEAD
                address(accessElectron)
            )
        );
        setupRoles(plasmaVault, accessElectron);
=======
                address(accessManager)
            )
        );
        setupRoles(plasmaVault, accessManager);
>>>>>>> b4a0a867

        amount = 100 * 1e6;

        //user one
        vm.prank(0x137000352B4ed784e8fa8815d225c713AB2e7Dc9);
        ERC20(USDC).transfer(address(userOne), amount);
        vm.prank(userOne);
        ERC20(USDC).approve(address(plasmaVault), 2 * amount);
        vm.prank(userOne);
        plasmaVault.deposit(amount, userOne);

        //user two
        vm.prank(0x137000352B4ed784e8fa8815d225c713AB2e7Dc9);
        ERC20(USDC).transfer(address(userTwo), amount);
        vm.prank(userTwo);
        ERC20(USDC).approve(address(plasmaVault), 2 * amount);
        vm.prank(userTwo);
        plasmaVault.deposit(amount, userTwo);
        uint256 userTwoBalanceOfSharesBefore = plasmaVault.balanceOf(userTwo);

        FuseAction[] memory calls = new FuseAction[](2);

        calls[0] = FuseAction(
            address(supplyFuseAaveV3),
            abi.encodeWithSignature(
                "enter(bytes)",
                abi.encode(AaveV3SupplyFuseEnterData({asset: USDC, amount: 100 * 1e6, userEModeCategoryId: 1e6}))
            )
        );

        calls[1] = FuseAction(
            address(supplyFuseCompoundV3),
            abi.encodeWithSignature(
                "enter(bytes)",
                abi.encode(CompoundV3SupplyFuseEnterData({asset: USDC, amount: 50 * 1e6}))
            )
        );

        /// @dev first call to move some assets to a external market
        vm.prank(alpha);
        plasmaVault.execute(calls);

        /// @dev prepare instant withdraw config
        PlasmaVaultLib.InstantWithdrawalFusesParamsStruct[]
            memory instantWithdrawFuses = new PlasmaVaultLib.InstantWithdrawalFusesParamsStruct[](2);
        bytes32[] memory instantWithdrawParams = new bytes32[](2);
        instantWithdrawParams[0] = 0;
        instantWithdrawParams[1] = PlasmaVaultConfigLib.addressToBytes32(USDC);

        instantWithdrawFuses[0] = PlasmaVaultLib.InstantWithdrawalFusesParamsStruct({
            fuse: address(supplyFuseAaveV3),
            params: instantWithdrawParams
        });

        instantWithdrawFuses[1] = PlasmaVaultLib.InstantWithdrawalFusesParamsStruct({
            fuse: address(supplyFuseCompoundV3),
            params: instantWithdrawParams
        });

        plasmaVault.configureInstantWithdrawalFuses(instantWithdrawFuses);

        //when
        vm.prank(userOne);
        plasmaVault.withdraw(75 * 1e6, userOne, userOne);

        //then
        uint256 userTwoBalanceOfSharesAfter = plasmaVault.balanceOf(userTwo);
        uint256 userOneBalanceOfAssets = plasmaVault.convertToAssets(plasmaVault.balanceOf(userOne));
        uint256 userTwoBalanceOfAssets = plasmaVault.convertToAssets(plasmaVault.balanceOf(userTwo));
        uint256 performanceFeeManagerBalanceOfAssets = plasmaVault.convertToAssets(
            plasmaVault.balanceOf(performanceFeeManager)
        );

        assertEq(userOneBalanceOfAssets, 24999998, "userOneBalanceOfAssets on plasma vault stayed 25 usd");
        assertEq(userTwoBalanceOfAssets, 99999999, "userTwoBalanceOfAssets on plasma vault stayed 100 usd");
        assertEq(performanceFeeManagerBalanceOfAssets, 0, "daoBalanceOfAssets - no interest when time is not changed");
        assertEq(userTwoBalanceOfSharesBefore, userTwoBalanceOfSharesAfter, "userTwoBalanceOfShares not changed");
    }

    function testShouldInstantWithdrawNoTouchedMarketsAndCalculatePerformanceFeeTimeIsNotChanged() public {
        //given
        performanceFeeInPercentage = 500;

        assetName = "IPOR Fusion USDC";
        assetSymbol = "ipfUSDC";
        underlyingToken = USDC;
        alphas = new address[](1);
        alpha = address(0x1);

        alphas[0] = alpha;

        MarketSubstratesConfig[] memory marketConfigs = new MarketSubstratesConfig[](2);

        bytes32[] memory assets = new bytes32[](1);
        assets[0] = PlasmaVaultConfigLib.addressToBytes32(USDC);

        /// @dev Market Aave V3
        marketConfigs[0] = MarketSubstratesConfig(AAVE_V3_MARKET_ID, assets);
        AaveV3BalanceFuse balanceFuseAaveV3 = new AaveV3BalanceFuse(
            AAVE_V3_MARKET_ID,
            ETHEREUM_AAVE_PRICE_ORACLE_MAINNET,
            ETHEREUM_AAVE_POOL_DATA_PROVIDER_V3
        );
        AaveV3SupplyFuse supplyFuseAaveV3 = new AaveV3SupplyFuse(
            AAVE_V3_MARKET_ID,
            AAVE_POOL,
            ETHEREUM_AAVE_POOL_DATA_PROVIDER_V3
        );

        /// @dev Market Compound V3
        marketConfigs[1] = MarketSubstratesConfig(COMPOUND_V3_MARKET_ID, assets);
        CompoundV3BalanceFuse balanceFuseCompoundV3 = new CompoundV3BalanceFuse(COMPOUND_V3_MARKET_ID, COMET_V3_USDC);
        CompoundV3SupplyFuse supplyFuseCompoundV3 = new CompoundV3SupplyFuse(COMPOUND_V3_MARKET_ID, COMET_V3_USDC);

        address[] memory fuses = new address[](2);
        fuses[0] = address(supplyFuseAaveV3);
        fuses[1] = address(supplyFuseCompoundV3);

        MarketBalanceFuseConfig[] memory balanceFuses = new MarketBalanceFuseConfig[](2);
        balanceFuses[0] = MarketBalanceFuseConfig(AAVE_V3_MARKET_ID, address(balanceFuseAaveV3));
        balanceFuses[1] = MarketBalanceFuseConfig(COMPOUND_V3_MARKET_ID, address(balanceFuseCompoundV3));

<<<<<<< HEAD
        PlasmaVaultAccessManager accessElectron = createAccessElectron(usersToRoles);
=======
        PlasmaVaultAccessManager accessManager = createAccessManager(usersToRoles);
>>>>>>> b4a0a867

        PlasmaVault plasmaVault = new PlasmaVault(
            PlasmaVaultInitData(
                assetName,
                assetSymbol,
                underlyingToken,
                address(iporPriceOracleProxy),
                alphas,
                marketConfigs,
                fuses,
                balanceFuses,
                FeeConfig(performanceFeeManager, performanceFeeInPercentage, managementFeeManager, 0),
<<<<<<< HEAD
                address(accessElectron)
            )
        );
        setupRoles(plasmaVault, accessElectron);
=======
                address(accessManager)
            )
        );
        setupRoles(plasmaVault, accessManager);
>>>>>>> b4a0a867

        amount = 100 * 1e6;

        //user one
        vm.prank(0x137000352B4ed784e8fa8815d225c713AB2e7Dc9);
        ERC20(USDC).transfer(address(userOne), amount);
        vm.prank(userOne);
        ERC20(USDC).approve(address(plasmaVault), 2 * amount);
        vm.prank(userOne);
        plasmaVault.deposit(amount, userOne);

        //user two
        vm.prank(0x137000352B4ed784e8fa8815d225c713AB2e7Dc9);
        ERC20(USDC).transfer(address(userTwo), amount);
        vm.prank(userTwo);
        ERC20(USDC).approve(address(plasmaVault), 2 * amount);
        vm.prank(userTwo);
        plasmaVault.deposit(amount, userTwo);
        uint256 userTwoBalanceOfSharesBefore = plasmaVault.balanceOf(userTwo);

        FuseAction[] memory calls = new FuseAction[](2);

        calls[0] = FuseAction(
            address(supplyFuseAaveV3),
            abi.encodeWithSignature(
                "enter(bytes)",
                abi.encode(AaveV3SupplyFuseEnterData({asset: USDC, amount: 50 * 1e6, userEModeCategoryId: 1e6}))
            )
        );

        calls[1] = FuseAction(
            address(supplyFuseCompoundV3),
            abi.encodeWithSignature(
                "enter(bytes)",
                abi.encode(CompoundV3SupplyFuseEnterData({asset: USDC, amount: 50 * 1e6}))
            )
        );

        /// @dev first call to move some assets to a external market
        vm.prank(alpha);
        plasmaVault.execute(calls);

        /// @dev prepare instant withdraw config
        PlasmaVaultLib.InstantWithdrawalFusesParamsStruct[]
            memory instantWithdrawFuses = new PlasmaVaultLib.InstantWithdrawalFusesParamsStruct[](2);
        bytes32[] memory instantWithdrawParams = new bytes32[](2);
        instantWithdrawParams[0] = 0;
        instantWithdrawParams[1] = PlasmaVaultConfigLib.addressToBytes32(USDC);

        instantWithdrawFuses[0] = PlasmaVaultLib.InstantWithdrawalFusesParamsStruct({
            fuse: address(supplyFuseAaveV3),
            params: instantWithdrawParams
        });

        instantWithdrawFuses[1] = PlasmaVaultLib.InstantWithdrawalFusesParamsStruct({
            fuse: address(supplyFuseCompoundV3),
            params: instantWithdrawParams
        });

        plasmaVault.configureInstantWithdrawalFuses(instantWithdrawFuses);

        //when
        vm.prank(userOne);
        plasmaVault.withdraw(75 * 1e6, userOne, userOne);

        //then
        uint256 userTwoBalanceOfSharesAfter = plasmaVault.balanceOf(userTwo);
        uint256 userOneBalanceOfAssets = plasmaVault.convertToAssets(plasmaVault.balanceOf(userOne));
        uint256 userTwoBalanceOfAssets = plasmaVault.convertToAssets(plasmaVault.balanceOf(userTwo));
        uint256 performanceFeeManagerBalanceOfAssets = plasmaVault.convertToAssets(
            plasmaVault.balanceOf(performanceFeeManager)
        );

        assertEq(userOneBalanceOfAssets, 24999999, "userOneBalanceOfAssets on plasma vault stayed 25 usd");
        assertEq(userTwoBalanceOfAssets, 100000000, "userTwoBalanceOfAssets on plasma vault stayed 100 usd");
        assertEq(performanceFeeManagerBalanceOfAssets, 0, "daoBalanceOfAssets - no interest when time is not changed");
        assertEq(userTwoBalanceOfSharesBefore, userTwoBalanceOfSharesAfter, "userTwoBalanceOfShares not changed");
    }

    function testShouldInstantWithdrawNoTouchedMarketsAndCalculatePerformanceFeeTimeChanged365days() public {
        //given
        performanceFeeInPercentage = 500;

        assetName = "IPOR Fusion USDC";
        assetSymbol = "ipfUSDC";
        underlyingToken = USDC;
        alphas = new address[](1);
        alpha = address(0x1);

        alphas[0] = alpha;

        MarketSubstratesConfig[] memory marketConfigs = new MarketSubstratesConfig[](2);

        bytes32[] memory assets = new bytes32[](1);
        assets[0] = PlasmaVaultConfigLib.addressToBytes32(USDC);

        /// @dev Market Aave V3
        marketConfigs[0] = MarketSubstratesConfig(AAVE_V3_MARKET_ID, assets);
        AaveV3BalanceFuse balanceFuseAaveV3 = new AaveV3BalanceFuse(
            AAVE_V3_MARKET_ID,
            ETHEREUM_AAVE_PRICE_ORACLE_MAINNET,
            ETHEREUM_AAVE_POOL_DATA_PROVIDER_V3
        );
        AaveV3SupplyFuse supplyFuseAaveV3 = new AaveV3SupplyFuse(
            AAVE_V3_MARKET_ID,
            AAVE_POOL,
            ETHEREUM_AAVE_POOL_DATA_PROVIDER_V3
        );

        /// @dev Market Compound V3
        marketConfigs[1] = MarketSubstratesConfig(COMPOUND_V3_MARKET_ID, assets);
        CompoundV3BalanceFuse balanceFuseCompoundV3 = new CompoundV3BalanceFuse(COMPOUND_V3_MARKET_ID, COMET_V3_USDC);
        CompoundV3SupplyFuse supplyFuseCompoundV3 = new CompoundV3SupplyFuse(COMPOUND_V3_MARKET_ID, COMET_V3_USDC);

        address[] memory fuses = new address[](2);
        fuses[0] = address(supplyFuseAaveV3);
        fuses[1] = address(supplyFuseCompoundV3);

        MarketBalanceFuseConfig[] memory balanceFuses = new MarketBalanceFuseConfig[](2);
        balanceFuses[0] = MarketBalanceFuseConfig(AAVE_V3_MARKET_ID, address(balanceFuseAaveV3));
        balanceFuses[1] = MarketBalanceFuseConfig(COMPOUND_V3_MARKET_ID, address(balanceFuseCompoundV3));

<<<<<<< HEAD
        PlasmaVaultAccessManager accessElectron = createAccessElectron(usersToRoles);
=======
        PlasmaVaultAccessManager accessManager = createAccessManager(usersToRoles);
>>>>>>> b4a0a867

        PlasmaVault plasmaVault = new PlasmaVault(
            PlasmaVaultInitData(
                assetName,
                assetSymbol,
                underlyingToken,
                address(iporPriceOracleProxy),
                alphas,
                marketConfigs,
                fuses,
                balanceFuses,
                FeeConfig(performanceFeeManager, performanceFeeInPercentage, managementFeeManager, 0),
<<<<<<< HEAD
                address(accessElectron)
            )
        );
        setupRoles(plasmaVault, accessElectron);
=======
                address(accessManager)
            )
        );
        setupRoles(plasmaVault, accessManager);
>>>>>>> b4a0a867

        amount = 100 * 1e6;

        //user one
        vm.prank(0x137000352B4ed784e8fa8815d225c713AB2e7Dc9);
        ERC20(USDC).transfer(address(userOne), amount);
        vm.prank(userOne);
        ERC20(USDC).approve(address(plasmaVault), 2 * amount);
        vm.prank(userOne);
        plasmaVault.deposit(amount, userOne);

        //user two
        vm.prank(0x137000352B4ed784e8fa8815d225c713AB2e7Dc9);
        ERC20(USDC).transfer(address(userTwo), amount);
        vm.prank(userTwo);
        ERC20(USDC).approve(address(plasmaVault), 2 * amount);
        vm.prank(userTwo);
        plasmaVault.deposit(amount, userTwo);
        uint256 userTwoBalanceOfSharesBefore = plasmaVault.balanceOf(userTwo);

        FuseAction[] memory calls = new FuseAction[](2);

        calls[0] = FuseAction(
            address(supplyFuseAaveV3),
            abi.encodeWithSignature(
                "enter(bytes)",
                abi.encode(AaveV3SupplyFuseEnterData({asset: USDC, amount: 50 * 1e6, userEModeCategoryId: 1e6}))
            )
        );

        calls[1] = FuseAction(
            address(supplyFuseCompoundV3),
            abi.encodeWithSignature(
                "enter(bytes)",
                abi.encode(CompoundV3SupplyFuseEnterData({asset: USDC, amount: 50 * 1e6}))
            )
        );

        /// @dev first call to move some assets to a external market
        vm.prank(alpha);
        plasmaVault.execute(calls);

        /// @dev prepare instant withdraw config
        PlasmaVaultLib.InstantWithdrawalFusesParamsStruct[]
            memory instantWithdrawFuses = new PlasmaVaultLib.InstantWithdrawalFusesParamsStruct[](2);
        bytes32[] memory instantWithdrawParams = new bytes32[](2);
        instantWithdrawParams[0] = 0;
        instantWithdrawParams[1] = PlasmaVaultConfigLib.addressToBytes32(USDC);

        instantWithdrawFuses[0] = PlasmaVaultLib.InstantWithdrawalFusesParamsStruct({
            fuse: address(supplyFuseAaveV3),
            params: instantWithdrawParams
        });

        instantWithdrawFuses[1] = PlasmaVaultLib.InstantWithdrawalFusesParamsStruct({
            fuse: address(supplyFuseCompoundV3),
            params: instantWithdrawParams
        });

        plasmaVault.configureInstantWithdrawalFuses(instantWithdrawFuses);

        /// @dev move time to gather interest
        vm.warp(block.timestamp + 365 days);

        //when
        vm.prank(userOne);
        plasmaVault.withdraw(75 * 1e6, userOne, userOne);

        //then
        uint256 userTwoBalanceOfSharesAfter = plasmaVault.balanceOf(userTwo);
        uint256 userOneBalanceOfAssets = plasmaVault.convertToAssets(plasmaVault.balanceOf(userOne));
        uint256 userTwoBalanceOfAssets = plasmaVault.convertToAssets(plasmaVault.balanceOf(userTwo));
        uint256 performanceFeeManagerBalanceOfAssets = plasmaVault.convertToAssets(
            plasmaVault.balanceOf(performanceFeeManager)
        );

        assertEq(userOneBalanceOfAssets, 24999999, "userOneBalanceOfAssets on plasma vault stayed 25 usd");
        assertEq(userTwoBalanceOfAssets, 100000000, "userTwoBalanceOfAssets on plasma vault stayed 100 usd");
        assertEq(performanceFeeManagerBalanceOfAssets, 0, "daoBalanceOfAssets - no interest when time is not changed");
        assertEq(userTwoBalanceOfSharesBefore, userTwoBalanceOfSharesAfter, "userTwoBalanceOfShares not changed");
    }

    function testShouldRedeemExitFromOneMarketAaveV3AndCalculatePerformanceFeeTimeIsChanged() public {
        //given
        performanceFeeInPercentage = 500;

        assetName = "IPOR Fusion USDC";
        assetSymbol = "ipfUSDC";
        underlyingToken = USDC;
        alphas = new address[](1);
        alpha = address(0x1);

        alphas[0] = alpha;

        MarketSubstratesConfig[] memory marketConfigs = new MarketSubstratesConfig[](1);

        bytes32[] memory assets = new bytes32[](1);
        assets[0] = PlasmaVaultConfigLib.addressToBytes32(USDC);

        /// @dev Market Aave V3
        marketConfigs[0] = MarketSubstratesConfig(AAVE_V3_MARKET_ID, assets);
        AaveV3BalanceFuse balanceFuseAaveV3 = new AaveV3BalanceFuse(
            AAVE_V3_MARKET_ID,
            ETHEREUM_AAVE_PRICE_ORACLE_MAINNET,
            ETHEREUM_AAVE_POOL_DATA_PROVIDER_V3
        );
        AaveV3SupplyFuse supplyFuseAaveV3 = new AaveV3SupplyFuse(
            AAVE_V3_MARKET_ID,
            AAVE_POOL,
            ETHEREUM_AAVE_POOL_DATA_PROVIDER_V3
        );

        address[] memory fuses = new address[](1);
        fuses[0] = address(supplyFuseAaveV3);

        MarketBalanceFuseConfig[] memory balanceFuses = new MarketBalanceFuseConfig[](1);
        balanceFuses[0] = MarketBalanceFuseConfig(AAVE_V3_MARKET_ID, address(balanceFuseAaveV3));

<<<<<<< HEAD
        PlasmaVaultAccessManager accessElectron = createAccessElectron(usersToRoles);
=======
        PlasmaVaultAccessManager accessManager = createAccessManager(usersToRoles);
>>>>>>> b4a0a867

        PlasmaVault plasmaVault = new PlasmaVault(
            PlasmaVaultInitData(
                assetName,
                assetSymbol,
                underlyingToken,
                address(iporPriceOracleProxy),
                alphas,
                marketConfigs,
                fuses,
                balanceFuses,
                FeeConfig(performanceFeeManager, performanceFeeInPercentage, managementFeeManager, 0),
<<<<<<< HEAD
                address(accessElectron)
            )
        );
        setupRoles(plasmaVault, accessElectron);
=======
                address(accessManager)
            )
        );
        setupRoles(plasmaVault, accessManager);
>>>>>>> b4a0a867

        amount = 100 * 1e6;

        //user one
        vm.prank(0x137000352B4ed784e8fa8815d225c713AB2e7Dc9);
        ERC20(USDC).transfer(address(userOne), amount + 5 * 1e6);
        vm.prank(userOne);
        ERC20(USDC).approve(address(plasmaVault), 2 * amount);
        vm.prank(userOne);
        plasmaVault.deposit(amount, userOne);

        //user two
        vm.prank(0x137000352B4ed784e8fa8815d225c713AB2e7Dc9);
        ERC20(USDC).transfer(address(userTwo), amount);
        vm.prank(userTwo);
        ERC20(USDC).approve(address(plasmaVault), 2 * amount);
        vm.prank(userTwo);
        plasmaVault.deposit(amount, userTwo);
        uint256 userTwoBalanceOfSharesBefore = plasmaVault.balanceOf(userTwo);

        FuseAction[] memory calls = new FuseAction[](1);

        calls[0] = FuseAction(
            address(supplyFuseAaveV3),
            abi.encodeWithSignature(
                "enter(bytes)",
                abi.encode(AaveV3SupplyFuseEnterData({asset: USDC, amount: 2 * amount, userEModeCategoryId: 1e6}))
            )
        );

        /// @dev first call to move some assets to a external market
        vm.prank(alpha);
        plasmaVault.execute(calls);

        /// @dev prepare instant withdraw config
        PlasmaVaultLib.InstantWithdrawalFusesParamsStruct[]
            memory instantWithdrawFuses = new PlasmaVaultLib.InstantWithdrawalFusesParamsStruct[](1);
        bytes32[] memory instantWithdrawParams = new bytes32[](2);
        instantWithdrawParams[0] = 0;
        instantWithdrawParams[1] = PlasmaVaultConfigLib.addressToBytes32(USDC);

        instantWithdrawFuses[0] = PlasmaVaultLib.InstantWithdrawalFusesParamsStruct({
            fuse: address(supplyFuseAaveV3),
            params: instantWithdrawParams
        });

        /// @dev configure order for instant withdraw
        plasmaVault.configureInstantWithdrawalFuses(instantWithdrawFuses);

        /// @dev move time to gather interest
        vm.warp(block.timestamp + 365 days);

        //when
        vm.prank(userOne);
        plasmaVault.redeem(70 * 1e6, userOne, userOne);

        //then
        uint256 userTwoBalanceOfSharesAfter = plasmaVault.balanceOf(userTwo);
        uint256 userOneBalanceOfAssets = plasmaVault.convertToAssets(plasmaVault.balanceOf(userOne));
        uint256 userTwoBalanceOfAssets = plasmaVault.convertToAssets(plasmaVault.balanceOf(userTwo));
        uint256 performanceFeeManagerBalanceOfAssets = plasmaVault.convertToAssets(
            plasmaVault.balanceOf(performanceFeeManager)
        );

        assertEq(userOneBalanceOfAssets, 32279599, "userOneBalanceOfAssets on plasma vault");
        assertEq(userTwoBalanceOfAssets, 107598665, "userTwoBalanceOfAssets on plasma vault");
        assertEq(performanceFeeManagerBalanceOfAssets, 796753, "daoBalanceOfAssets");
        assertEq(userTwoBalanceOfSharesBefore, userTwoBalanceOfSharesAfter, "userTwoBalanceOfShares not changed");
    }

    function testShouldRedeemExitFromOneMarketAaveV3AndCalculatePerformanceFeeTimeIsNOTChanged() public {
        //given
        performanceFeeInPercentage = 500;

        assetName = "IPOR Fusion USDC";
        assetSymbol = "ipfUSDC";
        underlyingToken = USDC;
        alphas = new address[](1);
        alpha = address(0x1);

        alphas[0] = alpha;

        MarketSubstratesConfig[] memory marketConfigs = new MarketSubstratesConfig[](1);

        bytes32[] memory assets = new bytes32[](1);
        assets[0] = PlasmaVaultConfigLib.addressToBytes32(USDC);

        /// @dev Market Aave V3
        marketConfigs[0] = MarketSubstratesConfig(AAVE_V3_MARKET_ID, assets);
        AaveV3BalanceFuse balanceFuseAaveV3 = new AaveV3BalanceFuse(
            AAVE_V3_MARKET_ID,
            ETHEREUM_AAVE_PRICE_ORACLE_MAINNET,
            ETHEREUM_AAVE_POOL_DATA_PROVIDER_V3
        );
        AaveV3SupplyFuse supplyFuseAaveV3 = new AaveV3SupplyFuse(
            AAVE_V3_MARKET_ID,
            AAVE_POOL,
            ETHEREUM_AAVE_POOL_DATA_PROVIDER_V3
        );

        address[] memory fuses = new address[](1);
        fuses[0] = address(supplyFuseAaveV3);

        MarketBalanceFuseConfig[] memory balanceFuses = new MarketBalanceFuseConfig[](1);
        balanceFuses[0] = MarketBalanceFuseConfig(AAVE_V3_MARKET_ID, address(balanceFuseAaveV3));

<<<<<<< HEAD
        PlasmaVaultAccessManager accessElectron = createAccessElectron(usersToRoles);
=======
        PlasmaVaultAccessManager accessManager = createAccessManager(usersToRoles);
>>>>>>> b4a0a867

        PlasmaVault plasmaVault = new PlasmaVault(
            PlasmaVaultInitData(
                assetName,
                assetSymbol,
                underlyingToken,
                address(iporPriceOracleProxy),
                alphas,
                marketConfigs,
                fuses,
                balanceFuses,
                FeeConfig(performanceFeeManager, performanceFeeInPercentage, managementFeeManager, 0),
<<<<<<< HEAD
                address(accessElectron)
            )
        );
        setupRoles(plasmaVault, accessElectron);
=======
                address(accessManager)
            )
        );
        setupRoles(plasmaVault, accessManager);
>>>>>>> b4a0a867

        amount = 100 * 1e6;

        //user one
        vm.prank(0x137000352B4ed784e8fa8815d225c713AB2e7Dc9);
        ERC20(USDC).transfer(address(userOne), amount + 5 * 1e6);
        vm.prank(userOne);
        ERC20(USDC).approve(address(plasmaVault), 2 * amount);
        vm.prank(userOne);
        plasmaVault.deposit(amount, userOne);

        //user two
        vm.prank(0x137000352B4ed784e8fa8815d225c713AB2e7Dc9);
        ERC20(USDC).transfer(address(userTwo), amount);
        vm.prank(userTwo);
        ERC20(USDC).approve(address(plasmaVault), 2 * amount);
        vm.prank(userTwo);
        plasmaVault.deposit(amount, userTwo);
        uint256 userTwoBalanceOfSharesBefore = plasmaVault.balanceOf(userTwo);

        FuseAction[] memory calls = new FuseAction[](1);

        calls[0] = FuseAction(
            address(supplyFuseAaveV3),
            abi.encodeWithSignature(
                "enter(bytes)",
                abi.encode(AaveV3SupplyFuseEnterData({asset: USDC, amount: 2 * amount, userEModeCategoryId: 1e6}))
            )
        );

        /// @dev first call to move some assets to a external market
        vm.prank(alpha);
        plasmaVault.execute(calls);

        /// @dev prepare instant withdraw config
        PlasmaVaultLib.InstantWithdrawalFusesParamsStruct[]
            memory instantWithdrawFuses = new PlasmaVaultLib.InstantWithdrawalFusesParamsStruct[](1);
        bytes32[] memory instantWithdrawParams = new bytes32[](2);
        instantWithdrawParams[0] = 0;
        instantWithdrawParams[1] = PlasmaVaultConfigLib.addressToBytes32(USDC);

        instantWithdrawFuses[0] = PlasmaVaultLib.InstantWithdrawalFusesParamsStruct({
            fuse: address(supplyFuseAaveV3),
            params: instantWithdrawParams
        });

        /// @dev configure order for instant withdraw
        plasmaVault.configureInstantWithdrawalFuses(instantWithdrawFuses);

        //when
        vm.prank(userOne);
        plasmaVault.redeem(70 * 1e6, userOne, userOne);

        //then
        uint256 userTwoBalanceOfSharesAfter = plasmaVault.balanceOf(userTwo);
        uint256 userOneBalanceOfAssets = plasmaVault.convertToAssets(plasmaVault.balanceOf(userOne));
        uint256 userTwoBalanceOfAssets = plasmaVault.convertToAssets(plasmaVault.balanceOf(userTwo));
        uint256 performanceFeeManagerBalanceOfAssets = plasmaVault.convertToAssets(
            plasmaVault.balanceOf(performanceFeeManager)
        );

        assertEq(userOneBalanceOfAssets, 30000000, "userOneBalanceOfAssets on plasma vault");
        assertEq(userTwoBalanceOfAssets, 100000000, "userTwoBalanceOfAssets on plasma vault");
        assertEq(performanceFeeManagerBalanceOfAssets, 0, "daoBalanceOfAssets");
        assertEq(userTwoBalanceOfSharesBefore, userTwoBalanceOfSharesAfter, "userTwoBalanceOfShares not changed");
    }

    function testShouldCalculateManagementFeeWhenTwoDepositsInDifferentTime() public {
        //given
        performanceFeeInPercentage = 0;
        managementFeeInPercentage = 500;

        assetName = "IPOR Fusion USDC";
        assetSymbol = "ipfUSDC";
        underlyingToken = USDC;
        alphas = new address[](1);
        alpha = address(0x1);

        alphas[0] = alpha;

        MarketSubstratesConfig[] memory marketConfigs = new MarketSubstratesConfig[](1);

        bytes32[] memory assets = new bytes32[](1);
        assets[0] = PlasmaVaultConfigLib.addressToBytes32(USDC);

        /// @dev Market Aave V3
        marketConfigs[0] = MarketSubstratesConfig(AAVE_V3_MARKET_ID, assets);
        AaveV3BalanceFuse balanceFuseAaveV3 = new AaveV3BalanceFuse(
            AAVE_V3_MARKET_ID,
            ETHEREUM_AAVE_PRICE_ORACLE_MAINNET,
            ETHEREUM_AAVE_POOL_DATA_PROVIDER_V3
        );
        AaveV3SupplyFuse supplyFuseAaveV3 = new AaveV3SupplyFuse(
            AAVE_V3_MARKET_ID,
            AAVE_POOL,
            ETHEREUM_AAVE_POOL_DATA_PROVIDER_V3
        );

        address[] memory fuses = new address[](1);
        fuses[0] = address(supplyFuseAaveV3);

        MarketBalanceFuseConfig[] memory balanceFuses = new MarketBalanceFuseConfig[](1);
        balanceFuses[0] = MarketBalanceFuseConfig(AAVE_V3_MARKET_ID, address(balanceFuseAaveV3));

        vm.warp(block.timestamp);

<<<<<<< HEAD
        PlasmaVaultAccessManager accessElectron = createAccessElectron(usersToRoles);
=======
        PlasmaVaultAccessManager accessManager = createAccessManager(usersToRoles);
>>>>>>> b4a0a867

        PlasmaVault plasmaVault = new PlasmaVault(
            PlasmaVaultInitData(
                assetName,
                assetSymbol,
                underlyingToken,
                address(iporPriceOracleProxy),
                alphas,
                marketConfigs,
                fuses,
                balanceFuses,
                FeeConfig(
                    performanceFeeManager,
                    performanceFeeInPercentage,
                    managementFeeManager,
                    managementFeeInPercentage
                ),
<<<<<<< HEAD
                address(accessElectron)
            )
        );
        setupRoles(plasmaVault, accessElectron);
=======
                address(accessManager)
            )
        );
        setupRoles(plasmaVault, accessManager);
>>>>>>> b4a0a867

        amount = 100 * 1e6;

        //user one
        vm.prank(0x137000352B4ed784e8fa8815d225c713AB2e7Dc9);
        ERC20(USDC).transfer(address(userOne), amount + 5 * 1e6);
        vm.prank(userOne);
        ERC20(USDC).approve(address(plasmaVault), 2 * amount);
        vm.prank(userOne);
        plasmaVault.deposit(amount, userOne);

        vm.warp(block.timestamp + 365 days);

        //user two
        vm.prank(0x137000352B4ed784e8fa8815d225c713AB2e7Dc9);
        ERC20(USDC).transfer(address(userTwo), amount);
        vm.prank(userTwo);
        ERC20(USDC).approve(address(plasmaVault), 2 * amount);
        vm.prank(userTwo);
        plasmaVault.deposit(amount, userTwo);
        uint256 userTwoBalanceOfSharesBefore = plasmaVault.balanceOf(userTwo);

        //then
        uint256 userTwoBalanceOfSharesAfter = plasmaVault.balanceOf(userTwo);
        uint256 userOneBalanceOfAssets = plasmaVault.convertToAssets(plasmaVault.balanceOf(userOne));
        uint256 userTwoBalanceOfAssets = plasmaVault.convertToAssets(plasmaVault.balanceOf(userTwo));
        uint256 performanceFeeManagerBalanceOfAssets = plasmaVault.convertToAssets(
            plasmaVault.balanceOf(performanceFeeManager)
        );
        uint256 managementFeeManagerBalanceOfAssets = plasmaVault.convertToAssets(
            plasmaVault.balanceOf(managementFeeManager)
        );

        assertEq(userOneBalanceOfAssets, 95238095, "userOneBalanceOfAssets on plasma vault");
        assertEq(userTwoBalanceOfAssets, 99999999, "userTwoBalanceOfAssets on plasma vault");
        assertEq(performanceFeeManagerBalanceOfAssets, 0, "performanceFeeManagerBalanceOfAssets");
        assertEq(managementFeeManagerBalanceOfAssets, 4761904, "managementFeeManagerBalanceOfAssets");
        assertEq(userTwoBalanceOfSharesBefore, userTwoBalanceOfSharesAfter, "userTwoBalanceOfShares not changed");
    }

    function testShouldCalculateManagementFeeWhenTwoMintsInDifferentTime() public {
        //given
        performanceFeeInPercentage = 0;
        managementFeeInPercentage = 500;

        assetName = "IPOR Fusion USDC";
        assetSymbol = "ipfUSDC";
        underlyingToken = USDC;
        alphas = new address[](1);
        alpha = address(0x1);

        alphas[0] = alpha;

        MarketSubstratesConfig[] memory marketConfigs = new MarketSubstratesConfig[](1);

        bytes32[] memory assets = new bytes32[](1);
        assets[0] = PlasmaVaultConfigLib.addressToBytes32(USDC);

        /// @dev Market Aave V3
        marketConfigs[0] = MarketSubstratesConfig(AAVE_V3_MARKET_ID, assets);
        AaveV3BalanceFuse balanceFuseAaveV3 = new AaveV3BalanceFuse(
            AAVE_V3_MARKET_ID,
            ETHEREUM_AAVE_PRICE_ORACLE_MAINNET,
            ETHEREUM_AAVE_POOL_DATA_PROVIDER_V3
        );
        AaveV3SupplyFuse supplyFuseAaveV3 = new AaveV3SupplyFuse(
            AAVE_V3_MARKET_ID,
            AAVE_POOL,
            ETHEREUM_AAVE_POOL_DATA_PROVIDER_V3
        );

        address[] memory fuses = new address[](1);
        fuses[0] = address(supplyFuseAaveV3);

        MarketBalanceFuseConfig[] memory balanceFuses = new MarketBalanceFuseConfig[](1);
        balanceFuses[0] = MarketBalanceFuseConfig(AAVE_V3_MARKET_ID, address(balanceFuseAaveV3));

<<<<<<< HEAD
        PlasmaVaultAccessManager accessElectron = createAccessElectron(usersToRoles);
=======
        PlasmaVaultAccessManager accessManager = createAccessManager(usersToRoles);
>>>>>>> b4a0a867

        PlasmaVault plasmaVault = new PlasmaVault(
            PlasmaVaultInitData(
                assetName,
                assetSymbol,
                underlyingToken,
                address(iporPriceOracleProxy),
                alphas,
                marketConfigs,
                fuses,
                balanceFuses,
                FeeConfig(
                    performanceFeeManager,
                    performanceFeeInPercentage,
                    managementFeeManager,
                    managementFeeInPercentage
                ),
<<<<<<< HEAD
                address(accessElectron)
            )
        );
        setupRoles(plasmaVault, accessElectron);
=======
                address(accessManager)
            )
        );
        setupRoles(plasmaVault, accessManager);
>>>>>>> b4a0a867

        amount = 100 * 1e6;

        vm.warp(block.timestamp);

        //user one
        vm.prank(0x137000352B4ed784e8fa8815d225c713AB2e7Dc9);
        ERC20(USDC).transfer(address(userOne), amount + 5 * 1e6);
        vm.prank(userOne);
        ERC20(USDC).approve(address(plasmaVault), 2 * amount);
        vm.prank(userOne);
        plasmaVault.mint(amount, userOne);

        uint256 userOneBalanceOfAssetsBefore = plasmaVault.convertToAssets(plasmaVault.balanceOf(userOne));

        vm.warp(block.timestamp + 365 days);

        //user two
        vm.prank(0x137000352B4ed784e8fa8815d225c713AB2e7Dc9);
        ERC20(USDC).transfer(address(userTwo), amount);
        vm.prank(userTwo);
        ERC20(USDC).approve(address(plasmaVault), 2 * amount);
        vm.prank(userTwo);
        plasmaVault.mint(amount, userTwo);
        uint256 userTwoBalanceOfSharesBefore = plasmaVault.balanceOf(userTwo);

        //then
        uint256 userTwoBalanceOfSharesAfter = plasmaVault.balanceOf(userTwo);
        uint256 userOneBalanceOfAssetsAfter = plasmaVault.convertToAssets(plasmaVault.balanceOf(userOne));
        uint256 userTwoBalanceOfAssetsAfter = plasmaVault.convertToAssets(plasmaVault.balanceOf(userTwo));
        uint256 performanceFeeManagerBalanceOfAssets = plasmaVault.convertToAssets(
            plasmaVault.balanceOf(performanceFeeManager)
        );
        uint256 managementFeeManagerBalanceOfAssets = plasmaVault.convertToAssets(
            plasmaVault.balanceOf(managementFeeManager)
        );

        assertEq(userOneBalanceOfAssetsBefore, 100000000, "userOneBalanceOfAssetsBefore");
        assertEq(userOneBalanceOfAssetsAfter, 95238095, "userOneBalanceOfAssetsAfter");

        assertEq(userTwoBalanceOfAssetsAfter, 95238095, "userTwoBalanceOfAssetsAfter");
        assertEq(performanceFeeManagerBalanceOfAssets, 0, "performanceFeeManagerBalanceOfAssets");
        assertEq(managementFeeManagerBalanceOfAssets, 4761904, "managementFeeManagerBalanceOfAssets");
        assertEq(userTwoBalanceOfSharesBefore, userTwoBalanceOfSharesAfter, "userTwoBalanceOfShares not changed");
    }

    function testShouldNOTCalculateManagementFeeWhenTwoDepositsInDifferentTime() public {
        //given
        performanceFeeInPercentage = 0;
        managementFeeInPercentage = 0; /// @dev management fee is 0

        assetName = "IPOR Fusion USDC";
        assetSymbol = "ipfUSDC";
        underlyingToken = USDC;
        alphas = new address[](1);
        alpha = address(0x1);

        alphas[0] = alpha;

        MarketSubstratesConfig[] memory marketConfigs = new MarketSubstratesConfig[](1);

        bytes32[] memory assets = new bytes32[](1);
        assets[0] = PlasmaVaultConfigLib.addressToBytes32(USDC);

        /// @dev Market Aave V3
        marketConfigs[0] = MarketSubstratesConfig(AAVE_V3_MARKET_ID, assets);
        AaveV3BalanceFuse balanceFuseAaveV3 = new AaveV3BalanceFuse(
            AAVE_V3_MARKET_ID,
            ETHEREUM_AAVE_PRICE_ORACLE_MAINNET,
            ETHEREUM_AAVE_POOL_DATA_PROVIDER_V3
        );
        AaveV3SupplyFuse supplyFuseAaveV3 = new AaveV3SupplyFuse(
            AAVE_V3_MARKET_ID,
            AAVE_POOL,
            ETHEREUM_AAVE_POOL_DATA_PROVIDER_V3
        );

        address[] memory fuses = new address[](1);
        fuses[0] = address(supplyFuseAaveV3);

        MarketBalanceFuseConfig[] memory balanceFuses = new MarketBalanceFuseConfig[](1);
        balanceFuses[0] = MarketBalanceFuseConfig(AAVE_V3_MARKET_ID, address(balanceFuseAaveV3));

<<<<<<< HEAD
        PlasmaVaultAccessManager accessElectron = createAccessElectron(usersToRoles);
=======
        PlasmaVaultAccessManager accessManager = createAccessManager(usersToRoles);
>>>>>>> b4a0a867

        PlasmaVault plasmaVault = new PlasmaVault(
            PlasmaVaultInitData(
                assetName,
                assetSymbol,
                underlyingToken,
                address(iporPriceOracleProxy),
                alphas,
                marketConfigs,
                fuses,
                balanceFuses,
                FeeConfig(
                    performanceFeeManager,
                    performanceFeeInPercentage,
                    managementFeeManager,
                    managementFeeInPercentage
                ),
<<<<<<< HEAD
                address(accessElectron)
            )
        );
        setupRoles(plasmaVault, accessElectron);
=======
                address(accessManager)
            )
        );
        setupRoles(plasmaVault, accessManager);
>>>>>>> b4a0a867

        amount = 100 * 1e6;

        vm.warp(block.timestamp);

        //user one
        vm.prank(0x137000352B4ed784e8fa8815d225c713AB2e7Dc9);
        ERC20(USDC).transfer(address(userOne), amount + 5 * 1e6);
        vm.prank(userOne);
        ERC20(USDC).approve(address(plasmaVault), 2 * amount);
        vm.prank(userOne);
        plasmaVault.deposit(amount, userOne);

        /// @dev move time to gather potential management fee
        vm.warp(block.timestamp + 365 days);

        //user two
        vm.prank(0x137000352B4ed784e8fa8815d225c713AB2e7Dc9);
        ERC20(USDC).transfer(address(userTwo), amount);
        vm.prank(userTwo);
        ERC20(USDC).approve(address(plasmaVault), 2 * amount);
        vm.prank(userTwo);
        plasmaVault.deposit(amount, userTwo);
        uint256 userTwoBalanceOfSharesBefore = plasmaVault.balanceOf(userTwo);

        //then
        uint256 userTwoBalanceOfSharesAfter = plasmaVault.balanceOf(userTwo);
        uint256 userOneBalanceOfAssets = plasmaVault.convertToAssets(plasmaVault.balanceOf(userOne));
        uint256 userTwoBalanceOfAssets = plasmaVault.convertToAssets(plasmaVault.balanceOf(userTwo));
        uint256 performanceFeeManagerBalanceOfAssets = plasmaVault.convertToAssets(
            plasmaVault.balanceOf(performanceFeeManager)
        );
        uint256 managementFeeManagerBalanceOfAssets = plasmaVault.convertToAssets(
            plasmaVault.balanceOf(managementFeeManager)
        );

        assertEq(userOneBalanceOfAssets, 100000000, "userOneBalanceOfAssets on plasma vault");
        assertEq(userTwoBalanceOfAssets, 100000000, "userTwoBalanceOfAssets on plasma vault");
        assertEq(performanceFeeManagerBalanceOfAssets, 0, "performanceFeeManagerBalanceOfAssets");
        assertEq(managementFeeManagerBalanceOfAssets, 0, "managementFeeManagerBalanceOfAssets");
        assertEq(userTwoBalanceOfSharesBefore, userTwoBalanceOfSharesAfter, "userTwoBalanceOfShares not changed");
    }

    function testShouldCalculateManagementFeeWhenTwoDepositsInTheSameTime() public {
        //given
        performanceFeeInPercentage = 0;
        managementFeeInPercentage = 500;

        assetName = "IPOR Fusion USDC";
        assetSymbol = "ipfUSDC";
        underlyingToken = USDC;
        alphas = new address[](1);
        alpha = address(0x1);

        alphas[0] = alpha;

        MarketSubstratesConfig[] memory marketConfigs = new MarketSubstratesConfig[](1);

        bytes32[] memory assets = new bytes32[](1);
        assets[0] = PlasmaVaultConfigLib.addressToBytes32(USDC);

        /// @dev Market Aave V3
        marketConfigs[0] = MarketSubstratesConfig(AAVE_V3_MARKET_ID, assets);
        AaveV3BalanceFuse balanceFuseAaveV3 = new AaveV3BalanceFuse(
            AAVE_V3_MARKET_ID,
            ETHEREUM_AAVE_PRICE_ORACLE_MAINNET,
            ETHEREUM_AAVE_POOL_DATA_PROVIDER_V3
        );
        AaveV3SupplyFuse supplyFuseAaveV3 = new AaveV3SupplyFuse(
            AAVE_V3_MARKET_ID,
            AAVE_POOL,
            ETHEREUM_AAVE_POOL_DATA_PROVIDER_V3
        );

        address[] memory fuses = new address[](1);
        fuses[0] = address(supplyFuseAaveV3);

        MarketBalanceFuseConfig[] memory balanceFuses = new MarketBalanceFuseConfig[](1);
        balanceFuses[0] = MarketBalanceFuseConfig(AAVE_V3_MARKET_ID, address(balanceFuseAaveV3));

<<<<<<< HEAD
        PlasmaVaultAccessManager accessElectron = createAccessElectron(usersToRoles);
=======
        PlasmaVaultAccessManager accessManager = createAccessManager(usersToRoles);
>>>>>>> b4a0a867

        PlasmaVault plasmaVault = new PlasmaVault(
            PlasmaVaultInitData(
                assetName,
                assetSymbol,
                underlyingToken,
                address(iporPriceOracleProxy),
                alphas,
                marketConfigs,
                fuses,
                balanceFuses,
                FeeConfig(
                    performanceFeeManager,
                    performanceFeeInPercentage,
                    managementFeeManager,
                    managementFeeInPercentage
                ),
<<<<<<< HEAD
                address(accessElectron)
            )
        );
        setupRoles(plasmaVault, accessElectron);
=======
                address(accessManager)
            )
        );
        setupRoles(plasmaVault, accessManager);
>>>>>>> b4a0a867

        amount = 100 * 1e6;

        vm.warp(block.timestamp);

        //user one
        vm.prank(0x137000352B4ed784e8fa8815d225c713AB2e7Dc9);
        ERC20(USDC).transfer(address(userOne), amount + 5 * 1e6);
        vm.prank(userOne);
        ERC20(USDC).approve(address(plasmaVault), 2 * amount);
        vm.prank(userOne);
        plasmaVault.deposit(amount, userOne);

        //user two
        vm.prank(0x137000352B4ed784e8fa8815d225c713AB2e7Dc9);
        ERC20(USDC).transfer(address(userTwo), amount);
        vm.prank(userTwo);
        ERC20(USDC).approve(address(plasmaVault), 2 * amount);
        vm.prank(userTwo);
        plasmaVault.deposit(amount, userTwo);
        uint256 userTwoBalanceOfSharesBefore = plasmaVault.balanceOf(userTwo);

        //then
        uint256 userTwoBalanceOfSharesAfter = plasmaVault.balanceOf(userTwo);
        uint256 userOneBalanceOfAssets = plasmaVault.convertToAssets(plasmaVault.balanceOf(userOne));
        uint256 userTwoBalanceOfAssets = plasmaVault.convertToAssets(plasmaVault.balanceOf(userTwo));
        uint256 performanceFeeManagerBalanceOfAssets = plasmaVault.convertToAssets(
            plasmaVault.balanceOf(performanceFeeManager)
        );
        uint256 managementFeeManagerBalanceOfAssets = plasmaVault.convertToAssets(
            plasmaVault.balanceOf(managementFeeManager)
        );

        assertEq(userOneBalanceOfAssets, 100000000, "userOneBalanceOfAssets on plasma vault");
        assertEq(userTwoBalanceOfAssets, 100000000, "userTwoBalanceOfAssets on plasma vault");
        assertEq(performanceFeeManagerBalanceOfAssets, 0, "performanceFeeManagerBalanceOfAssets");
        assertEq(managementFeeManagerBalanceOfAssets, 0, "managementFeeManagerBalanceOfAssets");
        assertEq(userTwoBalanceOfSharesBefore, userTwoBalanceOfSharesAfter, "userTwoBalanceOfShares not changed");
    }

    function testShouldRedeemExitFromOneMarketAaveV3AndCalculateManagementFeeTimeIsChanged() public {
        //given
        performanceFeeInPercentage = 0;
        managementFeeInPercentage = 500;

        assetName = "IPOR Fusion USDC";
        assetSymbol = "ipfUSDC";
        underlyingToken = USDC;
        alphas = new address[](1);
        alpha = address(0x1);

        alphas[0] = alpha;

        MarketSubstratesConfig[] memory marketConfigs = new MarketSubstratesConfig[](1);

        bytes32[] memory assets = new bytes32[](1);
        assets[0] = PlasmaVaultConfigLib.addressToBytes32(USDC);

        /// @dev Market Aave V3
        marketConfigs[0] = MarketSubstratesConfig(AAVE_V3_MARKET_ID, assets);
        AaveV3BalanceFuse balanceFuseAaveV3 = new AaveV3BalanceFuse(
            AAVE_V3_MARKET_ID,
            ETHEREUM_AAVE_PRICE_ORACLE_MAINNET,
            ETHEREUM_AAVE_POOL_DATA_PROVIDER_V3
        );
        AaveV3SupplyFuse supplyFuseAaveV3 = new AaveV3SupplyFuse(
            AAVE_V3_MARKET_ID,
            AAVE_POOL,
            ETHEREUM_AAVE_POOL_DATA_PROVIDER_V3
        );

        address[] memory fuses = new address[](1);
        fuses[0] = address(supplyFuseAaveV3);

        MarketBalanceFuseConfig[] memory balanceFuses = new MarketBalanceFuseConfig[](1);
        balanceFuses[0] = MarketBalanceFuseConfig(AAVE_V3_MARKET_ID, address(balanceFuseAaveV3));

<<<<<<< HEAD
        PlasmaVaultAccessManager accessElectron = createAccessElectron(usersToRoles);
=======
        PlasmaVaultAccessManager accessManager = createAccessManager(usersToRoles);
>>>>>>> b4a0a867

        PlasmaVault plasmaVault = new PlasmaVault(
            PlasmaVaultInitData(
                assetName,
                assetSymbol,
                underlyingToken,
                address(iporPriceOracleProxy),
                alphas,
                marketConfigs,
                fuses,
                balanceFuses,
                FeeConfig(
                    performanceFeeManager,
                    performanceFeeInPercentage,
                    managementFeeManager,
                    managementFeeInPercentage
                ),
<<<<<<< HEAD
                address(accessElectron)
            )
        );
        setupRoles(plasmaVault, accessElectron);
=======
                address(accessManager)
            )
        );
        setupRoles(plasmaVault, accessManager);
>>>>>>> b4a0a867

        amount = 100 * 1e6;

        vm.warp(block.timestamp);

        //user one
        vm.prank(0x137000352B4ed784e8fa8815d225c713AB2e7Dc9);
        ERC20(USDC).transfer(address(userOne), amount + 5 * 1e6);
        vm.prank(userOne);
        ERC20(USDC).approve(address(plasmaVault), 2 * amount);
        vm.prank(userOne);
        plasmaVault.deposit(amount, userOne);

        //user two
        vm.prank(0x137000352B4ed784e8fa8815d225c713AB2e7Dc9);
        ERC20(USDC).transfer(address(userTwo), amount);
        vm.prank(userTwo);
        ERC20(USDC).approve(address(plasmaVault), 2 * amount);
        vm.prank(userTwo);
        plasmaVault.deposit(amount, userTwo);
        uint256 userTwoBalanceOfSharesBefore = plasmaVault.balanceOf(userTwo);

        FuseAction[] memory calls = new FuseAction[](1);

        calls[0] = FuseAction(
            address(supplyFuseAaveV3),
            abi.encodeWithSignature(
                "enter(bytes)",
                abi.encode(AaveV3SupplyFuseEnterData({asset: USDC, amount: 2 * amount, userEModeCategoryId: 1e6}))
            )
        );

        /// @dev first call to move some assets to a external market
        vm.prank(alpha);
        plasmaVault.execute(calls);

        /// @dev prepare instant withdraw config
        PlasmaVaultLib.InstantWithdrawalFusesParamsStruct[]
            memory instantWithdrawFuses = new PlasmaVaultLib.InstantWithdrawalFusesParamsStruct[](1);
        bytes32[] memory instantWithdrawParams = new bytes32[](2);
        instantWithdrawParams[0] = 0;
        instantWithdrawParams[1] = PlasmaVaultConfigLib.addressToBytes32(USDC);

        instantWithdrawFuses[0] = PlasmaVaultLib.InstantWithdrawalFusesParamsStruct({
            fuse: address(supplyFuseAaveV3),
            params: instantWithdrawParams
        });

        /// @dev configure order for instant withdraw
        plasmaVault.configureInstantWithdrawalFuses(instantWithdrawFuses);

        /// @dev move time to gather interest
        vm.warp(block.timestamp + 365 days);

        //when
        vm.prank(userOne);
        plasmaVault.redeem(70 * 1e6, userOne, userOne);

        //then
        uint256 userTwoBalanceOfSharesAfter = plasmaVault.balanceOf(userTwo);
        uint256 userOneBalanceOfAssets = plasmaVault.convertToAssets(plasmaVault.balanceOf(userOne));
        uint256 userTwoBalanceOfAssets = plasmaVault.convertToAssets(plasmaVault.balanceOf(userTwo));
        uint256 performanceFeeManagerBalanceOfAssets = plasmaVault.convertToAssets(
            plasmaVault.balanceOf(performanceFeeManager)
        );
        uint256 managementFeeManagerBalanceOfAssets = plasmaVault.convertToAssets(
            plasmaVault.balanceOf(managementFeeManager)
        );

        assertEq(userOneBalanceOfAssets, 30856297, "userOneBalanceOfAssets on plasma vault");
        assertEq(userTwoBalanceOfAssets, 102854325, "userTwoBalanceOfAssets on plasma vault");
        assertEq(performanceFeeManagerBalanceOfAssets, 0, "performanceFeeManagerBalanceOfAssets");
        assertEq(managementFeeManagerBalanceOfAssets, 10285432, "managementFeeManagerBalanceOfAssets");
        assertEq(userTwoBalanceOfSharesBefore, userTwoBalanceOfSharesAfter, "userTwoBalanceOfShares not changed");
    }

<<<<<<< HEAD
    function createAccessElectron(UsersToRoles memory usersToRoles) public returns (PlasmaVaultAccessManager) {
=======
    function createAccessManager(UsersToRoles memory usersToRoles) public returns (PlasmaVaultAccessManager) {
>>>>>>> b4a0a867
        if (usersToRoles.superAdmin == address(0)) {
            usersToRoles.superAdmin = atomist;
            usersToRoles.atomist = atomist;
            address[] memory alphas = new address[](1);
            alphas[0] = alpha;
            usersToRoles.alphas = alphas;
        }
<<<<<<< HEAD
        return RoleLib.createAccessElectron(usersToRoles, vm);
    }

    function setupRoles(PlasmaVault plasmaVault, PlasmaVaultAccessManager accessElectron) public {
        usersToRoles.superAdmin = atomist;
        usersToRoles.atomist = atomist;
        RoleLib.setupPlasmaVaultRoles(usersToRoles, vm, address(plasmaVault), accessElectron);
=======
        return RoleLib.createAccessManager(usersToRoles, vm);
    }

    function setupRoles(PlasmaVault plasmaVault, PlasmaVaultAccessManager accessManager) public {
        usersToRoles.superAdmin = atomist;
        usersToRoles.atomist = atomist;
        RoleLib.setupPlasmaVaultRoles(usersToRoles, vm, address(plasmaVault), accessManager);
>>>>>>> b4a0a867
    }
}<|MERGE_RESOLUTION|>--- conflicted
+++ resolved
@@ -119,11 +119,7 @@
         balanceFuses[0] = MarketBalanceFuseConfig(AAVE_V3_MARKET_ID, address(balanceFuseAaveV3));
         balanceFuses[1] = MarketBalanceFuseConfig(COMPOUND_V3_MARKET_ID, address(balanceFuseCompoundV3));
 
-<<<<<<< HEAD
-        PlasmaVaultAccessManager accessElectron = createAccessElectron(usersToRoles);
-=======
         PlasmaVaultAccessManager accessManager = createAccessManager(usersToRoles);
->>>>>>> b4a0a867
 
         PlasmaVault plasmaVault = new PlasmaVault(
             PlasmaVaultInitData(
@@ -136,17 +132,10 @@
                 fuses,
                 balanceFuses,
                 FeeConfig(performanceFeeManager, performanceFeeInPercentage, managementFeeManager, 0),
-<<<<<<< HEAD
-                address(accessElectron)
-            )
-        );
-        setupRoles(plasmaVault, accessElectron);
-=======
                 address(accessManager)
             )
         );
         setupRoles(plasmaVault, accessManager);
->>>>>>> b4a0a867
 
         FuseAction[] memory calls = new FuseAction[](2);
 
@@ -267,11 +256,7 @@
         balanceFuses[0] = MarketBalanceFuseConfig(AAVE_V3_MARKET_ID, address(balanceFuseAaveV3));
         balanceFuses[1] = MarketBalanceFuseConfig(COMPOUND_V3_MARKET_ID, address(balanceFuseCompoundV3));
 
-<<<<<<< HEAD
-        PlasmaVaultAccessManager accessElectron = createAccessElectron(usersToRoles);
-=======
         PlasmaVaultAccessManager accessManager = createAccessManager(usersToRoles);
->>>>>>> b4a0a867
 
         PlasmaVault plasmaVault = new PlasmaVault(
             PlasmaVaultInitData(
@@ -284,17 +269,10 @@
                 fuses,
                 balanceFuses,
                 FeeConfig(performanceFeeManager, performanceFeeInPercentage, managementFeeManager, 0),
-<<<<<<< HEAD
-                address(accessElectron)
-            )
-        );
-        setupRoles(plasmaVault, accessElectron);
-=======
                 address(accessManager)
             )
         );
         setupRoles(plasmaVault, accessManager);
->>>>>>> b4a0a867
 
         FuseAction[] memory calls = new FuseAction[](2);
 
@@ -413,11 +391,7 @@
         balanceFuses[0] = MarketBalanceFuseConfig(AAVE_V3_MARKET_ID, address(balanceFuseAaveV3));
         balanceFuses[1] = MarketBalanceFuseConfig(COMPOUND_V3_MARKET_ID, address(balanceFuseCompoundV3));
 
-<<<<<<< HEAD
-        PlasmaVaultAccessManager accessElectron = createAccessElectron(usersToRoles);
-=======
         PlasmaVaultAccessManager accessManager = createAccessManager(usersToRoles);
->>>>>>> b4a0a867
 
         PlasmaVault plasmaVault = new PlasmaVault(
             PlasmaVaultInitData(
@@ -430,17 +404,10 @@
                 fuses,
                 balanceFuses,
                 FeeConfig(performanceFeeManager, performanceFeeInPercentage, managementFeeManager, 0),
-<<<<<<< HEAD
-                address(accessElectron)
-            )
-        );
-        setupRoles(plasmaVault, accessElectron);
-=======
                 address(accessManager)
             )
         );
         setupRoles(plasmaVault, accessManager);
->>>>>>> b4a0a867
 
         amount = 100 * 1e6;
 
@@ -568,11 +535,7 @@
         balanceFuses[0] = MarketBalanceFuseConfig(AAVE_V3_MARKET_ID, address(balanceFuseAaveV3));
         balanceFuses[1] = MarketBalanceFuseConfig(COMPOUND_V3_MARKET_ID, address(balanceFuseCompoundV3));
 
-<<<<<<< HEAD
-        PlasmaVaultAccessManager accessElectron = createAccessElectron(usersToRoles);
-=======
         PlasmaVaultAccessManager accessManager = createAccessManager(usersToRoles);
->>>>>>> b4a0a867
 
         PlasmaVault plasmaVault = new PlasmaVault(
             PlasmaVaultInitData(
@@ -585,17 +548,10 @@
                 fuses,
                 balanceFuses,
                 FeeConfig(performanceFeeManager, performanceFeeInPercentage, managementFeeManager, 0),
-<<<<<<< HEAD
-                address(accessElectron)
-            )
-        );
-        setupRoles(plasmaVault, accessElectron);
-=======
                 address(accessManager)
             )
         );
         setupRoles(plasmaVault, accessManager);
->>>>>>> b4a0a867
 
         amount = 100 * 1e6;
 
@@ -718,11 +674,7 @@
         balanceFuses[0] = MarketBalanceFuseConfig(AAVE_V3_MARKET_ID, address(balanceFuseAaveV3));
         balanceFuses[1] = MarketBalanceFuseConfig(COMPOUND_V3_MARKET_ID, address(balanceFuseCompoundV3));
 
-<<<<<<< HEAD
-        PlasmaVaultAccessManager accessElectron = createAccessElectron(usersToRoles);
-=======
         PlasmaVaultAccessManager accessManager = createAccessManager(usersToRoles);
->>>>>>> b4a0a867
 
         PlasmaVault plasmaVault = new PlasmaVault(
             PlasmaVaultInitData(
@@ -735,17 +687,10 @@
                 fuses,
                 balanceFuses,
                 FeeConfig(performanceFeeManager, performanceFeeInPercentage, managementFeeManager, 0),
-<<<<<<< HEAD
-                address(accessElectron)
-            )
-        );
-        setupRoles(plasmaVault, accessElectron);
-=======
                 address(accessManager)
             )
         );
         setupRoles(plasmaVault, accessManager);
->>>>>>> b4a0a867
 
         amount = 100 * 1e6;
 
@@ -868,11 +813,7 @@
         balanceFuses[0] = MarketBalanceFuseConfig(AAVE_V3_MARKET_ID, address(balanceFuseAaveV3));
         balanceFuses[1] = MarketBalanceFuseConfig(COMPOUND_V3_MARKET_ID, address(balanceFuseCompoundV3));
 
-<<<<<<< HEAD
-        PlasmaVaultAccessManager accessElectron = createAccessElectron(usersToRoles);
-=======
         PlasmaVaultAccessManager accessManager = createAccessManager(usersToRoles);
->>>>>>> b4a0a867
 
         PlasmaVault plasmaVault = new PlasmaVault(
             PlasmaVaultInitData(
@@ -885,17 +826,10 @@
                 fuses,
                 balanceFuses,
                 FeeConfig(performanceFeeManager, performanceFeeInPercentage, managementFeeManager, 0),
-<<<<<<< HEAD
-                address(accessElectron)
-            )
-        );
-        setupRoles(plasmaVault, accessElectron);
-=======
                 address(accessManager)
             )
         );
         setupRoles(plasmaVault, accessManager);
->>>>>>> b4a0a867
 
         amount = 100 * 1e6;
 
@@ -1014,11 +948,7 @@
         MarketBalanceFuseConfig[] memory balanceFuses = new MarketBalanceFuseConfig[](1);
         balanceFuses[0] = MarketBalanceFuseConfig(AAVE_V3_MARKET_ID, address(balanceFuseAaveV3));
 
-<<<<<<< HEAD
-        PlasmaVaultAccessManager accessElectron = createAccessElectron(usersToRoles);
-=======
         PlasmaVaultAccessManager accessManager = createAccessManager(usersToRoles);
->>>>>>> b4a0a867
 
         PlasmaVault plasmaVault = new PlasmaVault(
             PlasmaVaultInitData(
@@ -1031,17 +961,10 @@
                 fuses,
                 balanceFuses,
                 FeeConfig(performanceFeeManager, performanceFeeInPercentage, managementFeeManager, 0),
-<<<<<<< HEAD
-                address(accessElectron)
-            )
-        );
-        setupRoles(plasmaVault, accessElectron);
-=======
                 address(accessManager)
             )
         );
         setupRoles(plasmaVault, accessManager);
->>>>>>> b4a0a867
 
         amount = 100 * 1e6;
 
@@ -1148,11 +1071,7 @@
         MarketBalanceFuseConfig[] memory balanceFuses = new MarketBalanceFuseConfig[](1);
         balanceFuses[0] = MarketBalanceFuseConfig(AAVE_V3_MARKET_ID, address(balanceFuseAaveV3));
 
-<<<<<<< HEAD
-        PlasmaVaultAccessManager accessElectron = createAccessElectron(usersToRoles);
-=======
         PlasmaVaultAccessManager accessManager = createAccessManager(usersToRoles);
->>>>>>> b4a0a867
 
         PlasmaVault plasmaVault = new PlasmaVault(
             PlasmaVaultInitData(
@@ -1165,17 +1084,10 @@
                 fuses,
                 balanceFuses,
                 FeeConfig(performanceFeeManager, performanceFeeInPercentage, managementFeeManager, 0),
-<<<<<<< HEAD
-                address(accessElectron)
-            )
-        );
-        setupRoles(plasmaVault, accessElectron);
-=======
                 address(accessManager)
             )
         );
         setupRoles(plasmaVault, accessManager);
->>>>>>> b4a0a867
 
         amount = 100 * 1e6;
 
@@ -1282,11 +1194,7 @@
 
         vm.warp(block.timestamp);
 
-<<<<<<< HEAD
-        PlasmaVaultAccessManager accessElectron = createAccessElectron(usersToRoles);
-=======
         PlasmaVaultAccessManager accessManager = createAccessManager(usersToRoles);
->>>>>>> b4a0a867
 
         PlasmaVault plasmaVault = new PlasmaVault(
             PlasmaVaultInitData(
@@ -1304,17 +1212,10 @@
                     managementFeeManager,
                     managementFeeInPercentage
                 ),
-<<<<<<< HEAD
-                address(accessElectron)
-            )
-        );
-        setupRoles(plasmaVault, accessElectron);
-=======
                 address(accessManager)
             )
         );
         setupRoles(plasmaVault, accessManager);
->>>>>>> b4a0a867
 
         amount = 100 * 1e6;
 
@@ -1392,11 +1293,7 @@
         MarketBalanceFuseConfig[] memory balanceFuses = new MarketBalanceFuseConfig[](1);
         balanceFuses[0] = MarketBalanceFuseConfig(AAVE_V3_MARKET_ID, address(balanceFuseAaveV3));
 
-<<<<<<< HEAD
-        PlasmaVaultAccessManager accessElectron = createAccessElectron(usersToRoles);
-=======
         PlasmaVaultAccessManager accessManager = createAccessManager(usersToRoles);
->>>>>>> b4a0a867
 
         PlasmaVault plasmaVault = new PlasmaVault(
             PlasmaVaultInitData(
@@ -1414,17 +1311,10 @@
                     managementFeeManager,
                     managementFeeInPercentage
                 ),
-<<<<<<< HEAD
-                address(accessElectron)
-            )
-        );
-        setupRoles(plasmaVault, accessElectron);
-=======
                 address(accessManager)
             )
         );
         setupRoles(plasmaVault, accessManager);
->>>>>>> b4a0a867
 
         amount = 100 * 1e6;
 
@@ -1508,11 +1398,7 @@
         MarketBalanceFuseConfig[] memory balanceFuses = new MarketBalanceFuseConfig[](1);
         balanceFuses[0] = MarketBalanceFuseConfig(AAVE_V3_MARKET_ID, address(balanceFuseAaveV3));
 
-<<<<<<< HEAD
-        PlasmaVaultAccessManager accessElectron = createAccessElectron(usersToRoles);
-=======
         PlasmaVaultAccessManager accessManager = createAccessManager(usersToRoles);
->>>>>>> b4a0a867
 
         PlasmaVault plasmaVault = new PlasmaVault(
             PlasmaVaultInitData(
@@ -1530,17 +1416,10 @@
                     managementFeeManager,
                     managementFeeInPercentage
                 ),
-<<<<<<< HEAD
-                address(accessElectron)
-            )
-        );
-        setupRoles(plasmaVault, accessElectron);
-=======
                 address(accessManager)
             )
         );
         setupRoles(plasmaVault, accessManager);
->>>>>>> b4a0a867
 
         amount = 100 * 1e6;
 
@@ -1621,11 +1500,7 @@
         MarketBalanceFuseConfig[] memory balanceFuses = new MarketBalanceFuseConfig[](1);
         balanceFuses[0] = MarketBalanceFuseConfig(AAVE_V3_MARKET_ID, address(balanceFuseAaveV3));
 
-<<<<<<< HEAD
-        PlasmaVaultAccessManager accessElectron = createAccessElectron(usersToRoles);
-=======
         PlasmaVaultAccessManager accessManager = createAccessManager(usersToRoles);
->>>>>>> b4a0a867
 
         PlasmaVault plasmaVault = new PlasmaVault(
             PlasmaVaultInitData(
@@ -1643,17 +1518,10 @@
                     managementFeeManager,
                     managementFeeInPercentage
                 ),
-<<<<<<< HEAD
-                address(accessElectron)
-            )
-        );
-        setupRoles(plasmaVault, accessElectron);
-=======
                 address(accessManager)
             )
         );
         setupRoles(plasmaVault, accessManager);
->>>>>>> b4a0a867
 
         amount = 100 * 1e6;
 
@@ -1731,11 +1599,7 @@
         MarketBalanceFuseConfig[] memory balanceFuses = new MarketBalanceFuseConfig[](1);
         balanceFuses[0] = MarketBalanceFuseConfig(AAVE_V3_MARKET_ID, address(balanceFuseAaveV3));
 
-<<<<<<< HEAD
-        PlasmaVaultAccessManager accessElectron = createAccessElectron(usersToRoles);
-=======
         PlasmaVaultAccessManager accessManager = createAccessManager(usersToRoles);
->>>>>>> b4a0a867
 
         PlasmaVault plasmaVault = new PlasmaVault(
             PlasmaVaultInitData(
@@ -1753,17 +1617,10 @@
                     managementFeeManager,
                     managementFeeInPercentage
                 ),
-<<<<<<< HEAD
-                address(accessElectron)
-            )
-        );
-        setupRoles(plasmaVault, accessElectron);
-=======
                 address(accessManager)
             )
         );
         setupRoles(plasmaVault, accessManager);
->>>>>>> b4a0a867
 
         amount = 100 * 1e6;
 
@@ -1840,11 +1697,7 @@
         assertEq(userTwoBalanceOfSharesBefore, userTwoBalanceOfSharesAfter, "userTwoBalanceOfShares not changed");
     }
 
-<<<<<<< HEAD
-    function createAccessElectron(UsersToRoles memory usersToRoles) public returns (PlasmaVaultAccessManager) {
-=======
     function createAccessManager(UsersToRoles memory usersToRoles) public returns (PlasmaVaultAccessManager) {
->>>>>>> b4a0a867
         if (usersToRoles.superAdmin == address(0)) {
             usersToRoles.superAdmin = atomist;
             usersToRoles.atomist = atomist;
@@ -1852,15 +1705,6 @@
             alphas[0] = alpha;
             usersToRoles.alphas = alphas;
         }
-<<<<<<< HEAD
-        return RoleLib.createAccessElectron(usersToRoles, vm);
-    }
-
-    function setupRoles(PlasmaVault plasmaVault, PlasmaVaultAccessManager accessElectron) public {
-        usersToRoles.superAdmin = atomist;
-        usersToRoles.atomist = atomist;
-        RoleLib.setupPlasmaVaultRoles(usersToRoles, vm, address(plasmaVault), accessElectron);
-=======
         return RoleLib.createAccessManager(usersToRoles, vm);
     }
 
@@ -1868,6 +1712,5 @@
         usersToRoles.superAdmin = atomist;
         usersToRoles.atomist = atomist;
         RoleLib.setupPlasmaVaultRoles(usersToRoles, vm, address(plasmaVault), accessManager);
->>>>>>> b4a0a867
     }
 }