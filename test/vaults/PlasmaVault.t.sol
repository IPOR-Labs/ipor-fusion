// SPDX-License-Identifier: UNLICENSED
pragma solidity 0.8.20;

import {Test} from "forge-std/Test.sol";
import {ERC20} from "@openzeppelin/contracts/token/ERC20/ERC20.sol";
import {PlasmaVault, FeeConfig, FuseAction, MarketBalanceFuseConfig, MarketSubstratesConfig, PlasmaVaultInitData} from "../../contracts/vaults/PlasmaVault.sol";
import {AaveV3SupplyFuse, AaveV3SupplyFuseEnterData, AaveV3SupplyFuseExitData} from "../../contracts/fuses/aave_v3/AaveV3SupplyFuse.sol";
import {AaveV3BalanceFuse} from "../../contracts/fuses/aave_v3/AaveV3BalanceFuse.sol";
import {CompoundV3BalanceFuse} from "../../contracts/fuses/compound_v3/CompoundV3BalanceFuse.sol";
import {CompoundV3SupplyFuse, CompoundV3SupplyFuseEnterData, CompoundV3SupplyFuseExitData} from "../../contracts/fuses/compound_v3/CompoundV3SupplyFuse.sol";
import {PlasmaVaultConfigLib} from "../../contracts/libraries/PlasmaVaultConfigLib.sol";
import {IAavePoolDataProvider} from "../../contracts/fuses/aave_v3/ext/IAavePoolDataProvider.sol";
import {DoNothingFuse} from "../fuses/DoNothingFuse.sol";
import {IporPriceOracle} from "../../contracts/priceOracle/IporPriceOracle.sol";
import {ERC1967Proxy} from "@openzeppelin/contracts/proxy/ERC1967/ERC1967Proxy.sol";
import {PlasmaVaultAccessManager} from "../../contracts/managers/PlasmaVaultAccessManager.sol";
import {RoleLib, UsersToRoles} from "../RoleLib.sol";

contract PlasmaVaultTest is Test {
    address public constant DAI = 0x6B175474E89094C44Da98b954EedeAC495271d0F;
    address public constant USDC = 0xA0b86991c6218b36c1d19D4a2e9Eb0cE3606eB48;
    /// @dev Aave Price Oracle mainnet address where base currency is USD
    address public constant ETHEREUM_AAVE_PRICE_ORACLE_MAINNET = 0x54586bE62E3c3580375aE3723C145253060Ca0C2;
    address public constant ETHEREUM_AAVE_POOL_DATA_PROVIDER_V3 = 0x7B4EB56E7CD4b454BA8ff71E4518426369a138a3;

    address public constant AAVE_POOL = 0x87870Bca3F3fD6335C3F4ce8392D69350B4fA4E2;
    uint256 public constant AAVE_V3_MARKET_ID = 1;

    address public constant COMET_V3_USDC = 0xc3d688B66703497DAA19211EEdff47f25384cdc3;
    uint256 public constant COMPOUND_V3_MARKET_ID = 2;

    IAavePoolDataProvider public constant AAVE_POOL_DATA_PROVIDER =
        IAavePoolDataProvider(0x7B4EB56E7CD4b454BA8ff71E4518426369a138a3);

    address public atomist = address(this);

    string public assetName;
    string public assetSymbol;
    address public underlyingToken;
    address[] public alphas;
    address public alpha;
    uint256 public amount;

    address public userOne;

    IporPriceOracle public iporPriceOracleProxy;
    UsersToRoles public usersToRoles;

    function setUp() public {
        vm.createSelectFork(vm.envString("ETHEREUM_PROVIDER_URL"), 19591360);
        userOne = address(0x777);

        IporPriceOracle implementation = new IporPriceOracle(
            0x0000000000000000000000000000000000000348,
            8,
            0x47Fb2585D2C56Fe188D0E6ec628a38b74fCeeeDf
        );

        iporPriceOracleProxy = IporPriceOracle(
            address(
                new ERC1967Proxy(address(implementation), abi.encodeWithSignature("initialize(address)", address(this)))
            )
        );
    }

    function testShouldExecuteSimpleCase() public {
        //given
        assetName = "IPOR Fusion DAI";
        assetSymbol = "ipfDAI";
        underlyingToken = DAI;
        alphas = new address[](1);

        alpha = address(0x1);
        alphas[0] = alpha;

        MarketSubstratesConfig[] memory marketConfigs = new MarketSubstratesConfig[](1);

        bytes32[] memory assets = new bytes32[](1);
        assets[0] = PlasmaVaultConfigLib.addressToBytes32(DAI);
        marketConfigs[0] = MarketSubstratesConfig(AAVE_V3_MARKET_ID, assets);

        AaveV3BalanceFuse balanceFuse = new AaveV3BalanceFuse(
            AAVE_V3_MARKET_ID,
            ETHEREUM_AAVE_PRICE_ORACLE_MAINNET,
            ETHEREUM_AAVE_POOL_DATA_PROVIDER_V3
        );

        AaveV3SupplyFuse supplyFuse = new AaveV3SupplyFuse(
            AAVE_V3_MARKET_ID,
            AAVE_POOL,
            ETHEREUM_AAVE_POOL_DATA_PROVIDER_V3
        );

        address[] memory fuses = new address[](1);
        fuses[0] = address(supplyFuse);

        MarketBalanceFuseConfig[] memory balanceFuses = new MarketBalanceFuseConfig[](1);
        balanceFuses[0] = MarketBalanceFuseConfig(AAVE_V3_MARKET_ID, address(balanceFuse));

<<<<<<< HEAD
        PlasmaVaultAccessManager accessElectron = createAccessElectron(usersToRoles);
=======
        PlasmaVaultAccessManager accessManager = createAccessManager(usersToRoles);
>>>>>>> b4a0a867

        PlasmaVault plasmaVault = new PlasmaVault(
            PlasmaVaultInitData(
                assetName,
                assetSymbol,
                underlyingToken,
                address(iporPriceOracleProxy),
                alphas,
                marketConfigs,
                fuses,
                balanceFuses,
                FeeConfig(address(0x777), 0, address(0x555), 0),
<<<<<<< HEAD
                address(accessElectron)
            )
        );

        setupRoles(plasmaVault, accessElectron);
=======
                address(accessManager)
            )
        );

        setupRoles(plasmaVault, accessManager);
>>>>>>> b4a0a867

        FuseAction[] memory calls = new FuseAction[](1);

        amount = 100 * 1e18;

        deal(DAI, address(plasmaVault), amount);

        calls[0] = FuseAction(
            address(supplyFuse),
            abi.encodeWithSignature(
                "enter(bytes)",
                abi.encode(AaveV3SupplyFuseEnterData({asset: DAI, amount: amount, userEModeCategoryId: 1e18}))
            )
        );

        //when
        vm.prank(alpha);
        plasmaVault.execute(calls);

        //then
        /// @dev if is here then it means that the transaction was successful
        assertTrue(true);
    }

    function testShouldExecuteTwoSupplyFuses() public {
        //given
        assetName = "IPOR Fusion USDC";
        assetSymbol = "ipfUSDC";
        underlyingToken = USDC;
        alphas = new address[](1);

        alpha = address(0x1);
        alphas[0] = alpha;

        MarketSubstratesConfig[] memory marketConfigs = new MarketSubstratesConfig[](2);

        bytes32[] memory assets = new bytes32[](1);
        assets[0] = PlasmaVaultConfigLib.addressToBytes32(USDC);

        /// @dev Market Aave V3
        marketConfigs[0] = MarketSubstratesConfig(AAVE_V3_MARKET_ID, assets);
        AaveV3BalanceFuse balanceFuseAaveV3 = new AaveV3BalanceFuse(
            AAVE_V3_MARKET_ID,
            ETHEREUM_AAVE_PRICE_ORACLE_MAINNET,
            ETHEREUM_AAVE_POOL_DATA_PROVIDER_V3
        );
        AaveV3SupplyFuse supplyFuseAaveV3 = new AaveV3SupplyFuse(
            AAVE_V3_MARKET_ID,
            AAVE_POOL,
            ETHEREUM_AAVE_POOL_DATA_PROVIDER_V3
        );

        /// @dev Market Compound V3
        marketConfigs[1] = MarketSubstratesConfig(COMPOUND_V3_MARKET_ID, assets);
        CompoundV3BalanceFuse balanceFuseCompoundV3 = new CompoundV3BalanceFuse(COMPOUND_V3_MARKET_ID, COMET_V3_USDC);
        CompoundV3SupplyFuse supplyFuseCompoundV3 = new CompoundV3SupplyFuse(COMPOUND_V3_MARKET_ID, COMET_V3_USDC);

        address[] memory fuses = new address[](2);
        fuses[0] = address(supplyFuseAaveV3);
        fuses[1] = address(supplyFuseCompoundV3);

        MarketBalanceFuseConfig[] memory balanceFuses = new MarketBalanceFuseConfig[](2);
        balanceFuses[0] = MarketBalanceFuseConfig(AAVE_V3_MARKET_ID, address(balanceFuseAaveV3));
        balanceFuses[1] = MarketBalanceFuseConfig(COMPOUND_V3_MARKET_ID, address(balanceFuseCompoundV3));

<<<<<<< HEAD
        PlasmaVaultAccessManager accessElectron = createAccessElectron(usersToRoles);
=======
        PlasmaVaultAccessManager accessManager = createAccessManager(usersToRoles);
>>>>>>> b4a0a867

        PlasmaVault plasmaVault = new PlasmaVault(
            PlasmaVaultInitData(
                assetName,
                assetSymbol,
                underlyingToken,
                address(iporPriceOracleProxy),
                alphas,
                marketConfigs,
                fuses,
                balanceFuses,
                FeeConfig(address(0x777), 0, address(0x555), 0),
<<<<<<< HEAD
                address(accessElectron)
            )
        );

        setupRoles(plasmaVault, accessElectron);
=======
                address(accessManager)
            )
        );

        setupRoles(plasmaVault, accessManager);
>>>>>>> b4a0a867

        FuseAction[] memory calls = new FuseAction[](2);

        amount = 100 * 1e6;

        vm.prank(0x137000352B4ed784e8fa8815d225c713AB2e7Dc9);
        ERC20(USDC).transfer(address(plasmaVault), 2 * amount);

        calls[0] = FuseAction(
            address(supplyFuseAaveV3),
            abi.encodeWithSignature(
                "enter(bytes)",
                abi.encode(AaveV3SupplyFuseEnterData({asset: USDC, amount: amount, userEModeCategoryId: 1e6}))
            )
        );

        calls[1] = FuseAction(
            address(supplyFuseCompoundV3),
            abi.encodeWithSignature(
                "enter(bytes)",
                abi.encode(CompoundV3SupplyFuseEnterData({asset: USDC, amount: amount}))
            )
        );

        //when
        vm.prank(alpha);
        plasmaVault.execute(calls);

        //then
        /// @dev if is here then it means that the transaction was successful
        assertTrue(true);
    }

    function testShouldUpdateBalanceWhenOneFuse() public {
        //given
        assetName = "IPOR Fusion DAI";
        assetSymbol = "ipfDAI";
        underlyingToken = DAI;
        alphas = new address[](1);

        alpha = address(0x1);
        alphas[0] = alpha;

        MarketSubstratesConfig[] memory marketConfigs = new MarketSubstratesConfig[](1);

        bytes32[] memory assets = new bytes32[](1);
        assets[0] = PlasmaVaultConfigLib.addressToBytes32(DAI);
        marketConfigs[0] = MarketSubstratesConfig(AAVE_V3_MARKET_ID, assets);

        AaveV3BalanceFuse balanceFuse = new AaveV3BalanceFuse(
            AAVE_V3_MARKET_ID,
            ETHEREUM_AAVE_PRICE_ORACLE_MAINNET,
            ETHEREUM_AAVE_POOL_DATA_PROVIDER_V3
        );

        AaveV3SupplyFuse supplyFuse = new AaveV3SupplyFuse(
            AAVE_V3_MARKET_ID,
            AAVE_POOL,
            ETHEREUM_AAVE_POOL_DATA_PROVIDER_V3
        );

        address[] memory fuses = new address[](1);
        fuses[0] = address(supplyFuse);

        MarketBalanceFuseConfig[] memory balanceFuses = new MarketBalanceFuseConfig[](1);
        balanceFuses[0] = MarketBalanceFuseConfig(AAVE_V3_MARKET_ID, address(balanceFuse));

<<<<<<< HEAD
        PlasmaVaultAccessManager accessElectron = createAccessElectron(usersToRoles);
=======
        PlasmaVaultAccessManager accessManager = createAccessManager(usersToRoles);
>>>>>>> b4a0a867

        PlasmaVault plasmaVault = new PlasmaVault(
            PlasmaVaultInitData(
                assetName,
                assetSymbol,
                underlyingToken,
                address(iporPriceOracleProxy),
                alphas,
                marketConfigs,
                fuses,
                balanceFuses,
                FeeConfig(address(0x777), 0, address(0x555), 0),
<<<<<<< HEAD
                address(accessElectron)
            )
        );

        setupRoles(plasmaVault, accessElectron);
=======
                address(accessManager)
            )
        );

        setupRoles(plasmaVault, accessManager);
>>>>>>> b4a0a867

        FuseAction[] memory calls = new FuseAction[](1);

        amount = 100 * 1e18;

        deal(DAI, address(plasmaVault), amount);

        calls[0] = FuseAction(
            address(supplyFuse),
            abi.encodeWithSignature(
                "enter(bytes)",
                abi.encode(AaveV3SupplyFuseEnterData({asset: DAI, amount: amount, userEModeCategoryId: 1e18}))
            )
        );

        (address aTokenAddress, , ) = AAVE_POOL_DATA_PROVIDER.getReserveTokensAddresses(DAI);

        //when
        vm.prank(alpha);
        plasmaVault.execute(calls);

        //then
        uint256 vaultTotalAssetsAfter = plasmaVault.totalAssets();
        uint256 vaultTotalAssetsInMarket = plasmaVault.totalAssetsInMarket(AAVE_V3_MARKET_ID);

        assertTrue(
            ERC20(aTokenAddress).balanceOf(address(plasmaVault)) == amount,
            "aToken balance should be increased by amount"
        );

        assertGt(vaultTotalAssetsAfter, 99e18, "Vault total assets should be increased by amount");
        assertEq(
            vaultTotalAssetsAfter,
            vaultTotalAssetsInMarket,
            "Vault total assets should be equal to total assets in market"
        );
    }

    function testShouldUpdateBalanceWhenExecuteTwoSupplyFuses() public {
        //given
        assetName = "IPOR Fusion USDC";
        assetSymbol = "ipfUSDC";
        underlyingToken = USDC;
        alphas = new address[](1);

        alpha = address(0x1);
        alphas[0] = alpha;

        MarketSubstratesConfig[] memory marketConfigs = new MarketSubstratesConfig[](2);

        bytes32[] memory assets = new bytes32[](1);
        assets[0] = PlasmaVaultConfigLib.addressToBytes32(USDC);

        /// @dev Market Aave V3
        marketConfigs[0] = MarketSubstratesConfig(AAVE_V3_MARKET_ID, assets);
        AaveV3BalanceFuse balanceFuseAaveV3 = new AaveV3BalanceFuse(
            AAVE_V3_MARKET_ID,
            ETHEREUM_AAVE_PRICE_ORACLE_MAINNET,
            ETHEREUM_AAVE_POOL_DATA_PROVIDER_V3
        );
        AaveV3SupplyFuse supplyFuseAaveV3 = new AaveV3SupplyFuse(
            AAVE_V3_MARKET_ID,
            AAVE_POOL,
            ETHEREUM_AAVE_POOL_DATA_PROVIDER_V3
        );

        /// @dev Market Compound V3
        marketConfigs[1] = MarketSubstratesConfig(COMPOUND_V3_MARKET_ID, assets);
        CompoundV3BalanceFuse balanceFuseCompoundV3 = new CompoundV3BalanceFuse(COMPOUND_V3_MARKET_ID, COMET_V3_USDC);
        CompoundV3SupplyFuse supplyFuseCompoundV3 = new CompoundV3SupplyFuse(COMPOUND_V3_MARKET_ID, COMET_V3_USDC);

        address[] memory fuses = new address[](2);
        fuses[0] = address(supplyFuseAaveV3);
        fuses[1] = address(supplyFuseCompoundV3);

        MarketBalanceFuseConfig[] memory balanceFuses = new MarketBalanceFuseConfig[](2);
        balanceFuses[0] = MarketBalanceFuseConfig(AAVE_V3_MARKET_ID, address(balanceFuseAaveV3));
        balanceFuses[1] = MarketBalanceFuseConfig(COMPOUND_V3_MARKET_ID, address(balanceFuseCompoundV3));
<<<<<<< HEAD
        PlasmaVaultAccessManager accessElectron = createAccessElectron(usersToRoles);
=======
        PlasmaVaultAccessManager accessManager = createAccessManager(usersToRoles);
>>>>>>> b4a0a867
        PlasmaVault plasmaVault = new PlasmaVault(
            PlasmaVaultInitData(
                assetName,
                assetSymbol,
                underlyingToken,
                address(iporPriceOracleProxy),
                alphas,
                marketConfigs,
                fuses,
                balanceFuses,
                FeeConfig(address(0x777), 0, address(0x555), 0),
<<<<<<< HEAD
                address(accessElectron)
            )
        );
        setupRoles(plasmaVault, accessElectron);
=======
                address(accessManager)
            )
        );
        setupRoles(plasmaVault, accessManager);
>>>>>>> b4a0a867

        FuseAction[] memory calls = new FuseAction[](2);

        amount = 100 * 1e6;

        vm.prank(0x137000352B4ed784e8fa8815d225c713AB2e7Dc9);
        ERC20(USDC).transfer(address(plasmaVault), 2 * amount);

        calls[0] = FuseAction(
            address(supplyFuseAaveV3),
            abi.encodeWithSignature(
                "enter(bytes)",
                abi.encode(AaveV3SupplyFuseEnterData({asset: USDC, amount: amount, userEModeCategoryId: 1e6}))
            )
        );

        calls[1] = FuseAction(
            address(supplyFuseCompoundV3),
            abi.encodeWithSignature(
                "enter(bytes)",
                abi.encode(CompoundV3SupplyFuseEnterData({asset: USDC, amount: amount}))
            )
        );

        //when
        vm.prank(alpha);
        plasmaVault.execute(calls);

        //then
        uint256 vaultTotalAssetsAfter = plasmaVault.totalAssets();

        assertGt(
            vaultTotalAssetsAfter,
            199 * 10 ** plasmaVault.decimals(),
            "Vault total assets should be increased by amount"
        );
    }

    function testShouldIncreaseValueOfSharesAndNotChangeNumberOfSharesWhenTouchedMarket() public {
        //given
        assetName = "IPOR Fusion USDC";
        assetSymbol = "ipfUSDC";
        underlyingToken = USDC;
        alphas = new address[](1);
        alpha = address(0x1);

        alphas[0] = alpha;

        MarketSubstratesConfig[] memory marketConfigs = new MarketSubstratesConfig[](2);

        bytes32[] memory assets = new bytes32[](1);
        assets[0] = PlasmaVaultConfigLib.addressToBytes32(USDC);

        /// @dev Market Aave V3
        marketConfigs[0] = MarketSubstratesConfig(AAVE_V3_MARKET_ID, assets);
        AaveV3BalanceFuse balanceFuseAaveV3 = new AaveV3BalanceFuse(
            AAVE_V3_MARKET_ID,
            ETHEREUM_AAVE_PRICE_ORACLE_MAINNET,
            ETHEREUM_AAVE_POOL_DATA_PROVIDER_V3
        );
        AaveV3SupplyFuse supplyFuseAaveV3 = new AaveV3SupplyFuse(
            AAVE_V3_MARKET_ID,
            AAVE_POOL,
            ETHEREUM_AAVE_POOL_DATA_PROVIDER_V3
        );
        DoNothingFuse doNothingFuseAaveV3 = new DoNothingFuse(AAVE_V3_MARKET_ID);

        address[] memory fuses = new address[](2);
        fuses[0] = address(supplyFuseAaveV3);
        fuses[1] = address(doNothingFuseAaveV3);

        MarketBalanceFuseConfig[] memory balanceFuses = new MarketBalanceFuseConfig[](1);
        balanceFuses[0] = MarketBalanceFuseConfig(AAVE_V3_MARKET_ID, address(balanceFuseAaveV3));

<<<<<<< HEAD
        PlasmaVaultAccessManager accessElectron = createAccessElectron(usersToRoles);
=======
        PlasmaVaultAccessManager accessManager = createAccessManager(usersToRoles);
>>>>>>> b4a0a867

        PlasmaVault plasmaVault = new PlasmaVault(
            PlasmaVaultInitData(
                assetName,
                assetSymbol,
                underlyingToken,
                address(iporPriceOracleProxy),
                alphas,
                marketConfigs,
                fuses,
                balanceFuses,
                FeeConfig(address(0x777), 0, address(0x555), 0),
<<<<<<< HEAD
                address(accessElectron)
            )
        );
        setupRoles(plasmaVault, accessElectron);
=======
                address(accessManager)
            )
        );
        setupRoles(plasmaVault, accessManager);
>>>>>>> b4a0a867

        amount = 100 * 1e6;

        vm.prank(0x137000352B4ed784e8fa8815d225c713AB2e7Dc9);
        ERC20(USDC).transfer(address(userOne), 2 * amount);

        vm.prank(userOne);
        ERC20(USDC).approve(address(plasmaVault), 3 * amount);

        vm.prank(userOne);
        plasmaVault.deposit(2 * amount, userOne);

        FuseAction[] memory calls = new FuseAction[](1);

        calls[0] = FuseAction(
            address(supplyFuseAaveV3),
            abi.encodeWithSignature(
                "enter(bytes)",
                abi.encode(AaveV3SupplyFuseEnterData({asset: USDC, amount: amount, userEModeCategoryId: 1e6}))
            )
        );

        /// @dev first call
        vm.prank(alpha);
        plasmaVault.execute(calls);

        uint256 userSharesBefore = plasmaVault.balanceOf(userOne);
        uint256 userAssetsBefore = plasmaVault.convertToAssets(userSharesBefore);

        /// @dev artificial time forward
        vm.warp(block.timestamp + 100 days);

        FuseAction[] memory callsSecond = new FuseAction[](1);

        /// @dev do nothing only touch the market
        callsSecond[0] = FuseAction(
            address(doNothingFuseAaveV3),
            abi.encodeWithSignature("enter(bytes)", abi.encode(DoNothingFuse.DoNothingFuseEnterData({asset: USDC})))
        );

        //when
        /// @dev second call
        vm.prank(alpha);
        plasmaVault.execute(callsSecond);

        //then
        uint256 userSharesAfter = plasmaVault.balanceOf(userOne);
        uint256 userAssetsAfter = plasmaVault.convertToAssets(userSharesAfter);

        assertEq(userSharesBefore, userSharesAfter, "User shares before and after should be equal");
        assertGt(
            userAssetsAfter,
            userAssetsBefore + 2 * 10 ** plasmaVault.decimals(),
            "User assets after should be greater than user assets before"
        );
    }

    function testShouldNOTIncreaseValueOfSharesAndAmountOfSharesWhenNotTouchedMarket() public {
        //given
        assetName = "IPOR Fusion USDC";
        assetSymbol = "ipfUSDC";
        underlyingToken = USDC;
        alphas = new address[](1);
        alpha = address(0x1);

        alphas[0] = alpha;

        MarketSubstratesConfig[] memory marketConfigs = new MarketSubstratesConfig[](2);

        bytes32[] memory assets = new bytes32[](1);
        assets[0] = PlasmaVaultConfigLib.addressToBytes32(USDC);

        /// @dev Market Aave V3
        marketConfigs[0] = MarketSubstratesConfig(AAVE_V3_MARKET_ID, assets);
        AaveV3BalanceFuse balanceFuseAaveV3 = new AaveV3BalanceFuse(
            AAVE_V3_MARKET_ID,
            ETHEREUM_AAVE_PRICE_ORACLE_MAINNET,
            ETHEREUM_AAVE_POOL_DATA_PROVIDER_V3
        );
        AaveV3SupplyFuse supplyFuseAaveV3 = new AaveV3SupplyFuse(
            AAVE_V3_MARKET_ID,
            AAVE_POOL,
            ETHEREUM_AAVE_POOL_DATA_PROVIDER_V3
        );

        /// @dev Market Compound V3
        marketConfigs[1] = MarketSubstratesConfig(COMPOUND_V3_MARKET_ID, assets);
        CompoundV3BalanceFuse balanceFuseCompoundV3 = new CompoundV3BalanceFuse(COMPOUND_V3_MARKET_ID, COMET_V3_USDC);
        DoNothingFuse doNothingFuseCompoundV3 = new DoNothingFuse(COMPOUND_V3_MARKET_ID);

        address[] memory fuses = new address[](2);
        fuses[0] = address(supplyFuseAaveV3);
        fuses[1] = address(doNothingFuseCompoundV3);

        MarketBalanceFuseConfig[] memory balanceFuses = new MarketBalanceFuseConfig[](2);
        balanceFuses[0] = MarketBalanceFuseConfig(AAVE_V3_MARKET_ID, address(balanceFuseAaveV3));
        balanceFuses[1] = MarketBalanceFuseConfig(COMPOUND_V3_MARKET_ID, address(balanceFuseCompoundV3));

<<<<<<< HEAD
        PlasmaVaultAccessManager accessElectron = createAccessElectron(usersToRoles);
=======
        PlasmaVaultAccessManager accessManager = createAccessManager(usersToRoles);
>>>>>>> b4a0a867

        PlasmaVault plasmaVault = new PlasmaVault(
            PlasmaVaultInitData(
                assetName,
                assetSymbol,
                underlyingToken,
                address(iporPriceOracleProxy),
                alphas,
                marketConfigs,
                fuses,
                balanceFuses,
                FeeConfig(address(0x777), 0, address(0x555), 0),
<<<<<<< HEAD
                address(accessElectron)
            )
        );

        setupRoles(plasmaVault, accessElectron);
=======
                address(accessManager)
            )
        );

        setupRoles(plasmaVault, accessManager);
>>>>>>> b4a0a867

        amount = 100 * 1e6;

        vm.prank(0x137000352B4ed784e8fa8815d225c713AB2e7Dc9);
        ERC20(USDC).transfer(address(userOne), 2 * amount);

        vm.prank(userOne);
        ERC20(USDC).approve(address(plasmaVault), 3 * amount);

        vm.prank(userOne);
        plasmaVault.deposit(2 * amount, userOne);

        FuseAction[] memory calls = new FuseAction[](1);

        calls[0] = FuseAction(
            address(supplyFuseAaveV3),
            abi.encodeWithSignature(
                "enter(bytes)",
                abi.encode(AaveV3SupplyFuseEnterData({asset: USDC, amount: amount, userEModeCategoryId: 0}))
            )
        );

        /// @dev first call
        vm.prank(alpha);
        plasmaVault.execute(calls);

        uint256 userSharesBefore = plasmaVault.balanceOf(userOne);
        uint256 userAssetsBefore = plasmaVault.convertToAssets(userSharesBefore);

        vm.warp(block.timestamp + 1000 days);

        FuseAction[] memory callsSecond = new FuseAction[](1);

        callsSecond[0] = FuseAction(
            address(doNothingFuseCompoundV3),
            abi.encodeWithSignature("enter(bytes)", abi.encode(DoNothingFuse.DoNothingFuseEnterData({asset: USDC})))
        );

        //when
        /// @dev second call
        vm.prank(alpha);
        plasmaVault.execute(callsSecond);

        //then
        uint256 userSharesAfter = plasmaVault.balanceOf(userOne);
        uint256 userAssetsAfter = plasmaVault.convertToAssets(userSharesAfter);

        assertEq(userSharesBefore, userSharesAfter, "User shares before and after should be equal");
        assertEq(userAssetsAfter, userAssetsBefore, "User assets before and after should be equal");
    }

    function testShouldExitFromAaveV3SupplyFuse() public {
        //given
        assetName = "IPOR Fusion DAI";
        assetSymbol = "ipfDAI";
        underlyingToken = DAI;
        alphas = new address[](1);

        alpha = address(0x1);
        alphas[0] = alpha;

        MarketSubstratesConfig[] memory marketConfigs = new MarketSubstratesConfig[](1);

        bytes32[] memory assets = new bytes32[](1);
        assets[0] = PlasmaVaultConfigLib.addressToBytes32(DAI);
        marketConfigs[0] = MarketSubstratesConfig(AAVE_V3_MARKET_ID, assets);

        AaveV3BalanceFuse balanceFuse = new AaveV3BalanceFuse(
            AAVE_V3_MARKET_ID,
            ETHEREUM_AAVE_PRICE_ORACLE_MAINNET,
            ETHEREUM_AAVE_POOL_DATA_PROVIDER_V3
        );

        AaveV3SupplyFuse supplyFuse = new AaveV3SupplyFuse(
            AAVE_V3_MARKET_ID,
            AAVE_POOL,
            ETHEREUM_AAVE_POOL_DATA_PROVIDER_V3
        );

        address[] memory fuses = new address[](1);
        fuses[0] = address(supplyFuse);

        MarketBalanceFuseConfig[] memory balanceFuses = new MarketBalanceFuseConfig[](1);
        balanceFuses[0] = MarketBalanceFuseConfig(AAVE_V3_MARKET_ID, address(balanceFuse));

<<<<<<< HEAD
        PlasmaVaultAccessManager accessElectron = createAccessElectron(usersToRoles);
=======
        PlasmaVaultAccessManager accessManager = createAccessManager(usersToRoles);
>>>>>>> b4a0a867

        PlasmaVault plasmaVault = new PlasmaVault(
            PlasmaVaultInitData(
                assetName,
                assetSymbol,
                underlyingToken,
                address(iporPriceOracleProxy),
                alphas,
                marketConfigs,
                fuses,
                balanceFuses,
                FeeConfig(address(0x777), 0, address(0x555), 0),
<<<<<<< HEAD
                address(accessElectron)
            )
        );
        setupRoles(plasmaVault, accessElectron);
=======
                address(accessManager)
            )
        );
        setupRoles(plasmaVault, accessManager);
>>>>>>> b4a0a867

        FuseAction[] memory calls = new FuseAction[](1);

        amount = 100 * 1e18;

        deal(DAI, address(plasmaVault), amount);

        calls[0] = FuseAction(
            address(supplyFuse),
            abi.encodeWithSignature(
                "enter(bytes)",
                abi.encode(AaveV3SupplyFuseEnterData({asset: DAI, amount: amount, userEModeCategoryId: 1e18}))
            )
        );

        vm.prank(alpha);
        plasmaVault.execute(calls);

        FuseAction[] memory callsSecond = new FuseAction[](1);

        callsSecond[0] = FuseAction(
            address(supplyFuse),
            abi.encodeWithSignature("exit(bytes)", abi.encode(AaveV3SupplyFuseExitData({asset: DAI, amount: amount})))
        );

        uint256 totalAssetsInMarketBefore = plasmaVault.totalAssetsInMarket(AAVE_V3_MARKET_ID);

        vm.warp(block.timestamp + 100 days);

        //when
        vm.prank(alpha);
        plasmaVault.execute(callsSecond);

        //then
        uint256 totalAssetsInMarketAfter = plasmaVault.totalAssetsInMarket(AAVE_V3_MARKET_ID);
        assertGt(
            totalAssetsInMarketBefore,
            totalAssetsInMarketAfter,
            "Total assets in market should be decreased by amount"
        );
    }

    function testShouldExitFromTwoMarketsAaveV3SupplyAndCompoundV3Supply() public {
        //given
        assetName = "IPOR Fusion USDC";
        assetSymbol = "ipfUSDC";
        underlyingToken = USDC;
        alphas = new address[](1);

        alpha = address(0x1);
        alphas[0] = alpha;

        MarketSubstratesConfig[] memory marketConfigs = new MarketSubstratesConfig[](2);

        bytes32[] memory assets = new bytes32[](1);
        assets[0] = PlasmaVaultConfigLib.addressToBytes32(USDC);

        /// @dev Market Aave V3
        marketConfigs[0] = MarketSubstratesConfig(AAVE_V3_MARKET_ID, assets);
        AaveV3BalanceFuse balanceFuseAaveV3 = new AaveV3BalanceFuse(
            AAVE_V3_MARKET_ID,
            ETHEREUM_AAVE_PRICE_ORACLE_MAINNET,
            ETHEREUM_AAVE_POOL_DATA_PROVIDER_V3
        );
        AaveV3SupplyFuse supplyFuseAaveV3 = new AaveV3SupplyFuse(
            AAVE_V3_MARKET_ID,
            AAVE_POOL,
            ETHEREUM_AAVE_POOL_DATA_PROVIDER_V3
        );

        /// @dev Market Compound V3
        marketConfigs[1] = MarketSubstratesConfig(COMPOUND_V3_MARKET_ID, assets);
        CompoundV3BalanceFuse balanceFuseCompoundV3 = new CompoundV3BalanceFuse(COMPOUND_V3_MARKET_ID, COMET_V3_USDC);
        CompoundV3SupplyFuse supplyFuseCompoundV3 = new CompoundV3SupplyFuse(COMPOUND_V3_MARKET_ID, COMET_V3_USDC);

        address[] memory fuses = new address[](2);
        fuses[0] = address(supplyFuseAaveV3);
        fuses[1] = address(supplyFuseCompoundV3);

        MarketBalanceFuseConfig[] memory balanceFuses = new MarketBalanceFuseConfig[](2);
        balanceFuses[0] = MarketBalanceFuseConfig(AAVE_V3_MARKET_ID, address(balanceFuseAaveV3));
        balanceFuses[1] = MarketBalanceFuseConfig(COMPOUND_V3_MARKET_ID, address(balanceFuseCompoundV3));

<<<<<<< HEAD
        PlasmaVaultAccessManager accessElectron = createAccessElectron(usersToRoles);
=======
        PlasmaVaultAccessManager accessManager = createAccessManager(usersToRoles);
>>>>>>> b4a0a867

        PlasmaVault plasmaVault = new PlasmaVault(
            PlasmaVaultInitData(
                assetName,
                assetSymbol,
                underlyingToken,
                address(iporPriceOracleProxy),
                alphas,
                marketConfigs,
                fuses,
                balanceFuses,
                FeeConfig(address(0x777), 0, address(0x555), 0),
<<<<<<< HEAD
                address(accessElectron)
            )
        );
        setupRoles(plasmaVault, accessElectron);
=======
                address(accessManager)
            )
        );
        setupRoles(plasmaVault, accessManager);
>>>>>>> b4a0a867

        FuseAction[] memory calls = new FuseAction[](2);

        amount = 100 * 1e6;

        vm.prank(0x137000352B4ed784e8fa8815d225c713AB2e7Dc9);
        ERC20(USDC).transfer(address(plasmaVault), 2 * amount);

        calls[0] = FuseAction(
            address(supplyFuseAaveV3),
            abi.encodeWithSignature(
                "enter(bytes)",
                abi.encode(AaveV3SupplyFuseEnterData({asset: USDC, amount: amount, userEModeCategoryId: 1e6}))
            )
        );

        calls[1] = FuseAction(
            address(supplyFuseCompoundV3),
            abi.encodeWithSignature(
                "enter(bytes)",
                abi.encode(CompoundV3SupplyFuseEnterData({asset: USDC, amount: amount}))
            )
        );

        vm.prank(alpha);
        plasmaVault.execute(calls);

        FuseAction[] memory callsSecond = new FuseAction[](2);

        callsSecond[0] = FuseAction(
            address(supplyFuseAaveV3),
            abi.encodeWithSignature("exit(bytes)", abi.encode(AaveV3SupplyFuseExitData({asset: USDC, amount: amount})))
        );

        callsSecond[1] = FuseAction(
            address(supplyFuseCompoundV3),
            abi.encodeWithSignature(
                "exit(bytes)",
                abi.encode(CompoundV3SupplyFuseExitData({asset: USDC, amount: amount}))
            )
        );

        uint256 totalAssetsInMarketBefore = plasmaVault.totalAssetsInMarket(AAVE_V3_MARKET_ID);
        uint256 totalAssetsInMarketBeforeCompound = plasmaVault.totalAssetsInMarket(COMPOUND_V3_MARKET_ID);

        vm.warp(block.timestamp + 1 seconds);

        //when
        vm.prank(alpha);
        plasmaVault.execute(callsSecond);

        //then
        uint256 totalAssetsInMarketAfter = plasmaVault.totalAssetsInMarket(AAVE_V3_MARKET_ID);
        uint256 totalAssetsInMarketAfterCompound = plasmaVault.totalAssetsInMarket(COMPOUND_V3_MARKET_ID);

        assertGt(
            totalAssetsInMarketBefore,
            totalAssetsInMarketAfter,
            "Total assets in market should be decreased by amount"
        );

        assertGt(
            totalAssetsInMarketBeforeCompound,
            totalAssetsInMarketAfterCompound,
            "Total assets in market should be decreased by amount"
        );
    }

<<<<<<< HEAD
    function createAccessElectron(UsersToRoles memory usersToRoles) public returns (PlasmaVaultAccessManager) {
=======
    function createAccessManager(UsersToRoles memory usersToRoles) public returns (PlasmaVaultAccessManager) {
>>>>>>> b4a0a867
        if (usersToRoles.superAdmin == address(0)) {
            usersToRoles.superAdmin = atomist;
            usersToRoles.atomist = atomist;
            address[] memory alphas = new address[](1);
            alphas[0] = alpha;
            usersToRoles.alphas = alphas;
        }
<<<<<<< HEAD
        return RoleLib.createAccessElectron(usersToRoles, vm);
    }

    function setupRoles(PlasmaVault plasmaVault, PlasmaVaultAccessManager accessElectron) public {
        usersToRoles.superAdmin = atomist;
        usersToRoles.atomist = atomist;
        RoleLib.setupPlasmaVaultRoles(usersToRoles, vm, address(plasmaVault), accessElectron);
=======
        return RoleLib.createAccessManager(usersToRoles, vm);
    }

    function setupRoles(PlasmaVault plasmaVault, PlasmaVaultAccessManager accessManager) public {
        usersToRoles.superAdmin = atomist;
        usersToRoles.atomist = atomist;
        RoleLib.setupPlasmaVaultRoles(usersToRoles, vm, address(plasmaVault), accessManager);
>>>>>>> b4a0a867
    }
}<|MERGE_RESOLUTION|>--- conflicted
+++ resolved
@@ -97,11 +97,7 @@
         MarketBalanceFuseConfig[] memory balanceFuses = new MarketBalanceFuseConfig[](1);
         balanceFuses[0] = MarketBalanceFuseConfig(AAVE_V3_MARKET_ID, address(balanceFuse));
 
-<<<<<<< HEAD
-        PlasmaVaultAccessManager accessElectron = createAccessElectron(usersToRoles);
-=======
         PlasmaVaultAccessManager accessManager = createAccessManager(usersToRoles);
->>>>>>> b4a0a867
 
         PlasmaVault plasmaVault = new PlasmaVault(
             PlasmaVaultInitData(
@@ -114,19 +110,11 @@
                 fuses,
                 balanceFuses,
                 FeeConfig(address(0x777), 0, address(0x555), 0),
-<<<<<<< HEAD
-                address(accessElectron)
-            )
-        );
-
-        setupRoles(plasmaVault, accessElectron);
-=======
                 address(accessManager)
             )
         );
 
         setupRoles(plasmaVault, accessManager);
->>>>>>> b4a0a867
 
         FuseAction[] memory calls = new FuseAction[](1);
 
@@ -192,11 +180,7 @@
         balanceFuses[0] = MarketBalanceFuseConfig(AAVE_V3_MARKET_ID, address(balanceFuseAaveV3));
         balanceFuses[1] = MarketBalanceFuseConfig(COMPOUND_V3_MARKET_ID, address(balanceFuseCompoundV3));
 
-<<<<<<< HEAD
-        PlasmaVaultAccessManager accessElectron = createAccessElectron(usersToRoles);
-=======
         PlasmaVaultAccessManager accessManager = createAccessManager(usersToRoles);
->>>>>>> b4a0a867
 
         PlasmaVault plasmaVault = new PlasmaVault(
             PlasmaVaultInitData(
@@ -209,19 +193,11 @@
                 fuses,
                 balanceFuses,
                 FeeConfig(address(0x777), 0, address(0x555), 0),
-<<<<<<< HEAD
-                address(accessElectron)
-            )
-        );
-
-        setupRoles(plasmaVault, accessElectron);
-=======
                 address(accessManager)
             )
         );
 
         setupRoles(plasmaVault, accessManager);
->>>>>>> b4a0a867
 
         FuseAction[] memory calls = new FuseAction[](2);
 
@@ -289,11 +265,7 @@
         MarketBalanceFuseConfig[] memory balanceFuses = new MarketBalanceFuseConfig[](1);
         balanceFuses[0] = MarketBalanceFuseConfig(AAVE_V3_MARKET_ID, address(balanceFuse));
 
-<<<<<<< HEAD
-        PlasmaVaultAccessManager accessElectron = createAccessElectron(usersToRoles);
-=======
         PlasmaVaultAccessManager accessManager = createAccessManager(usersToRoles);
->>>>>>> b4a0a867
 
         PlasmaVault plasmaVault = new PlasmaVault(
             PlasmaVaultInitData(
@@ -306,19 +278,11 @@
                 fuses,
                 balanceFuses,
                 FeeConfig(address(0x777), 0, address(0x555), 0),
-<<<<<<< HEAD
-                address(accessElectron)
-            )
-        );
-
-        setupRoles(plasmaVault, accessElectron);
-=======
                 address(accessManager)
             )
         );
 
         setupRoles(plasmaVault, accessManager);
->>>>>>> b4a0a867
 
         FuseAction[] memory calls = new FuseAction[](1);
 
@@ -397,11 +361,7 @@
         MarketBalanceFuseConfig[] memory balanceFuses = new MarketBalanceFuseConfig[](2);
         balanceFuses[0] = MarketBalanceFuseConfig(AAVE_V3_MARKET_ID, address(balanceFuseAaveV3));
         balanceFuses[1] = MarketBalanceFuseConfig(COMPOUND_V3_MARKET_ID, address(balanceFuseCompoundV3));
-<<<<<<< HEAD
-        PlasmaVaultAccessManager accessElectron = createAccessElectron(usersToRoles);
-=======
         PlasmaVaultAccessManager accessManager = createAccessManager(usersToRoles);
->>>>>>> b4a0a867
         PlasmaVault plasmaVault = new PlasmaVault(
             PlasmaVaultInitData(
                 assetName,
@@ -413,17 +373,10 @@
                 fuses,
                 balanceFuses,
                 FeeConfig(address(0x777), 0, address(0x555), 0),
-<<<<<<< HEAD
-                address(accessElectron)
-            )
-        );
-        setupRoles(plasmaVault, accessElectron);
-=======
                 address(accessManager)
             )
         );
         setupRoles(plasmaVault, accessManager);
->>>>>>> b4a0a867
 
         FuseAction[] memory calls = new FuseAction[](2);
 
@@ -498,11 +451,7 @@
         MarketBalanceFuseConfig[] memory balanceFuses = new MarketBalanceFuseConfig[](1);
         balanceFuses[0] = MarketBalanceFuseConfig(AAVE_V3_MARKET_ID, address(balanceFuseAaveV3));
 
-<<<<<<< HEAD
-        PlasmaVaultAccessManager accessElectron = createAccessElectron(usersToRoles);
-=======
         PlasmaVaultAccessManager accessManager = createAccessManager(usersToRoles);
->>>>>>> b4a0a867
 
         PlasmaVault plasmaVault = new PlasmaVault(
             PlasmaVaultInitData(
@@ -515,17 +464,10 @@
                 fuses,
                 balanceFuses,
                 FeeConfig(address(0x777), 0, address(0x555), 0),
-<<<<<<< HEAD
-                address(accessElectron)
-            )
-        );
-        setupRoles(plasmaVault, accessElectron);
-=======
                 address(accessManager)
             )
         );
         setupRoles(plasmaVault, accessManager);
->>>>>>> b4a0a867
 
         amount = 100 * 1e6;
 
@@ -624,11 +566,7 @@
         balanceFuses[0] = MarketBalanceFuseConfig(AAVE_V3_MARKET_ID, address(balanceFuseAaveV3));
         balanceFuses[1] = MarketBalanceFuseConfig(COMPOUND_V3_MARKET_ID, address(balanceFuseCompoundV3));
 
-<<<<<<< HEAD
-        PlasmaVaultAccessManager accessElectron = createAccessElectron(usersToRoles);
-=======
         PlasmaVaultAccessManager accessManager = createAccessManager(usersToRoles);
->>>>>>> b4a0a867
 
         PlasmaVault plasmaVault = new PlasmaVault(
             PlasmaVaultInitData(
@@ -641,19 +579,11 @@
                 fuses,
                 balanceFuses,
                 FeeConfig(address(0x777), 0, address(0x555), 0),
-<<<<<<< HEAD
-                address(accessElectron)
-            )
-        );
-
-        setupRoles(plasmaVault, accessElectron);
-=======
                 address(accessManager)
             )
         );
 
         setupRoles(plasmaVault, accessManager);
->>>>>>> b4a0a867
 
         amount = 100 * 1e6;
 
@@ -739,11 +669,7 @@
         MarketBalanceFuseConfig[] memory balanceFuses = new MarketBalanceFuseConfig[](1);
         balanceFuses[0] = MarketBalanceFuseConfig(AAVE_V3_MARKET_ID, address(balanceFuse));
 
-<<<<<<< HEAD
-        PlasmaVaultAccessManager accessElectron = createAccessElectron(usersToRoles);
-=======
         PlasmaVaultAccessManager accessManager = createAccessManager(usersToRoles);
->>>>>>> b4a0a867
 
         PlasmaVault plasmaVault = new PlasmaVault(
             PlasmaVaultInitData(
@@ -756,17 +682,10 @@
                 fuses,
                 balanceFuses,
                 FeeConfig(address(0x777), 0, address(0x555), 0),
-<<<<<<< HEAD
-                address(accessElectron)
-            )
-        );
-        setupRoles(plasmaVault, accessElectron);
-=======
                 address(accessManager)
             )
         );
         setupRoles(plasmaVault, accessManager);
->>>>>>> b4a0a867
 
         FuseAction[] memory calls = new FuseAction[](1);
 
@@ -850,11 +769,7 @@
         balanceFuses[0] = MarketBalanceFuseConfig(AAVE_V3_MARKET_ID, address(balanceFuseAaveV3));
         balanceFuses[1] = MarketBalanceFuseConfig(COMPOUND_V3_MARKET_ID, address(balanceFuseCompoundV3));
 
-<<<<<<< HEAD
-        PlasmaVaultAccessManager accessElectron = createAccessElectron(usersToRoles);
-=======
         PlasmaVaultAccessManager accessManager = createAccessManager(usersToRoles);
->>>>>>> b4a0a867
 
         PlasmaVault plasmaVault = new PlasmaVault(
             PlasmaVaultInitData(
@@ -867,17 +782,10 @@
                 fuses,
                 balanceFuses,
                 FeeConfig(address(0x777), 0, address(0x555), 0),
-<<<<<<< HEAD
-                address(accessElectron)
-            )
-        );
-        setupRoles(plasmaVault, accessElectron);
-=======
                 address(accessManager)
             )
         );
         setupRoles(plasmaVault, accessManager);
->>>>>>> b4a0a867
 
         FuseAction[] memory calls = new FuseAction[](2);
 
@@ -946,11 +854,7 @@
         );
     }
 
-<<<<<<< HEAD
-    function createAccessElectron(UsersToRoles memory usersToRoles) public returns (PlasmaVaultAccessManager) {
-=======
     function createAccessManager(UsersToRoles memory usersToRoles) public returns (PlasmaVaultAccessManager) {
->>>>>>> b4a0a867
         if (usersToRoles.superAdmin == address(0)) {
             usersToRoles.superAdmin = atomist;
             usersToRoles.atomist = atomist;
@@ -958,15 +862,6 @@
             alphas[0] = alpha;
             usersToRoles.alphas = alphas;
         }
-<<<<<<< HEAD
-        return RoleLib.createAccessElectron(usersToRoles, vm);
-    }
-
-    function setupRoles(PlasmaVault plasmaVault, PlasmaVaultAccessManager accessElectron) public {
-        usersToRoles.superAdmin = atomist;
-        usersToRoles.atomist = atomist;
-        RoleLib.setupPlasmaVaultRoles(usersToRoles, vm, address(plasmaVault), accessElectron);
-=======
         return RoleLib.createAccessManager(usersToRoles, vm);
     }
 
@@ -974,6 +869,5 @@
         usersToRoles.superAdmin = atomist;
         usersToRoles.atomist = atomist;
         RoleLib.setupPlasmaVaultRoles(usersToRoles, vm, address(plasmaVault), accessManager);
->>>>>>> b4a0a867
     }
 }