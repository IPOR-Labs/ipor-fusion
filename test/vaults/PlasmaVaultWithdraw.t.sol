--- conflicted
+++ resolved
@@ -1574,11 +1574,7 @@
             alphas[0] = alpha;
             usersToRoles.alphas = alphas;
         }
-<<<<<<< HEAD
-        return RoleLib.createAccessElectron(usersToRoles, vm);
-=======
         return RoleLib.createAccessManager(usersToRoles, vm);
->>>>>>> b4a0a867
     }
 
     function setupRoles(PlasmaVault plasmaVault, PlasmaVaultAccessManager accessManager) public {
