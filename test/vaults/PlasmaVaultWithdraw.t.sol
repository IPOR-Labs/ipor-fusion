// SPDX-License-Identifier: UNLICENSED
pragma solidity 0.8.26;

import {Test} from "forge-std/Test.sol";
import {ERC20} from "@openzeppelin/contracts/token/ERC20/ERC20.sol";
import {ERC4626} from "@openzeppelin/contracts/token/ERC20/extensions/ERC4626.sol";
import {PlasmaVault, MarketSubstratesConfig, MarketBalanceFuseConfig, FuseAction, PlasmaVaultInitData} from "../../contracts/vaults/PlasmaVault.sol";
import {AaveV3SupplyFuse, AaveV3SupplyFuseEnterData} from "../../contracts/fuses/aave_v3/AaveV3SupplyFuse.sol";
import {AaveV3BalanceFuse} from "../../contracts/fuses/aave_v3/AaveV3BalanceFuse.sol";
import {CompoundV3BalanceFuse} from "../../contracts/fuses/compound_v3/CompoundV3BalanceFuse.sol";
import {CompoundV3SupplyFuse, CompoundV3SupplyFuseEnterData} from "../../contracts/fuses/compound_v3/CompoundV3SupplyFuse.sol";
import {PlasmaVaultConfigLib} from "../../contracts/libraries/PlasmaVaultConfigLib.sol";
import {IAavePoolDataProvider} from "../../contracts/fuses/aave_v3/ext/IAavePoolDataProvider.sol";
import {PriceOracleMiddleware} from "../../contracts/price_oracle/PriceOracleMiddleware.sol";
import {ERC1967Proxy} from "@openzeppelin/contracts/proxy/ERC1967/ERC1967Proxy.sol";
import {InstantWithdrawalFusesParamsStruct} from "../../contracts/libraries/PlasmaVaultLib.sol";
import {IporFusionAccessManager} from "../../contracts/managers/access/IporFusionAccessManager.sol";
import {RoleLib, UsersToRoles} from "../RoleLib.sol";
import {PlasmaVaultBase} from "../../contracts/vaults/PlasmaVaultBase.sol";
import {IPlasmaVaultGovernance} from "../../contracts/interfaces/IPlasmaVaultGovernance.sol";
import {PlasmaVaultLib} from "../../contracts/libraries/PlasmaVaultLib.sol";
import {FeeConfigHelper} from "../test_helpers/FeeConfigHelper.sol";
import {WithdrawManager} from "../../contracts/managers/withdraw/WithdrawManager.sol";
import {PlasmaVaultConfigurator} from "../utils/PlasmaVaultConfigurator.sol";

interface AavePool {
    function deposit(address asset, uint256 amount, address onBehalfOf, uint16 referralCode) external;
}

contract PlasmaVaultWithdrawTest is Test {
    uint256 public constant WITHDRAW_FROM_MARKETS_OFFSET = 10;
    address public constant DAI = 0x6B175474E89094C44Da98b954EedeAC495271d0F;
    address public constant USDC = 0xA0b86991c6218b36c1d19D4a2e9Eb0cE3606eB48;

    address public constant AAVE_POOL = 0x87870Bca3F3fD6335C3F4ce8392D69350B4fA4E2;
    address public constant ETHEREUM_AAVE_V3_POOL_ADDRESSES_PROVIDER = 0x2f39d218133AFaB8F2B819B1066c7E434Ad94E9e;
    address public constant ETHEREUM_AAVE_POOL_DATA_PROVIDER_V3 = 0x41393e5e337606dc3821075Af65AeE84D7688CBD;
    uint256 public constant AAVE_V3_MARKET_ID = 1;

    address public constant COMET_V3_USDC = 0xc3d688B66703497DAA19211EEdff47f25384cdc3;
    uint256 public constant COMPOUND_V3_MARKET_ID = 2;

    uint256 public constant ERC4626_MARKET_ID = 3;

    address public atomist = address(this);

    string public assetName;
    string public assetSymbol;
    address public underlyingToken;
    address public alpha;
    uint256 public amount;
    uint256 public sharesAmount;

    address public userOne;
    address public userTwo;

    PriceOracleMiddleware public priceOracleMiddlewareProxy;
    UsersToRoles public usersToRoles;
    PlasmaVault plasmaVault;
    WithdrawManager withdrawManager;

    event AaveV3SupplyFuseExit(address version, address asset, uint256 amount);
    event CompoundV3SupplyFuseExit(address version, address asset, address market, uint256 amount);

    function setUp() public {
        vm.createSelectFork(vm.envString("ETHEREUM_PROVIDER_URL"), 21036301);

        userOne = address(0x777);
        userTwo = address(0x888);

        PriceOracleMiddleware implementation = new PriceOracleMiddleware(0x47Fb2585D2C56Fe188D0E6ec628a38b74fCeeeDf);

        priceOracleMiddlewareProxy = PriceOracleMiddleware(
            address(
                new ERC1967Proxy(address(implementation), abi.encodeWithSignature("initialize(address)", address(this)))
            )
        );
    }

    function testShouldBeAbleToRedeemMaxRedeemWithWithdrawFee() public {
        //given
        plasmaVault = _preparePlasmaVaultDai(0);

        userOne = address(0x777);

        amount = 100 * 1e18;
        sharesAmount = 100 * 10 ** plasmaVault.decimals();

        deal(DAI, address(userOne), amount);

        vm.prank(userOne);
        ERC20(DAI).approve(address(plasmaVault), 3 * amount);

        vm.prank(userOne);
        plasmaVault.deposit(amount, userOne);

        WithdrawManager(address(withdrawManager)).updateWithdrawFee(1e16);

        uint256 maxRedeem = plasmaVault.maxRedeem(userOne);
        uint256 userVaultBalanceBefore = plasmaVault.balanceOf(userOne);

        //when
        vm.prank(userOne);
        plasmaVault.redeem(maxRedeem, userOne, userOne);

        //then
        assertEq(plasmaVault.balanceOf(userOne), 0);
        assertGt(userVaultBalanceBefore, 0);
    }

    function testShouldBeAbleToWithdrawWhenMaxWithdrawWithWithdrawFee() public {
        //given
        plasmaVault = _preparePlasmaVaultDai(0);

        userOne = address(0x777);

        amount = 100 * 1e18;
        sharesAmount = 100 * 10 ** plasmaVault.decimals();

        deal(DAI, address(userOne), amount);

        vm.prank(userOne);
        ERC20(DAI).approve(address(plasmaVault), 3 * amount);

        vm.prank(userOne);
        plasmaVault.deposit(amount, userOne);

        WithdrawManager(address(withdrawManager)).updateWithdrawFee(1e16);

        uint256 maxWithdraw = plasmaVault.maxWithdraw(userOne);

        uint256 userVaultBalanceBefore = plasmaVault.balanceOf(userOne);

        //when
        vm.prank(userOne);
        plasmaVault.withdraw(maxWithdraw, userOne, userOne);

        //then
        assertEq(plasmaVault.balanceOf(userOne), 0);
        assertGt(userVaultBalanceBefore, 0);
    }

<<<<<<< HEAD
=======
    function testShouldNotBeAbleToRedeemMaxRedeemWithWithdrawFeeByOtherUserWithAllowance() public {
        //given
        plasmaVault = _preparePlasmaVaultDai(0);

        userOne = address(0x777);
        userTwo = address(0x888);

        amount = 100 * 1e18;
        sharesAmount = 100 * 10 ** plasmaVault.decimals();

        deal(DAI, address(userOne), amount);

        vm.prank(userOne);
        ERC20(DAI).approve(address(plasmaVault), 3 * amount);

        vm.prank(userOne);
        plasmaVault.deposit(amount, userOne);

        WithdrawManager(address(withdrawManager)).updateWithdrawFee(1e16);

        uint256 maxRedeem = plasmaVault.maxRedeem(userOne);

        bytes memory error = abi.encodeWithSignature(
            "ERC20InsufficientAllowance(address,uint256,uint256)",
            userTwo,
            0,
            100e18
        );

        vm.prank(userOne);
        plasmaVault.approve(userTwo, maxRedeem - 1e20);

        //when
        vm.prank(userTwo);
        //then
        vm.expectRevert(error);
        plasmaVault.redeem(maxRedeem, userOne, userOne);
    }

    function testShouldNotBeAbleToWithdrawMaxWithdrawWithWithdrawFeeByOtherUserWithAllowance() public {
        //given
        plasmaVault = _preparePlasmaVaultDai(0);

        userOne = address(0x777);
        userTwo = address(0x888);

        amount = 100 * 1e18;
        sharesAmount = 100 * 10 ** plasmaVault.decimals();

        deal(DAI, address(userOne), amount);

        vm.prank(userOne);
        ERC20(DAI).approve(address(plasmaVault), 3 * amount);

        vm.prank(userOne);
        plasmaVault.deposit(amount, userOne);

        WithdrawManager(address(withdrawManager)).updateWithdrawFee(1e16);

        uint256 maxWithdraw = plasmaVault.maxWithdraw(userOne);

        bytes memory error = abi.encodeWithSignature(
            "ERC20InsufficientAllowance(address,uint256,uint256)",
            userTwo,
            0,
            9900e18
        );

        vm.prank(userOne);
        plasmaVault.approve(userTwo, plasmaVault.convertToShares(maxWithdraw) - 1e20);

        //when
        vm.prank(userTwo);
        //then
        vm.expectRevert(error);
        plasmaVault.withdraw(maxWithdraw, userOne, userOne);
    }

>>>>>>> f087167d
    function testShouldInstantWithdrawCashAvailableOnPlasmaVault() public {
        //given
        plasmaVault = _preparePlasmaVaultDai(0);

        userOne = address(0x777);

        amount = 100 * 1e18;
        sharesAmount = 100 * 10 ** plasmaVault.decimals();

        deal(DAI, address(userOne), amount);

        vm.prank(userOne);
        ERC20(DAI).approve(address(plasmaVault), 3 * amount);

        vm.prank(userOne);
        plasmaVault.deposit(amount, userOne);

        uint256 vaultTotalAssetsBefore = plasmaVault.totalAssets();
        uint256 userVaultBalanceBefore = plasmaVault.balanceOf(userOne);

        //when
        vm.prank(userOne);
        plasmaVault.withdraw(amount, userOne, userOne);

        //then
        uint256 vaultTotalAssetsAfter = plasmaVault.totalAssets();
        uint256 userVaultBalanceAfter = plasmaVault.balanceOf(userOne);

        assertEq(vaultTotalAssetsBefore - amount, vaultTotalAssetsAfter);
        assertEq(userVaultBalanceBefore - sharesAmount, userVaultBalanceAfter);

        assertEq(vaultTotalAssetsAfter, 0);
    }

    function testShouldBeAbleWithdrawAfterRedemptioLock() public {
        //given
        plasmaVault = _preparePlasmaVaultDai(10 minutes);

        userOne = address(0x777);

        amount = 100 * 1e18;
        sharesAmount = 100 * 10 ** plasmaVault.decimals();

        deal(DAI, address(userOne), amount);

        vm.prank(userOne);
        ERC20(DAI).approve(address(plasmaVault), 3 * amount);

        vm.prank(userOne);
        plasmaVault.deposit(amount, userOne);

        uint256 vaultTotalAssetsBefore = plasmaVault.totalAssets();
        uint256 userVaultBalanceBefore = plasmaVault.balanceOf(userOne);

        //when
        vm.warp(block.timestamp + 15 minutes);
        vm.prank(userOne);
        plasmaVault.withdraw(amount, userOne, userOne);

        //then
        uint256 vaultTotalAssetsAfter = plasmaVault.totalAssets();
        uint256 userVaultBalanceAfter = plasmaVault.balanceOf(userOne);

        assertEq(vaultTotalAssetsBefore - amount, vaultTotalAssetsAfter);
        assertEq(userVaultBalanceBefore - sharesAmount, userVaultBalanceAfter);

        assertEq(vaultTotalAssetsAfter, 0);
    }

    function testShouldBeAbleRedeemAfterRedemptioLock() public {
        //given
        plasmaVault = _preparePlasmaVaultDai(10 minutes);

        userOne = address(0x777);

        amount = 100 * 1e18;
        sharesAmount = 100 * 10 ** plasmaVault.decimals();

        deal(DAI, address(userOne), amount);

        vm.prank(userOne);
        ERC20(DAI).approve(address(plasmaVault), 3 * amount);

        vm.prank(userOne);
        plasmaVault.deposit(amount, userOne);

        uint256 vaultTotalAssetsBefore = plasmaVault.totalAssets();
        uint256 userVaultBalanceBefore = plasmaVault.balanceOf(userOne);

        //when
        vm.warp(block.timestamp + 15 minutes);
        vm.prank(userOne);
        plasmaVault.withdraw(amount, userOne, userOne);

        //then
        uint256 vaultTotalAssetsAfter = plasmaVault.totalAssets();
        uint256 userVaultBalanceAfter = plasmaVault.balanceOf(userOne);

        assertEq(vaultTotalAssetsBefore - amount, vaultTotalAssetsAfter, "vaultTotalAssetsBefore - amount");
        assertEq(userVaultBalanceBefore - sharesAmount, userVaultBalanceAfter, "userVaultBalanceBefore - amount");

        assertEq(vaultTotalAssetsAfter, 0);
    }

    function testShouldNotBeAbleWithdrawDuringRedemptionLock() public {
        //given
        plasmaVault = _preparePlasmaVaultDai(10 minutes);

        userOne = address(0x777);

        uint256 amount = 100 * 1e18;

        deal(DAI, address(userOne), amount);

        vm.prank(userOne);
        ERC20(DAI).approve(address(plasmaVault), 3 * amount);

        vm.prank(userOne);
        plasmaVault.deposit(amount, userOne);

        bytes memory error = abi.encodeWithSignature("AccountIsLocked(uint256)", 1729783655);

        //when
        vm.warp(block.timestamp + 5 minutes);
        vm.expectRevert(error);
        vm.prank(userOne);
        plasmaVault.withdraw(amount, userOne, userOne);
    }

    function testShouldNotBeAbleTransferDuringRedemptionLock() public {
        //given
        plasmaVault = _preparePlasmaVaultDai(10 minutes);

        userOne = address(0x777);

        uint256 amount = 100 * 1e18;

        deal(DAI, address(userOne), amount);

        vm.prank(userOne);
        ERC20(DAI).approve(address(plasmaVault), 3 * amount);

        vm.prank(userOne);
        plasmaVault.deposit(amount, userOne);

        bytes memory error = abi.encodeWithSignature("AccountIsLocked(uint256)", 1729783655);

        //when
        vm.warp(block.timestamp + 5 minutes);
        vm.expectRevert(error);
        vm.prank(userOne);
        plasmaVault.transfer(userTwo, amount);
    }

    function testShouldNotBeAbleTransferFromDuringRedemptionLock() public {
        //given
        plasmaVault = _preparePlasmaVaultDai(10 minutes);

        vm.prank(userOne);
        plasmaVault.approve(address(userTwo), type(uint256).max);

        userOne = address(0x777);

        uint256 amount = 100 * 1e18;

        deal(DAI, address(userOne), amount);

        vm.prank(userOne);
        ERC20(DAI).approve(address(plasmaVault), 3 * amount);

        vm.prank(userOne);
        plasmaVault.deposit(amount, userOne);

        bytes memory error = abi.encodeWithSignature("AccountIsLocked(uint256)", 1729783655);

        //when
        vm.warp(block.timestamp + 5 minutes);
        vm.expectRevert(error);
        vm.prank(userTwo);
        plasmaVault.transferFrom(userOne, userTwo, amount);
    }

    function testShouldNotBeAbleRedeemDuringRedemptionLock() public {
        //given
        plasmaVault = _preparePlasmaVaultDai(10 minutes);

        userOne = address(0x777);

        uint256 amount = 100 * 1e18;

        deal(DAI, address(userOne), amount);

        vm.prank(userOne);
        ERC20(DAI).approve(address(plasmaVault), 3 * amount);

        vm.prank(userOne);
        plasmaVault.deposit(amount, userOne);

        bytes memory error = abi.encodeWithSignature("AccountIsLocked(uint256)", 1729783655);

        //when
        vm.warp(block.timestamp + 5 minutes);
        vm.expectRevert(error);
        vm.prank(userOne);
        plasmaVault.redeem(10e18, userOne, userOne);
    }

    function testShouldNotInstantWithdrawBecauseNoShares() public {
        // given
        plasmaVault = _preparePlasmaVaultDai(0);

        userOne = address(0x777);

        uint256 amount = 100 * 1e18;

        deal(DAI, address(userOne), amount);

        vm.prank(userOne);
        ERC20(DAI).approve(address(plasmaVault), 3 * amount);

        bytes4 selector = bytes4(keccak256("ERC4626ExceededMaxWithdraw(address,uint256,uint256)"));
        //when
        vm.prank(userOne);
        vm.expectRevert(abi.encodeWithSelector(selector, userOne, amount, 0));
        plasmaVault.withdraw(amount, userOne, userOne);
    }

    function testShouldInstantlyWithdrawRequiredExitFromOneMarketAaveV3() public {
        //given
        assetName = "IPOR Fusion USDC";
        assetSymbol = "ipfUSDC";
        alpha = address(0x1);

        MarketSubstratesConfig[] memory marketConfigs = new MarketSubstratesConfig[](1);

        bytes32[] memory assets = new bytes32[](1);
        assets[0] = PlasmaVaultConfigLib.addressToBytes32(USDC);

        /// @dev Market Aave V3
        marketConfigs[0] = MarketSubstratesConfig(AAVE_V3_MARKET_ID, assets);
        AaveV3BalanceFuse balanceFuseAaveV3 = new AaveV3BalanceFuse(
            AAVE_V3_MARKET_ID,
            ETHEREUM_AAVE_V3_POOL_ADDRESSES_PROVIDER
        );
        AaveV3SupplyFuse supplyFuseAaveV3 = new AaveV3SupplyFuse(
            AAVE_V3_MARKET_ID,
            ETHEREUM_AAVE_V3_POOL_ADDRESSES_PROVIDER
        );

        address[] memory fuses = new address[](1);
        fuses[0] = address(supplyFuseAaveV3);

        MarketBalanceFuseConfig[] memory balanceFuses = new MarketBalanceFuseConfig[](1);
        balanceFuses[0] = MarketBalanceFuseConfig(AAVE_V3_MARKET_ID, address(balanceFuseAaveV3));

        IporFusionAccessManager accessManager = createAccessManager(usersToRoles, 0);
        address withdrawManager = address(new WithdrawManager(address(accessManager)));

        plasmaVault = _setupPlasmaVault(USDC, accessManager, fuses, marketConfigs, balanceFuses, withdrawManager);

        amount = 100 * 1e6;

        vm.prank(0x137000352B4ed784e8fa8815d225c713AB2e7Dc9);
        ERC20(USDC).transfer(address(userOne), 2 * amount);

        vm.prank(userOne);
        ERC20(USDC).approve(address(plasmaVault), 3 * amount);

        vm.prank(userOne);
        plasmaVault.deposit(2 * amount, userOne);

        FuseAction[] memory calls = new FuseAction[](1);

        calls[0] = FuseAction(
            address(supplyFuseAaveV3),
            abi.encodeWithSignature(
                "enter((address,uint256,uint256))",
                AaveV3SupplyFuseEnterData({asset: USDC, amount: amount, userEModeCategoryId: 1e6})
            )
        );

        /// @dev first call to move some assets to a external market
        vm.prank(alpha);
        plasmaVault.execute(calls);

        /// @dev prepare instant withdraw config
        InstantWithdrawalFusesParamsStruct[] memory instantWithdrawFuses = new InstantWithdrawalFusesParamsStruct[](1);
        bytes32[] memory instantWithdrawParams = new bytes32[](2);
        instantWithdrawParams[0] = 0;
        instantWithdrawParams[1] = PlasmaVaultConfigLib.addressToBytes32(USDC);

        instantWithdrawFuses[0] = InstantWithdrawalFusesParamsStruct({
            fuse: address(supplyFuseAaveV3),
            params: instantWithdrawParams
        });

        IPlasmaVaultGovernance(address(plasmaVault)).configureInstantWithdrawalFuses(instantWithdrawFuses);

        //when
        vm.prank(userOne);
        plasmaVault.withdraw(199 * 1e6, userOne, userOne);

        //then
        uint256 userBalanceAfter = ERC20(USDC).balanceOf(userOne);

        uint256 vaultTotalAssetsAfter = plasmaVault.totalAssets();

        assertEq(userBalanceAfter, 199 * 1e6);
        assertGt(vaultTotalAssetsAfter, 0);
        assertEq(vaultTotalAssetsAfter, 1e6);
    }

    function testShouldInstantlyWithdrawExitFromOneMarketAaveV3TotalSupplyCapAchieved() public {
        /// @dev Scenario: test shows that even if total supply cap is achieved and performance fee and managment fee will be minted in shares of vault, user can still withdraw his assets

        //given
        assetName = "IPOR Fusion USDC";
        assetSymbol = "ipfUSDC";

        MarketSubstratesConfig[] memory marketConfigs = new MarketSubstratesConfig[](1);

        bytes32[] memory assets = new bytes32[](1);
        assets[0] = PlasmaVaultConfigLib.addressToBytes32(USDC);

        /// @dev Market Aave V3
        marketConfigs[0] = MarketSubstratesConfig(AAVE_V3_MARKET_ID, assets);
        AaveV3BalanceFuse balanceFuseAaveV3 = new AaveV3BalanceFuse(
            AAVE_V3_MARKET_ID,
            ETHEREUM_AAVE_V3_POOL_ADDRESSES_PROVIDER
        );
        AaveV3SupplyFuse supplyFuseAaveV3 = new AaveV3SupplyFuse(
            AAVE_V3_MARKET_ID,
            ETHEREUM_AAVE_V3_POOL_ADDRESSES_PROVIDER
        );

        address[] memory fuses = new address[](1);
        fuses[0] = address(supplyFuseAaveV3);

        MarketBalanceFuseConfig[] memory balanceFuses = new MarketBalanceFuseConfig[](1);
        balanceFuses[0] = MarketBalanceFuseConfig(AAVE_V3_MARKET_ID, address(balanceFuseAaveV3));

        IporFusionAccessManager accessManager = createAccessManager(usersToRoles, 0);

        amount = 200 * 1e6;
        sharesAmount = 200 * 10 ** (6 + PlasmaVaultLib.DECIMALS_OFFSET);

        address withdrawManager = address(new WithdrawManager(address(accessManager)));

        plasmaVault = _setupPlasmaVault(USDC, accessManager, fuses, marketConfigs, balanceFuses, withdrawManager);

        IPlasmaVaultGovernance(address(plasmaVault)).setTotalSupplyCap(sharesAmount);

        vm.prank(0x137000352B4ed784e8fa8815d225c713AB2e7Dc9);
        ERC20(USDC).transfer(address(userOne), amount);

        vm.prank(userOne);
        ERC20(USDC).approve(address(plasmaVault), amount);

        vm.prank(userOne);
        plasmaVault.deposit(amount, userOne);

        FuseAction[] memory calls = new FuseAction[](1);

        calls[0] = FuseAction(
            address(supplyFuseAaveV3),
            abi.encodeWithSignature(
                "enter((address,uint256,uint256))",
                AaveV3SupplyFuseEnterData({asset: USDC, amount: amount, userEModeCategoryId: 1e6})
            )
        );

        /// @dev first call to move some assets to a external market
        vm.prank(alpha);
        plasmaVault.execute(calls);

        /// @dev prepare instant withdraw config
        InstantWithdrawalFusesParamsStruct[] memory instantWithdrawFuses = new InstantWithdrawalFusesParamsStruct[](1);
        bytes32[] memory instantWithdrawParams = new bytes32[](2);
        instantWithdrawParams[0] = 0;
        instantWithdrawParams[1] = PlasmaVaultConfigLib.addressToBytes32(USDC);

        instantWithdrawFuses[0] = InstantWithdrawalFusesParamsStruct({
            fuse: address(supplyFuseAaveV3),
            params: instantWithdrawParams
        });

        IPlasmaVaultGovernance(address(plasmaVault)).configureInstantWithdrawalFuses(instantWithdrawFuses);

        //when
        /// @dev important in this test to accrue some interest in external markets
        vm.warp(block.timestamp + 100 days);

        vm.prank(userOne);
        plasmaVault.withdraw(199 * 1e6, userOne, userOne);

        //then
        uint256 userBalanceAfter = ERC20(USDC).balanceOf(userOne);

        uint256 vaultTotalAssetsAfter = plasmaVault.totalAssets();

        assertEq(userBalanceAfter, 199 * 1e6);
        assertGt(vaultTotalAssetsAfter, 0);
        assertGt(vaultTotalAssetsAfter, 4708504);
    }

    function testShouldInstantWithdrawRequiredExitFromTwoMarketsAaveV3CompoundV3() public {
        //given
        assetName = "IPOR Fusion USDC";
        assetSymbol = "ipfUSDC";
        alpha = address(0x1);

        MarketSubstratesConfig[] memory marketConfigs = new MarketSubstratesConfig[](2);

        bytes32[] memory assets = new bytes32[](1);
        assets[0] = PlasmaVaultConfigLib.addressToBytes32(USDC);

        /// @dev Market Aave V3
        marketConfigs[0] = MarketSubstratesConfig(AAVE_V3_MARKET_ID, assets);
        AaveV3BalanceFuse balanceFuseAaveV3 = new AaveV3BalanceFuse(
            AAVE_V3_MARKET_ID,
            ETHEREUM_AAVE_V3_POOL_ADDRESSES_PROVIDER
        );
        AaveV3SupplyFuse supplyFuseAaveV3 = new AaveV3SupplyFuse(
            AAVE_V3_MARKET_ID,
            ETHEREUM_AAVE_V3_POOL_ADDRESSES_PROVIDER
        );

        /// @dev Market Compound V3
        marketConfigs[1] = MarketSubstratesConfig(COMPOUND_V3_MARKET_ID, assets);
        CompoundV3BalanceFuse balanceFuseCompoundV3 = new CompoundV3BalanceFuse(COMPOUND_V3_MARKET_ID, COMET_V3_USDC);
        CompoundV3SupplyFuse supplyFuseCompoundV3 = new CompoundV3SupplyFuse(COMPOUND_V3_MARKET_ID, COMET_V3_USDC);

        address[] memory fuses = new address[](2);
        fuses[0] = address(supplyFuseAaveV3);
        fuses[1] = address(supplyFuseCompoundV3);

        MarketBalanceFuseConfig[] memory balanceFuses = new MarketBalanceFuseConfig[](2);
        balanceFuses[0] = MarketBalanceFuseConfig(AAVE_V3_MARKET_ID, address(balanceFuseAaveV3));
        balanceFuses[1] = MarketBalanceFuseConfig(COMPOUND_V3_MARKET_ID, address(balanceFuseCompoundV3));

        IporFusionAccessManager accessManager = createAccessManager(usersToRoles, 0);
        address withdrawManager = address(new WithdrawManager(address(accessManager)));

        plasmaVault = _setupPlasmaVault(USDC, accessManager, fuses, marketConfigs, balanceFuses, withdrawManager);

        amount = 100 * 1e6;

        vm.prank(0x137000352B4ed784e8fa8815d225c713AB2e7Dc9);
        ERC20(USDC).transfer(address(userOne), 2 * amount);

        vm.prank(userOne);
        ERC20(USDC).approve(address(plasmaVault), 3 * amount);

        vm.prank(userOne);
        plasmaVault.deposit(2 * amount, userOne);

        FuseAction[] memory calls = new FuseAction[](2);

        calls[0] = FuseAction(
            address(supplyFuseAaveV3),
            abi.encodeWithSignature(
                "enter((address,uint256,uint256))",
                AaveV3SupplyFuseEnterData({asset: USDC, amount: 50 * 1e6, userEModeCategoryId: 1e6})
            )
        );

        calls[1] = FuseAction(
            address(supplyFuseCompoundV3),
            abi.encodeWithSignature(
                "enter((address,uint256))",
                CompoundV3SupplyFuseEnterData({asset: USDC, amount: 50 * 1e6})
            )
        );

        /// @dev first call to move some assets to a external market
        vm.prank(alpha);
        plasmaVault.execute(calls);

        /// @dev prepare instant withdraw config
        InstantWithdrawalFusesParamsStruct[] memory instantWithdrawFuses = new InstantWithdrawalFusesParamsStruct[](2);
        bytes32[] memory instantWithdrawParams = new bytes32[](2);
        instantWithdrawParams[0] = 0;
        instantWithdrawParams[1] = PlasmaVaultConfigLib.addressToBytes32(USDC);

        instantWithdrawFuses[0] = InstantWithdrawalFusesParamsStruct({
            fuse: address(supplyFuseAaveV3),
            params: instantWithdrawParams
        });

        instantWithdrawFuses[1] = InstantWithdrawalFusesParamsStruct({
            fuse: address(supplyFuseCompoundV3),
            params: instantWithdrawParams
        });

        IPlasmaVaultGovernance(address(plasmaVault)).configureInstantWithdrawalFuses(instantWithdrawFuses);

        //when
        vm.prank(userOne);
        plasmaVault.withdraw(175 * 1e6, userOne, userOne);

        //then
        uint256 userBalanceAfter = ERC20(USDC).balanceOf(userOne);
        uint256 vaultTotalAssetsAfter = plasmaVault.totalAssets();

        assertEq(userBalanceAfter, 175 * 1e6);

        assertGt(vaultTotalAssetsAfter, 24 * 1e6);
        assertLt(vaultTotalAssetsAfter, 25 * 1e6);
    }

    function testShouldEmitEventWhenInstantWithdrawFromAaveV3() public {
        //given
        assetName = "IPOR Fusion USDC";
        assetSymbol = "ipfUSDC";
        alpha = address(0x1);

        MarketSubstratesConfig[] memory marketConfigs = new MarketSubstratesConfig[](1);

        bytes32[] memory assets = new bytes32[](1);
        assets[0] = PlasmaVaultConfigLib.addressToBytes32(USDC);

        /// @dev Market Aave V3
        marketConfigs[0] = MarketSubstratesConfig(AAVE_V3_MARKET_ID, assets);
        AaveV3BalanceFuse balanceFuseAaveV3 = new AaveV3BalanceFuse(
            AAVE_V3_MARKET_ID,
            ETHEREUM_AAVE_V3_POOL_ADDRESSES_PROVIDER
        );
        AaveV3SupplyFuse supplyFuseAaveV3 = new AaveV3SupplyFuse(
            AAVE_V3_MARKET_ID,
            ETHEREUM_AAVE_V3_POOL_ADDRESSES_PROVIDER
        );

        address[] memory fuses = new address[](1);
        fuses[0] = address(supplyFuseAaveV3);

        MarketBalanceFuseConfig[] memory balanceFuses = new MarketBalanceFuseConfig[](1);
        balanceFuses[0] = MarketBalanceFuseConfig(AAVE_V3_MARKET_ID, address(balanceFuseAaveV3));

        IporFusionAccessManager accessManager = createAccessManager(usersToRoles, 0);
        address withdrawManager = address(new WithdrawManager(address(accessManager)));

        plasmaVault = _setupPlasmaVault(USDC, accessManager, fuses, marketConfigs, balanceFuses, withdrawManager);

        amount = 100 * 1e6;

        vm.prank(0x137000352B4ed784e8fa8815d225c713AB2e7Dc9);
        ERC20(USDC).transfer(address(userOne), 2 * amount);

        vm.prank(userOne);
        ERC20(USDC).approve(address(plasmaVault), 3 * amount);

        vm.prank(userOne);
        plasmaVault.deposit(2 * amount, userOne);

        FuseAction[] memory calls = new FuseAction[](1);

        calls[0] = FuseAction(
            address(supplyFuseAaveV3),
            abi.encodeWithSignature(
                "enter((address,uint256,uint256))",
                AaveV3SupplyFuseEnterData({asset: USDC, amount: amount, userEModeCategoryId: 1e6})
            )
        );

        /// @dev first call to move some assets to a external market
        vm.prank(alpha);
        plasmaVault.execute(calls);

        /// @dev prepare instant withdraw config
        InstantWithdrawalFusesParamsStruct[] memory instantWithdrawFuses = new InstantWithdrawalFusesParamsStruct[](1);
        bytes32[] memory instantWithdrawParams = new bytes32[](2);
        instantWithdrawParams[0] = 0;
        instantWithdrawParams[1] = PlasmaVaultConfigLib.addressToBytes32(USDC);

        instantWithdrawFuses[0] = InstantWithdrawalFusesParamsStruct({
            fuse: address(supplyFuseAaveV3),
            params: instantWithdrawParams
        });

        IPlasmaVaultGovernance(address(plasmaVault)).configureInstantWithdrawalFuses(instantWithdrawFuses);

        //then
        vm.expectEmit(true, true, true, true);
        emit AaveV3SupplyFuseExit(address(supplyFuseAaveV3), USDC, 99 * 1e6 + WITHDRAW_FROM_MARKETS_OFFSET);
        //when
        vm.prank(userOne);
        plasmaVault.withdraw(199 * 1e6, userOne, userOne);
    }

    function testShouldEmitEventsWhenInstantWithdrawExitFromTwoMarketsAaveV3CompoundV3() public {
        //given
        assetName = "IPOR Fusion USDC";
        assetSymbol = "ipfUSDC";
        alpha = address(0x1);

        MarketSubstratesConfig[] memory marketConfigs = new MarketSubstratesConfig[](2);

        bytes32[] memory assets = new bytes32[](1);
        assets[0] = PlasmaVaultConfigLib.addressToBytes32(USDC);

        /// @dev Market Aave V3
        marketConfigs[0] = MarketSubstratesConfig(AAVE_V3_MARKET_ID, assets);
        AaveV3BalanceFuse balanceFuseAaveV3 = new AaveV3BalanceFuse(
            AAVE_V3_MARKET_ID,
            ETHEREUM_AAVE_V3_POOL_ADDRESSES_PROVIDER
        );
        AaveV3SupplyFuse supplyFuseAaveV3 = new AaveV3SupplyFuse(
            AAVE_V3_MARKET_ID,
            ETHEREUM_AAVE_V3_POOL_ADDRESSES_PROVIDER
        );

        /// @dev Market Compound V3
        marketConfigs[1] = MarketSubstratesConfig(COMPOUND_V3_MARKET_ID, assets);
        CompoundV3BalanceFuse balanceFuseCompoundV3 = new CompoundV3BalanceFuse(COMPOUND_V3_MARKET_ID, COMET_V3_USDC);
        CompoundV3SupplyFuse supplyFuseCompoundV3 = new CompoundV3SupplyFuse(COMPOUND_V3_MARKET_ID, COMET_V3_USDC);

        address[] memory fuses = new address[](2);
        fuses[0] = address(supplyFuseAaveV3);
        fuses[1] = address(supplyFuseCompoundV3);

        MarketBalanceFuseConfig[] memory balanceFuses = new MarketBalanceFuseConfig[](2);
        balanceFuses[0] = MarketBalanceFuseConfig(AAVE_V3_MARKET_ID, address(balanceFuseAaveV3));
        balanceFuses[1] = MarketBalanceFuseConfig(COMPOUND_V3_MARKET_ID, address(balanceFuseCompoundV3));

        IporFusionAccessManager accessManager = createAccessManager(usersToRoles, 0);
        address withdrawManager = address(new WithdrawManager(address(accessManager)));

        plasmaVault = _setupPlasmaVault(USDC, accessManager, fuses, marketConfigs, balanceFuses, withdrawManager);

        amount = 100 * 1e6;

        vm.prank(0x137000352B4ed784e8fa8815d225c713AB2e7Dc9);
        ERC20(USDC).transfer(address(userOne), 2 * amount);

        vm.prank(userOne);
        ERC20(USDC).approve(address(plasmaVault), 3 * amount);

        vm.prank(userOne);
        plasmaVault.deposit(2 * amount, userOne);

        FuseAction[] memory calls = new FuseAction[](2);

        calls[0] = FuseAction(
            address(supplyFuseAaveV3),
            abi.encodeWithSignature(
                "enter((address,uint256,uint256))",
                AaveV3SupplyFuseEnterData({asset: USDC, amount: 50 * 1e6, userEModeCategoryId: 1e6})
            )
        );

        calls[1] = FuseAction(
            address(supplyFuseCompoundV3),
            abi.encodeWithSignature(
                "enter((address,uint256))",
                CompoundV3SupplyFuseEnterData({asset: USDC, amount: 50 * 1e6})
            )
        );

        /// @dev first call to move some assets to a external market
        vm.prank(alpha);
        plasmaVault.execute(calls);

        /// @dev prepare instant withdraw config
        InstantWithdrawalFusesParamsStruct[] memory instantWithdrawFuses = new InstantWithdrawalFusesParamsStruct[](2);
        bytes32[] memory instantWithdrawParams = new bytes32[](2);
        instantWithdrawParams[0] = 0;
        instantWithdrawParams[1] = PlasmaVaultConfigLib.addressToBytes32(USDC);

        instantWithdrawFuses[0] = InstantWithdrawalFusesParamsStruct({
            fuse: address(supplyFuseAaveV3),
            params: instantWithdrawParams
        });

        instantWithdrawFuses[1] = InstantWithdrawalFusesParamsStruct({
            fuse: address(supplyFuseCompoundV3),
            params: instantWithdrawParams
        });

        IPlasmaVaultGovernance(address(plasmaVault)).configureInstantWithdrawalFuses(instantWithdrawFuses);

        //then
        vm.expectEmit(true, true, true, true);
        emit AaveV3SupplyFuseExit(address(supplyFuseAaveV3), USDC, 50 * 1e6 + 1);
        vm.expectEmit(true, true, true, true);
        emit CompoundV3SupplyFuseExit(
            address(supplyFuseCompoundV3),
            USDC,
            COMET_V3_USDC,
            25 * 1e6 + WITHDRAW_FROM_MARKETS_OFFSET - 1
        );
        //when
        vm.prank(userOne);
        plasmaVault.withdraw(175 * 1e6, userOne, userOne);
    }

    function testShouldInstantWithdrawExitFromTwoMarketsAaveV3CompoundV3WhenOneMarketFails() public {
        /// @dev scenario:
        /// - userOne deposit 200, userTwo deposit 200,
        /// - 100 moved to AaveV3, 100 moved to CompoundV3, 200 is on vault
        /// - userOne withdraw 175, 25 is on vault, 100 on CompoundV3
        /// - vault transfer 100 aTokens outside
        /// - userTwo withdraw 30, 0 on vault, 95 on CompoundV3

        //given
        assetName = "IPOR Fusion USDC";
        assetSymbol = "ipfUSDC";
        alpha = address(0x1);

        MarketSubstratesConfig[] memory marketConfigs = new MarketSubstratesConfig[](2);

        bytes32[] memory assets = new bytes32[](1);
        assets[0] = PlasmaVaultConfigLib.addressToBytes32(USDC);

        /// @dev Market Aave V3
        marketConfigs[0] = MarketSubstratesConfig(AAVE_V3_MARKET_ID, assets);
        AaveV3BalanceFuse balanceFuseAaveV3 = new AaveV3BalanceFuse(
            AAVE_V3_MARKET_ID,
            ETHEREUM_AAVE_V3_POOL_ADDRESSES_PROVIDER
        );
        AaveV3SupplyFuse supplyFuseAaveV3 = new AaveV3SupplyFuse(
            AAVE_V3_MARKET_ID,
            ETHEREUM_AAVE_V3_POOL_ADDRESSES_PROVIDER
        );

        /// @dev Market Compound V3
        marketConfigs[1] = MarketSubstratesConfig(COMPOUND_V3_MARKET_ID, assets);
        CompoundV3BalanceFuse balanceFuseCompoundV3 = new CompoundV3BalanceFuse(COMPOUND_V3_MARKET_ID, COMET_V3_USDC);
        CompoundV3SupplyFuse supplyFuseCompoundV3 = new CompoundV3SupplyFuse(COMPOUND_V3_MARKET_ID, COMET_V3_USDC);

        address[] memory fuses = new address[](2);
        fuses[0] = address(supplyFuseAaveV3);
        fuses[1] = address(supplyFuseCompoundV3);

        MarketBalanceFuseConfig[] memory balanceFuses = new MarketBalanceFuseConfig[](2);
        balanceFuses[0] = MarketBalanceFuseConfig(AAVE_V3_MARKET_ID, address(balanceFuseAaveV3));
        balanceFuses[1] = MarketBalanceFuseConfig(COMPOUND_V3_MARKET_ID, address(balanceFuseCompoundV3));

        IporFusionAccessManager accessManager = createAccessManager(usersToRoles, 0);

        address withdrawManager = address(new WithdrawManager(address(accessManager)));

        plasmaVault = _setupPlasmaVault(USDC, accessManager, fuses, marketConfigs, balanceFuses, withdrawManager);

        amount = 100 * 1e6;

        /// @dev user one
        vm.prank(0x137000352B4ed784e8fa8815d225c713AB2e7Dc9);
        ERC20(USDC).transfer(address(userOne), 2 * amount);
        vm.prank(userOne);
        ERC20(USDC).approve(address(plasmaVault), 3 * amount);

        vm.prank(userOne);
        plasmaVault.deposit(2 * amount, userOne);

        /// @dev user two
        vm.prank(0x137000352B4ed784e8fa8815d225c713AB2e7Dc9);
        ERC20(USDC).transfer(address(userTwo), 2 * amount);
        vm.prank(userTwo);
        ERC20(USDC).approve(address(plasmaVault), 3 * amount);

        vm.prank(userTwo);
        plasmaVault.deposit(2 * amount, userTwo);

        FuseAction[] memory calls = new FuseAction[](2);

        calls[0] = FuseAction(
            address(supplyFuseAaveV3),
            abi.encodeWithSignature(
                "enter((address,uint256,uint256))",
                AaveV3SupplyFuseEnterData({asset: USDC, amount: 100 * 1e6, userEModeCategoryId: 1e6})
            )
        );

        calls[1] = FuseAction(
            address(supplyFuseCompoundV3),
            abi.encodeWithSignature(
                "enter((address,uint256))",
                CompoundV3SupplyFuseEnterData({asset: USDC, amount: 100 * 1e6})
            )
        );

        /// @dev first call to move some assets to a external market
        vm.prank(alpha);
        plasmaVault.execute(calls);

        /// @dev prepare instant withdraw config
        InstantWithdrawalFusesParamsStruct[] memory instantWithdrawFuses = new InstantWithdrawalFusesParamsStruct[](2);
        bytes32[] memory instantWithdrawParams = new bytes32[](2);
        instantWithdrawParams[0] = 0;
        instantWithdrawParams[1] = PlasmaVaultConfigLib.addressToBytes32(USDC);

        instantWithdrawFuses[0] = InstantWithdrawalFusesParamsStruct({
            fuse: address(supplyFuseAaveV3),
            params: instantWithdrawParams
        });

        instantWithdrawFuses[1] = InstantWithdrawalFusesParamsStruct({
            fuse: address(supplyFuseCompoundV3),
            params: instantWithdrawParams
        });

        /// @dev configure order for instant withdraw
        IPlasmaVaultGovernance(address(plasmaVault)).configureInstantWithdrawalFuses(instantWithdrawFuses);

        vm.prank(userOne);
        plasmaVault.withdraw(175 * 1e6, userOne, userOne);

        address aTokenAddress;
        (aTokenAddress, , ) = IAavePoolDataProvider(ETHEREUM_AAVE_POOL_DATA_PROVIDER_V3).getReserveTokensAddresses(
            USDC
        );

        address userThree = address(0x999);

        /// @dev artificially transfer aTokens to random person, PlasmaVault don't have enough assets to withdraw from Aave V3
        vm.prank(address(plasmaVault));
        ERC20(aTokenAddress).transfer(userThree, 100 * 1e6);

        //when
        vm.prank(userTwo);
        plasmaVault.withdraw(30 * 1e6, userTwo, userTwo);

        //then
        uint256 userOneBalanceAfter = ERC20(USDC).balanceOf(userOne);
        uint256 userTwoBalanceAfter = ERC20(USDC).balanceOf(userTwo);

        assertEq(userOneBalanceAfter, 175 * 1e6);
        assertEq(userTwoBalanceAfter, 30 * 1e6);

        /// CompoundV3 balance
        uint256 vaultTotalAssetInCompoundV3After = plasmaVault.totalAssetsInMarket(COMPOUND_V3_MARKET_ID);

        assertGt(vaultTotalAssetInCompoundV3After, 94 * 1e6, "vaultTotalAssetInCompoundV3After gt");
        assertLt(vaultTotalAssetInCompoundV3After, 95 * 1e6, "vaultTotalAssetInCompoundV3After lt");
    }

    function testShouldNotInstantWithdrawExitFromTwoMarketsAaveV3CompoundV3WhenOneMarketFailsUsedDoesntHaveEnoughShares()
        public
    {
        /// @dev scenario:
        /// - userOne deposit 200, userTwo deposit 200,
        /// - 100 moved to AaveV3, 100 moved to CompoundV3, 200 is on vault
        /// - userOne withdraw 175, 25 directly on vault, 100 on CompoundV3
        /// - vault transfer 100 aTokens outside, 25 directly on vault, 100 on CompoundV3
        /// - userTwo withdraw 120
        /// - transaction failed, because exchange rate changed and for 120 assets not enough user's shares

        //given
        assetName = "IPOR Fusion USDC";
        assetSymbol = "ipfUSDC";
        alpha = address(0x1);

        MarketSubstratesConfig[] memory marketConfigs = new MarketSubstratesConfig[](2);

        bytes32[] memory assets = new bytes32[](1);
        assets[0] = PlasmaVaultConfigLib.addressToBytes32(USDC);

        /// @dev Market Aave V3
        marketConfigs[0] = MarketSubstratesConfig(AAVE_V3_MARKET_ID, assets);
        AaveV3BalanceFuse balanceFuseAaveV3 = new AaveV3BalanceFuse(
            AAVE_V3_MARKET_ID,
            ETHEREUM_AAVE_V3_POOL_ADDRESSES_PROVIDER
        );
        AaveV3SupplyFuse supplyFuseAaveV3 = new AaveV3SupplyFuse(
            AAVE_V3_MARKET_ID,
            ETHEREUM_AAVE_V3_POOL_ADDRESSES_PROVIDER
        );

        /// @dev Market Compound V3
        marketConfigs[1] = MarketSubstratesConfig(COMPOUND_V3_MARKET_ID, assets);
        CompoundV3BalanceFuse balanceFuseCompoundV3 = new CompoundV3BalanceFuse(COMPOUND_V3_MARKET_ID, COMET_V3_USDC);
        CompoundV3SupplyFuse supplyFuseCompoundV3 = new CompoundV3SupplyFuse(COMPOUND_V3_MARKET_ID, COMET_V3_USDC);

        address[] memory fuses = new address[](2);
        fuses[0] = address(supplyFuseAaveV3);
        fuses[1] = address(supplyFuseCompoundV3);

        MarketBalanceFuseConfig[] memory balanceFuses = new MarketBalanceFuseConfig[](2);
        balanceFuses[0] = MarketBalanceFuseConfig(AAVE_V3_MARKET_ID, address(balanceFuseAaveV3));
        balanceFuses[1] = MarketBalanceFuseConfig(COMPOUND_V3_MARKET_ID, address(balanceFuseCompoundV3));

        IporFusionAccessManager accessManager = createAccessManager(usersToRoles, 0);

        address withdrawManager = address(new WithdrawManager(address(accessManager)));

        plasmaVault = _setupPlasmaVault(USDC, accessManager, fuses, marketConfigs, balanceFuses, withdrawManager);

        amount = 100 * 1e6;
        sharesAmount = 100 * 10 ** plasmaVault.decimals();

        /// @dev user one
        vm.prank(0x137000352B4ed784e8fa8815d225c713AB2e7Dc9);
        ERC20(USDC).transfer(address(userOne), 2 * amount);
        vm.prank(userOne);
        ERC20(USDC).approve(address(plasmaVault), 3 * amount);

        vm.prank(userOne);
        plasmaVault.deposit(2 * amount, userOne);

        /// @dev user two
        vm.prank(0x137000352B4ed784e8fa8815d225c713AB2e7Dc9);
        ERC20(USDC).transfer(address(userTwo), 2 * amount);
        vm.prank(userTwo);
        ERC20(USDC).approve(address(plasmaVault), 3 * amount);

        vm.prank(userTwo);
        plasmaVault.deposit(2 * amount, userTwo);

        FuseAction[] memory calls = new FuseAction[](2);

        calls[0] = FuseAction(
            address(supplyFuseAaveV3),
            abi.encodeWithSignature(
                "enter((address,uint256,uint256))",
                AaveV3SupplyFuseEnterData({asset: USDC, amount: 100 * 1e6, userEModeCategoryId: 1e6})
            )
        );

        calls[1] = FuseAction(
            address(supplyFuseCompoundV3),
            abi.encodeWithSignature(
                "enter((address,uint256))",
                CompoundV3SupplyFuseEnterData({asset: USDC, amount: 100 * 1e6})
            )
        );

        /// @dev first call to move some assets to a external market
        vm.prank(alpha);
        plasmaVault.execute(calls);

        /// @dev prepare instant withdraw config
        InstantWithdrawalFusesParamsStruct[] memory instantWithdrawFuses = new InstantWithdrawalFusesParamsStruct[](2);
        bytes32[] memory instantWithdrawParams = new bytes32[](2);
        instantWithdrawParams[0] = 0;
        instantWithdrawParams[1] = PlasmaVaultConfigLib.addressToBytes32(USDC);

        instantWithdrawFuses[0] = InstantWithdrawalFusesParamsStruct({
            fuse: address(supplyFuseAaveV3),
            params: instantWithdrawParams
        });

        instantWithdrawFuses[1] = InstantWithdrawalFusesParamsStruct({
            fuse: address(supplyFuseCompoundV3),
            params: instantWithdrawParams
        });

        /// @dev configure order for instant withdraw
        IPlasmaVaultGovernance(address(plasmaVault)).configureInstantWithdrawalFuses(instantWithdrawFuses);

        vm.prank(userOne);
        plasmaVault.withdraw(175 * 1e6, userOne, userOne);

        address aTokenAddress;
        (aTokenAddress, , ) = IAavePoolDataProvider(ETHEREUM_AAVE_POOL_DATA_PROVIDER_V3).getReserveTokensAddresses(
            USDC
        );

        address userThree = address(0x999);

        /// @dev artificially transfer aTokens to random person, PlasmaVault don't have enough assets to withdraw from Aave V3
        vm.prank(address(plasmaVault));
        ERC20(aTokenAddress).transfer(userThree, 100 * 1e6);

        //when
        vm.expectRevert(
            abi.encodeWithSelector(
                ERC4626.ERC4626ExceededMaxWithdraw.selector,
                0x0000000000000000000000000000000000000888,
                120000000,
                111111109
            )
        );
        vm.prank(userTwo);
        plasmaVault.withdraw(120 * 1e6, userTwo, userTwo);
    }

    function testShouldRedeemExitFromTwoMarketsAaveV3CompoundV3WhenOneMarketFails() public {
        /// @dev scenario:
        /// - userOne deposit 200, userTwo deposit 200,
        /// - 100 moved to AaveV3, 100 moved to CompoundV3, 200 is on vault
        /// - userOne redeem 175, 25 is on vault, 100 on CompoundV3
        /// - vault transfer 100 aTokens outside
        /// - userTwo redeem 30, 0 on vault, 95 on CompoundV3

        //given
        assetName = "IPOR Fusion USDC";
        assetSymbol = "ipfUSDC";
        alpha = address(0x1);

        MarketSubstratesConfig[] memory marketConfigs = new MarketSubstratesConfig[](2);

        bytes32[] memory assets = new bytes32[](1);
        assets[0] = PlasmaVaultConfigLib.addressToBytes32(USDC);

        /// @dev Market Aave V3
        marketConfigs[0] = MarketSubstratesConfig(AAVE_V3_MARKET_ID, assets);
        AaveV3BalanceFuse balanceFuseAaveV3 = new AaveV3BalanceFuse(
            AAVE_V3_MARKET_ID,
            ETHEREUM_AAVE_V3_POOL_ADDRESSES_PROVIDER
        );
        AaveV3SupplyFuse supplyFuseAaveV3 = new AaveV3SupplyFuse(
            AAVE_V3_MARKET_ID,
            ETHEREUM_AAVE_V3_POOL_ADDRESSES_PROVIDER
        );

        /// @dev Market Compound V3
        marketConfigs[1] = MarketSubstratesConfig(COMPOUND_V3_MARKET_ID, assets);
        CompoundV3BalanceFuse balanceFuseCompoundV3 = new CompoundV3BalanceFuse(COMPOUND_V3_MARKET_ID, COMET_V3_USDC);
        CompoundV3SupplyFuse supplyFuseCompoundV3 = new CompoundV3SupplyFuse(COMPOUND_V3_MARKET_ID, COMET_V3_USDC);

        address[] memory fuses = new address[](2);
        fuses[0] = address(supplyFuseAaveV3);
        fuses[1] = address(supplyFuseCompoundV3);

        MarketBalanceFuseConfig[] memory balanceFuses = new MarketBalanceFuseConfig[](2);
        balanceFuses[0] = MarketBalanceFuseConfig(AAVE_V3_MARKET_ID, address(balanceFuseAaveV3));
        balanceFuses[1] = MarketBalanceFuseConfig(COMPOUND_V3_MARKET_ID, address(balanceFuseCompoundV3));

        IporFusionAccessManager accessManager = createAccessManager(usersToRoles, 0);
        address withdrawManager = address(new WithdrawManager(address(accessManager)));

        plasmaVault = _setupPlasmaVault(USDC, accessManager, fuses, marketConfigs, balanceFuses, withdrawManager);

        amount = 100 * 1e6;

        /// @dev user one
        vm.prank(0x137000352B4ed784e8fa8815d225c713AB2e7Dc9);
        ERC20(USDC).transfer(address(userOne), 2 * amount);
        vm.prank(userOne);
        ERC20(USDC).approve(address(plasmaVault), 3 * amount);

        vm.prank(userOne);
        plasmaVault.deposit(2 * amount, userOne);

        /// @dev user two
        vm.prank(0x137000352B4ed784e8fa8815d225c713AB2e7Dc9);
        ERC20(USDC).transfer(address(userTwo), 2 * amount);
        vm.prank(userTwo);
        ERC20(USDC).approve(address(plasmaVault), 3 * amount);

        vm.prank(userTwo);
        plasmaVault.deposit(2 * amount, userTwo);

        FuseAction[] memory calls = new FuseAction[](2);

        calls[0] = FuseAction(
            address(supplyFuseAaveV3),
            abi.encodeWithSignature(
                "enter((address,uint256,uint256))",
                AaveV3SupplyFuseEnterData({asset: USDC, amount: 100 * 1e6, userEModeCategoryId: 1e6})
            )
        );

        calls[1] = FuseAction(
            address(supplyFuseCompoundV3),
            abi.encodeWithSignature(
                "enter((address,uint256))",
                CompoundV3SupplyFuseEnterData({asset: USDC, amount: 100 * 1e6})
            )
        );

        /// @dev first call to move some assets to a external market
        vm.prank(alpha);
        plasmaVault.execute(calls);

        /// @dev prepare instant withdraw config
        InstantWithdrawalFusesParamsStruct[] memory instantWithdrawFuses = new InstantWithdrawalFusesParamsStruct[](2);
        bytes32[] memory instantWithdrawParams = new bytes32[](2);
        instantWithdrawParams[0] = 0;
        instantWithdrawParams[1] = PlasmaVaultConfigLib.addressToBytes32(USDC);

        instantWithdrawFuses[0] = InstantWithdrawalFusesParamsStruct({
            fuse: address(supplyFuseAaveV3),
            params: instantWithdrawParams
        });

        instantWithdrawFuses[1] = InstantWithdrawalFusesParamsStruct({
            fuse: address(supplyFuseCompoundV3),
            params: instantWithdrawParams
        });

        /// @dev configure order for instant withdraw
        IPlasmaVaultGovernance(address(plasmaVault)).configureInstantWithdrawalFuses(instantWithdrawFuses);

        vm.startPrank(userOne);
        plasmaVault.redeem(175 * 10 ** plasmaVault.decimals(), userOne, userOne);
        vm.stopPrank();

        address aTokenAddress;
        (aTokenAddress, , ) = IAavePoolDataProvider(ETHEREUM_AAVE_POOL_DATA_PROVIDER_V3).getReserveTokensAddresses(
            USDC
        );

        address userThree = address(0x999);

        /// @dev artificially transfer aTokens to random person, PlasmaVault don't have enough assets to withdraw from Aave V3
        vm.prank(address(plasmaVault));
        ERC20(aTokenAddress).transfer(userThree, 100 * 1e6);

        //when
        vm.startPrank(userTwo);
        plasmaVault.redeem(30 * 10 ** plasmaVault.decimals(), userTwo, userTwo);
        vm.stopPrank();

        //then
        uint256 userOneBalanceAfter = ERC20(USDC).balanceOf(userOne);
        uint256 userTwoBalanceAfter = ERC20(USDC).balanceOf(userTwo);

        assertApproxEqAbs(userOneBalanceAfter, 175 * 1e6, 1, "userOneBalanceAfter aprox");
        assertEq(userTwoBalanceAfter, 16666666, "userTwoBalanceAfter");

        /// CompoundV3 balance
        uint256 vaultTotalAssetInCompoundV3After = plasmaVault.totalAssetsInMarket(COMPOUND_V3_MARKET_ID);

        assertGt(vaultTotalAssetInCompoundV3After, 94 * 1e6, "vaultTotalAssetInCompoundV3After gt");
        assertLt(vaultTotalAssetInCompoundV3After, 95 * 1e6, "vaultTotalAssetInCompoundV3After lt");
    }

    function testShouldRedeemExitFromOneMarketAaveV3SlippageSavedAgainstSecondIteration() public {
        //given
        assetName = "IPOR Fusion USDC";
        assetSymbol = "ipfUSDC";
        alpha = address(0x1);

        MarketSubstratesConfig[] memory marketConfigs = new MarketSubstratesConfig[](1);

        bytes32[] memory assets = new bytes32[](1);
        assets[0] = PlasmaVaultConfigLib.addressToBytes32(USDC);

        /// @dev Market Aave V3
        marketConfigs[0] = MarketSubstratesConfig(AAVE_V3_MARKET_ID, assets);
        AaveV3BalanceFuse balanceFuseAaveV3 = new AaveV3BalanceFuse(
            AAVE_V3_MARKET_ID,
            ETHEREUM_AAVE_V3_POOL_ADDRESSES_PROVIDER
        );
        AaveV3SupplyFuse supplyFuseAaveV3 = new AaveV3SupplyFuse(
            AAVE_V3_MARKET_ID,
            ETHEREUM_AAVE_V3_POOL_ADDRESSES_PROVIDER
        );

        address[] memory fuses = new address[](1);
        fuses[0] = address(supplyFuseAaveV3);

        MarketBalanceFuseConfig[] memory balanceFuses = new MarketBalanceFuseConfig[](1);
        balanceFuses[0] = MarketBalanceFuseConfig(AAVE_V3_MARKET_ID, address(balanceFuseAaveV3));

        IporFusionAccessManager accessManager = createAccessManager(usersToRoles, 0);
        address withdrawManager = address(new WithdrawManager(address(accessManager)));

        plasmaVault = _setupPlasmaVault(USDC, accessManager, fuses, marketConfigs, balanceFuses, withdrawManager);

        amount = 100 * 1e6;

        /// @dev user one
        vm.prank(0x137000352B4ed784e8fa8815d225c713AB2e7Dc9);
        ERC20(USDC).transfer(address(userOne), 3 * amount);

        vm.prank(userOne);
        ERC20(USDC).approve(address(plasmaVault), 3 * amount);

        vm.prank(userOne);
        plasmaVault.deposit(2 * amount, userOne);

        FuseAction[] memory calls = new FuseAction[](1);

        calls[0] = FuseAction(
            address(supplyFuseAaveV3),
            abi.encodeWithSignature(
                "enter((address,uint256,uint256))",
                AaveV3SupplyFuseEnterData({asset: USDC, amount: 2 * amount, userEModeCategoryId: 1e6})
            )
        );

        /// @dev first call to move some assets to a external market
        vm.prank(alpha);
        plasmaVault.execute(calls);

        /// @dev prepare instant withdraw config
        InstantWithdrawalFusesParamsStruct[] memory instantWithdrawFuses = new InstantWithdrawalFusesParamsStruct[](1);
        bytes32[] memory instantWithdrawParams = new bytes32[](2);
        instantWithdrawParams[0] = 0;
        instantWithdrawParams[1] = PlasmaVaultConfigLib.addressToBytes32(USDC);

        instantWithdrawFuses[0] = InstantWithdrawalFusesParamsStruct({
            fuse: address(supplyFuseAaveV3),
            params: instantWithdrawParams
        });

        /// @dev configure order for instant withdraw
        IPlasmaVaultGovernance(address(plasmaVault)).configureInstantWithdrawalFuses(instantWithdrawFuses);

        address aTokenAddress;
        (aTokenAddress, , ) = IAavePoolDataProvider(ETHEREUM_AAVE_POOL_DATA_PROVIDER_V3).getReserveTokensAddresses(
            USDC
        );

        /// @dev artificially transfer aTokens to a Plasma Vault to increase shares values
        vm.prank(userOne);
        ERC20(USDC).approve(address(AAVE_POOL), amount);

        vm.prank(userOne);
        AavePool(AAVE_POOL).deposit(USDC, 1 * 1e6, address(plasmaVault), 0);

        //when
        vm.startPrank(userOne);
        plasmaVault.redeem(200 * 10 ** plasmaVault.decimals(), userOne, userOne);
        vm.stopPrank();

        //then
        uint256 userOneBalanceAfter = ERC20(USDC).balanceOf(userOne);

        assertApproxEqAbs(userOneBalanceAfter, 3 * amount, 100, "userOneBalanceAfter");
    }

    function testShouldRedeemExitFromOneMarketAaveV3SlippageNOTSavedInFirstIteration() public {
        //given
        assetName = "IPOR Fusion USDC";
        assetSymbol = "ipfUSDC";
        alpha = address(0x1);

        MarketSubstratesConfig[] memory marketConfigs = new MarketSubstratesConfig[](1);

        bytes32[] memory assets = new bytes32[](1);
        assets[0] = PlasmaVaultConfigLib.addressToBytes32(USDC);

        /// @dev Market Aave V3
        marketConfigs[0] = MarketSubstratesConfig(AAVE_V3_MARKET_ID, assets);
        AaveV3BalanceFuse balanceFuseAaveV3 = new AaveV3BalanceFuse(
            AAVE_V3_MARKET_ID,
            ETHEREUM_AAVE_V3_POOL_ADDRESSES_PROVIDER
        );
        AaveV3SupplyFuse supplyFuseAaveV3 = new AaveV3SupplyFuse(
            AAVE_V3_MARKET_ID,
            ETHEREUM_AAVE_V3_POOL_ADDRESSES_PROVIDER
        );

        address[] memory fuses = new address[](1);
        fuses[0] = address(supplyFuseAaveV3);

        MarketBalanceFuseConfig[] memory balanceFuses = new MarketBalanceFuseConfig[](1);
        balanceFuses[0] = MarketBalanceFuseConfig(AAVE_V3_MARKET_ID, address(balanceFuseAaveV3));

        IporFusionAccessManager accessManager = createAccessManager(usersToRoles, 0);

        address withdrawManager = address(new WithdrawManager(address(accessManager)));

        plasmaVault = _setupPlasmaVault(USDC, accessManager, fuses, marketConfigs, balanceFuses, withdrawManager);

        amount = 100 * 1e6;

        /// @dev user one
        vm.prank(0x137000352B4ed784e8fa8815d225c713AB2e7Dc9);
        ERC20(USDC).transfer(address(userOne), 3 * amount);
        vm.prank(userOne);
        ERC20(USDC).approve(address(plasmaVault), 3 * amount);

        vm.prank(userOne);
        plasmaVault.deposit(2 * amount, userOne);

        FuseAction[] memory calls = new FuseAction[](1);

        calls[0] = FuseAction(
            address(supplyFuseAaveV3),
            abi.encodeWithSignature(
                "enter((address,uint256,uint256))",
                AaveV3SupplyFuseEnterData({asset: USDC, amount: 2 * amount, userEModeCategoryId: 1e6})
            )
        );

        /// @dev first call to move some assets to a external market
        vm.prank(alpha);
        plasmaVault.execute(calls);

        /// @dev prepare instant withdraw config
        InstantWithdrawalFusesParamsStruct[] memory instantWithdrawFuses = new InstantWithdrawalFusesParamsStruct[](1);
        bytes32[] memory instantWithdrawParams = new bytes32[](2);
        instantWithdrawParams[0] = 0;
        instantWithdrawParams[1] = PlasmaVaultConfigLib.addressToBytes32(USDC);

        instantWithdrawFuses[0] = InstantWithdrawalFusesParamsStruct({
            fuse: address(supplyFuseAaveV3),
            params: instantWithdrawParams
        });

        /// @dev configure order for instant withdraw
        IPlasmaVaultGovernance(address(plasmaVault)).configureInstantWithdrawalFuses(instantWithdrawFuses);

        address aTokenAddress;
        (aTokenAddress, , ) = IAavePoolDataProvider(ETHEREUM_AAVE_POOL_DATA_PROVIDER_V3).getReserveTokensAddresses(
            USDC
        );

        /// @dev artificially transfer aTokens to a Plasma Vault to increase shares values
        vm.prank(userOne);
        ERC20(USDC).approve(address(AAVE_POOL), amount);

        /// @dev PlasmaVault earn more tokens than slippage
        vm.prank(userOne);
        AavePool(AAVE_POOL).deposit(USDC, 5 * 1e6, address(plasmaVault), 0);

        //when
        vm.startPrank(userOne);
        plasmaVault.redeem(170 * 10 ** plasmaVault.decimals(), userOne, userOne);
        vm.stopPrank();

        //then
        uint256 userOneBalanceAfter = ERC20(USDC).balanceOf(userOne);

        assertEq(userOneBalanceAfter, 269249999);
    }

    function testShouldRedeemAllSharesExitFromTwoMarketsAaveV3CompoundV3WhenOneMarketFails() public {
        /// @dev scenario:
        /// - userOne deposit 200, userTwo deposit 200,
        /// - 100 moved to AaveV3, 100 moved to CompoundV3, 200 is on vault
        /// - userOne redeem 175, 25 is on vault, 100 on CompoundV3
        /// - vault transfer 100 aTokens outside
        /// - userOne redeem 25
        /// - userTwo redeem 200

        //given
        assetName = "IPOR Fusion USDC";
        assetSymbol = "ipfUSDC";
        alpha = address(0x1);

        MarketSubstratesConfig[] memory marketConfigs = new MarketSubstratesConfig[](2);

        bytes32[] memory assets = new bytes32[](1);
        assets[0] = PlasmaVaultConfigLib.addressToBytes32(USDC);

        /// @dev Market Aave V3
        marketConfigs[0] = MarketSubstratesConfig(AAVE_V3_MARKET_ID, assets);
        AaveV3BalanceFuse balanceFuseAaveV3 = new AaveV3BalanceFuse(
            AAVE_V3_MARKET_ID,
            ETHEREUM_AAVE_V3_POOL_ADDRESSES_PROVIDER
        );
        AaveV3SupplyFuse supplyFuseAaveV3 = new AaveV3SupplyFuse(
            AAVE_V3_MARKET_ID,
            ETHEREUM_AAVE_V3_POOL_ADDRESSES_PROVIDER
        );

        /// @dev Market Compound V3
        marketConfigs[1] = MarketSubstratesConfig(COMPOUND_V3_MARKET_ID, assets);
        CompoundV3BalanceFuse balanceFuseCompoundV3 = new CompoundV3BalanceFuse(COMPOUND_V3_MARKET_ID, COMET_V3_USDC);
        CompoundV3SupplyFuse supplyFuseCompoundV3 = new CompoundV3SupplyFuse(COMPOUND_V3_MARKET_ID, COMET_V3_USDC);

        address[] memory fuses = new address[](2);
        fuses[0] = address(supplyFuseAaveV3);
        fuses[1] = address(supplyFuseCompoundV3);

        MarketBalanceFuseConfig[] memory balanceFuses = new MarketBalanceFuseConfig[](2);
        balanceFuses[0] = MarketBalanceFuseConfig(AAVE_V3_MARKET_ID, address(balanceFuseAaveV3));
        balanceFuses[1] = MarketBalanceFuseConfig(COMPOUND_V3_MARKET_ID, address(balanceFuseCompoundV3));

        IporFusionAccessManager accessManager = createAccessManager(usersToRoles, 0);

        address withdrawManager = address(new WithdrawManager(address(accessManager)));

        plasmaVault = _setupPlasmaVault(USDC, accessManager, fuses, marketConfigs, balanceFuses, withdrawManager);

        amount = 100 * 1e6;

        /// @dev user one
        vm.prank(0x137000352B4ed784e8fa8815d225c713AB2e7Dc9);
        ERC20(USDC).transfer(address(userOne), 2 * amount);
        vm.prank(userOne);
        ERC20(USDC).approve(address(plasmaVault), 3 * amount);

        vm.prank(userOne);
        plasmaVault.deposit(2 * amount, userOne);

        /// @dev user two
        vm.prank(0x137000352B4ed784e8fa8815d225c713AB2e7Dc9);
        ERC20(USDC).transfer(address(userTwo), 2 * amount);
        vm.prank(userTwo);
        ERC20(USDC).approve(address(plasmaVault), 3 * amount);

        vm.prank(userTwo);
        plasmaVault.deposit(2 * amount, userTwo);

        FuseAction[] memory calls = new FuseAction[](2);

        calls[0] = FuseAction(
            address(supplyFuseAaveV3),
            abi.encodeWithSignature(
                "enter((address,uint256,uint256))",
                AaveV3SupplyFuseEnterData({asset: USDC, amount: 100 * 1e6, userEModeCategoryId: 1e6})
            )
        );

        calls[1] = FuseAction(
            address(supplyFuseCompoundV3),
            abi.encodeWithSignature(
                "enter((address,uint256))",
                CompoundV3SupplyFuseEnterData({asset: USDC, amount: 100 * 1e6})
            )
        );

        /// @dev first call to move some assets to a external market
        vm.prank(alpha);
        plasmaVault.execute(calls);

        /// @dev prepare instant withdraw config
        InstantWithdrawalFusesParamsStruct[] memory instantWithdrawFuses = new InstantWithdrawalFusesParamsStruct[](2);
        bytes32[] memory instantWithdrawParams = new bytes32[](2);
        instantWithdrawParams[0] = 0;
        instantWithdrawParams[1] = PlasmaVaultConfigLib.addressToBytes32(USDC);

        instantWithdrawFuses[0] = InstantWithdrawalFusesParamsStruct({
            fuse: address(supplyFuseAaveV3),
            params: instantWithdrawParams
        });

        instantWithdrawFuses[1] = InstantWithdrawalFusesParamsStruct({
            fuse: address(supplyFuseCompoundV3),
            params: instantWithdrawParams
        });

        /// @dev configure order for instant withdraw
        IPlasmaVaultGovernance(address(plasmaVault)).configureInstantWithdrawalFuses(instantWithdrawFuses);

        vm.startPrank(userOne);
        plasmaVault.redeem(175 * 10 ** plasmaVault.decimals(), userOne, userOne);
        vm.stopPrank();

        address aTokenAddress;
        (aTokenAddress, , ) = IAavePoolDataProvider(ETHEREUM_AAVE_POOL_DATA_PROVIDER_V3).getReserveTokensAddresses(
            USDC
        );

        address userThree = address(0x999);

        /// @dev artificially transfer aTokens to random person, PlasmaVault don't have enough assets to withdraw from Aave V3
        vm.prank(address(plasmaVault));
        ERC20(aTokenAddress).transfer(userThree, 100 * 1e6);

        //when
        vm.startPrank(userTwo);
        plasmaVault.redeem(200 * 10 ** plasmaVault.decimals(), userTwo, userTwo);
        vm.stopPrank();

        vm.startPrank(userOne);
        plasmaVault.redeem(25 * 10 ** plasmaVault.decimals(), userOne, userOne);
        vm.stopPrank();

        //then
        uint256 userOneBalanceAfter = ERC20(USDC).balanceOf(userOne);
        uint256 userTwoBalanceAfter = ERC20(USDC).balanceOf(userTwo);

        assertEq(userOneBalanceAfter, 188888888);
        assertEq(userTwoBalanceAfter, 111111111);

        /// CompoundV3 balance
        uint256 vaultTotalAssetInCompoundV3After = plasmaVault.totalAssetsInMarket(COMPOUND_V3_MARKET_ID);
        assertEq(vaultTotalAssetInCompoundV3After, 0, "vaultTotalAssetInCompoundV3After");
    }

    function _preparePlasmaVaultUsdc() public returns (PlasmaVault) {
        assetName = "IPOR Fusion USDC";
        assetSymbol = "ipfUSDC";

        MarketSubstratesConfig[] memory marketConfigs = new MarketSubstratesConfig[](2);

        bytes32[] memory assets = new bytes32[](1);
        assets[0] = PlasmaVaultConfigLib.addressToBytes32(USDC);

        /// @dev Market Aave V3
        marketConfigs[0] = MarketSubstratesConfig(AAVE_V3_MARKET_ID, assets);
        AaveV3BalanceFuse balanceFuseAaveV3 = new AaveV3BalanceFuse(
            AAVE_V3_MARKET_ID,
            ETHEREUM_AAVE_V3_POOL_ADDRESSES_PROVIDER
        );
        AaveV3SupplyFuse supplyFuseAaveV3 = new AaveV3SupplyFuse(
            AAVE_V3_MARKET_ID,
            ETHEREUM_AAVE_V3_POOL_ADDRESSES_PROVIDER
        );

        /// @dev Market Compound V3
        marketConfigs[1] = MarketSubstratesConfig(COMPOUND_V3_MARKET_ID, assets);
        CompoundV3BalanceFuse balanceFuseCompoundV3 = new CompoundV3BalanceFuse(COMPOUND_V3_MARKET_ID, COMET_V3_USDC);
        CompoundV3SupplyFuse supplyFuseCompoundV3 = new CompoundV3SupplyFuse(COMPOUND_V3_MARKET_ID, COMET_V3_USDC);

        address[] memory fuses = new address[](2);
        fuses[0] = address(supplyFuseAaveV3);
        fuses[1] = address(supplyFuseCompoundV3);

        MarketBalanceFuseConfig[] memory balanceFuses = new MarketBalanceFuseConfig[](2);
        balanceFuses[0] = MarketBalanceFuseConfig(AAVE_V3_MARKET_ID, address(balanceFuseAaveV3));
        balanceFuses[1] = MarketBalanceFuseConfig(COMPOUND_V3_MARKET_ID, address(balanceFuseCompoundV3));

        IporFusionAccessManager accessManager = createAccessManager(usersToRoles, 0);
        address withdrawManager = address(new WithdrawManager(address(accessManager)));

        plasmaVault = _setupPlasmaVault(USDC, accessManager, fuses, marketConfigs, balanceFuses, withdrawManager);
        return plasmaVault;
    }

    function _preparePlasmaVaultDai(uint256 redemptionDelay) public returns (PlasmaVault) {
        assetName = "IPOR Fusion DAI";
        assetSymbol = "ipfDAI";

        MarketSubstratesConfig[] memory marketConfigs = new MarketSubstratesConfig[](1);

        bytes32[] memory assets = new bytes32[](1);
        assets[0] = PlasmaVaultConfigLib.addressToBytes32(DAI);
        marketConfigs[0] = MarketSubstratesConfig(AAVE_V3_MARKET_ID, assets);

        AaveV3BalanceFuse balanceFuse = new AaveV3BalanceFuse(
            AAVE_V3_MARKET_ID,
            ETHEREUM_AAVE_V3_POOL_ADDRESSES_PROVIDER
        );

        AaveV3SupplyFuse supplyFuse = new AaveV3SupplyFuse(AAVE_V3_MARKET_ID, ETHEREUM_AAVE_V3_POOL_ADDRESSES_PROVIDER);

        address[] memory fuses = new address[](1);
        fuses[0] = address(supplyFuse);

        MarketBalanceFuseConfig[] memory balanceFuses = new MarketBalanceFuseConfig[](1);
        balanceFuses[0] = MarketBalanceFuseConfig(AAVE_V3_MARKET_ID, address(balanceFuse));

        IporFusionAccessManager accessManager = createAccessManager(usersToRoles, redemptionDelay);

        withdrawManager = new WithdrawManager(address(accessManager));

        plasmaVault = _setupPlasmaVault(
            DAI,
            accessManager,
            fuses,
            marketConfigs,
            balanceFuses,
            address(withdrawManager)
        );

        return plasmaVault;
    }

    function createAccessManager(
        UsersToRoles memory usersToRoles_,
        uint256 redemptionDelay_
    ) public returns (IporFusionAccessManager) {
        if (usersToRoles_.superAdmin == address(0)) {
            usersToRoles_.superAdmin = atomist;
            usersToRoles_.atomist = atomist;
            address[] memory alphas = new address[](1);
            alphas[0] = alpha;
            usersToRoles_.alphas = alphas;
        }
        return RoleLib.createAccessManager(usersToRoles_, redemptionDelay_, vm);
    }

    function setupRoles(
        PlasmaVault plasmaVault,
        IporFusionAccessManager accessManager,
        address withdrawManager
    ) public {
        usersToRoles.superAdmin = atomist;
        usersToRoles.atomist = atomist;
        RoleLib.setupPlasmaVaultRoles(usersToRoles, vm, address(plasmaVault), accessManager, withdrawManager);
    }

    function testShouldNotBeAbleWithdrawDuringRedemptionLockWithDifferentRecipient() public {
        //given
        plasmaVault = _preparePlasmaVaultDai(10 minutes);

        userOne = address(0x777);
        userTwo = address(0x888);

        uint256 amount = 100 * 1e18;

        deal(DAI, address(userOne), amount);

        vm.prank(userOne);
        ERC20(DAI).approve(address(plasmaVault), 3 * amount);

        vm.prank(userOne);
        plasmaVault.deposit(amount, userTwo);

        bytes memory error = abi.encodeWithSignature("AccountIsLocked(uint256)", 1729783655);

        //when
        vm.warp(block.timestamp + 5 minutes);
        vm.expectRevert(error);
        vm.prank(userTwo);
        plasmaVault.withdraw(amount, userTwo, userTwo);
    }

    function testShouldNotBeAbleWithdrawDuringRedemptionLockWithDifferentRecipientAndApproved() public {
        //given
        plasmaVault = _preparePlasmaVaultDai(10 minutes);

        userOne = address(0x777);
        userTwo = address(0x888);

        uint256 amount = 100 * 1e18;

        deal(DAI, address(userOne), amount);

        vm.prank(userOne);
        ERC20(DAI).approve(address(plasmaVault), 3 * amount);

        vm.prank(userOne);
        plasmaVault.deposit(amount, userTwo);

        bytes memory error = abi.encodeWithSignature("AccountIsLocked(uint256)", 1729783655);

        vm.prank(userTwo);
        plasmaVault.approve(userOne, amount);

        //when
        vm.warp(block.timestamp + 5 minutes);
        vm.expectRevert(error);
        vm.prank(userOne);
        plasmaVault.withdraw(amount, userOne, userTwo);
    }

    function testShouldBeAbleWithdrawDuringRedemptionLockWithDifferentRecipientAndApproved() public {
        //given
        plasmaVault = _preparePlasmaVaultDai(10 minutes);

        userOne = address(0x777);
        userTwo = address(0x888);

        uint256 amount = 100 * 1e18;

        deal(DAI, address(userOne), amount);

        vm.prank(userOne);
        ERC20(DAI).approve(address(plasmaVault), 3 * amount);

        vm.prank(userOne);
        plasmaVault.deposit(amount, userTwo);

        vm.prank(userTwo);
        plasmaVault.approve(userOne, 10 ** 2 * amount);

        uint256 userOneBalanceBefore = ERC20(DAI).balanceOf(userOne);
        //when
        vm.warp(block.timestamp + 60 minutes);
        vm.prank(userOne);
        plasmaVault.withdraw(amount, userOne, userTwo);

        uint256 userOneBalanceAfter = ERC20(DAI).balanceOf(userOne);

        assertEq(userOneBalanceAfter, userOneBalanceBefore + amount);
    }

    function testShouldNotBeAbleWithdrawDuringRedemptionLockAfterMintWithDifferentRecipient() public {
        //given
        plasmaVault = _preparePlasmaVaultDai(10 minutes);

        userOne = address(0x777);
        userTwo = address(0x888);

        uint256 amount = 100 * 1e18;
        uint256 sharesAmount = 100 * 10 ** plasmaVault.decimals();

        deal(DAI, address(userOne), amount);

        vm.prank(userOne);
        ERC20(DAI).approve(address(plasmaVault), 3 * amount);

        vm.prank(userOne);
        plasmaVault.mint(sharesAmount, userTwo);

        bytes memory error = abi.encodeWithSignature("AccountIsLocked(uint256)", 1729783655);

        //when
        vm.warp(block.timestamp + 5 minutes);
        vm.expectRevert(error);
        vm.prank(userTwo);
        plasmaVault.withdraw(amount, userTwo, userTwo);
    }

    function testShouldNotBeAbleTransferSharesDuringRedemptionLockForRecipient() public {
        //given
        plasmaVault = _preparePlasmaVaultDai(10 minutes);

        userOne = address(0x777);
        userTwo = address(0x888);
        address userThree = address(0x999);

        uint256 amount = 100 * 1e18;

        deal(DAI, address(userOne), amount);

        vm.prank(userOne);
        ERC20(DAI).approve(address(plasmaVault), 3 * amount);

        vm.prank(userOne);
        plasmaVault.deposit(amount, userTwo);

        bytes memory error = abi.encodeWithSignature("AccountIsLocked(uint256)", 1729783655);

        //when
        vm.warp(block.timestamp + 5 minutes);
        vm.expectRevert(error);
        vm.prank(userTwo);
        plasmaVault.transfer(userThree, amount);
    }

    function testShouldNotBeAbleTransferFromSharesDuringRedemptionLockForRecipient() public {
        //given
        plasmaVault = _preparePlasmaVaultDai(10 minutes);

        userOne = address(0x777);
        userTwo = address(0x888);
        address userThree = address(0x999);

        uint256 amount = 100 * 1e18;

        deal(DAI, address(userOne), amount);

        vm.prank(userOne);
        ERC20(DAI).approve(address(plasmaVault), 3 * amount);

        vm.prank(userOne);
        plasmaVault.deposit(amount, userTwo);

        // userTwo approves userThree to transfer their shares
        vm.prank(userTwo);
        plasmaVault.approve(userThree, amount);

        bytes memory error = abi.encodeWithSignature("AccountIsLocked(uint256)", 1729783655);

        //when
        vm.warp(block.timestamp + 5 minutes);
        vm.expectRevert(error);
        vm.prank(userThree);
        plasmaVault.transferFrom(userTwo, userOne, amount);
    }

    function testShouldBeAbleToRedeemWhenSomeSharesAreInWithdrawalRequest() public {
        // given
        assetName = "IPOR Fusion USDC";
        assetSymbol = "ipfUSDC";
        alpha = address(0x1);

        MarketSubstratesConfig[] memory marketConfigs = new MarketSubstratesConfig[](1);

        bytes32[] memory assets = new bytes32[](1);
        assets[0] = PlasmaVaultConfigLib.addressToBytes32(USDC);

        /// @dev Market Aave V3
        marketConfigs[0] = MarketSubstratesConfig(AAVE_V3_MARKET_ID, assets);
        AaveV3BalanceFuse balanceFuseAaveV3 = new AaveV3BalanceFuse(
            AAVE_V3_MARKET_ID,
            ETHEREUM_AAVE_V3_POOL_ADDRESSES_PROVIDER
        );
        AaveV3SupplyFuse supplyFuseAaveV3 = new AaveV3SupplyFuse(
            AAVE_V3_MARKET_ID,
            ETHEREUM_AAVE_V3_POOL_ADDRESSES_PROVIDER
        );

        address[] memory fuses = new address[](1);
        fuses[0] = address(supplyFuseAaveV3);

        MarketBalanceFuseConfig[] memory balanceFuses = new MarketBalanceFuseConfig[](1);
        balanceFuses[0] = MarketBalanceFuseConfig(AAVE_V3_MARKET_ID, address(balanceFuseAaveV3));

        IporFusionAccessManager accessManager = createAccessManager(usersToRoles, 10 minutes);
        address withdrawManager = address(new WithdrawManager(address(accessManager)));

        plasmaVault = _setupPlasmaVault(USDC, accessManager, fuses, marketConfigs, balanceFuses, withdrawManager);

        amount = 100 * 1e6;

        deal(USDC, address(userOne), amount * 2); // Double the amount to ensure sufficient balance
        deal(USDC, address(userTwo), amount);

        vm.prank(userOne);
        ERC20(USDC).approve(address(plasmaVault), 3 * amount);

        vm.prank(userTwo);
        ERC20(USDC).approve(address(plasmaVault), amount);

        vm.prank(userOne);
        uint256 userOneSharesAmount = plasmaVault.deposit(amount, userOne);

        vm.prank(userTwo);
        uint256 userTwoSharesAmount = plasmaVault.deposit(amount, userTwo);

        // Set up withdrawal request and release funds
        vm.prank(atomist);
        WithdrawManager(withdrawManager).updateWithdrawWindow(1 days);

        uint256 userOneRequestSharesAmount = userOneSharesAmount / 4;

        vm.startPrank(userOne);
        WithdrawManager(withdrawManager).requestShares(userOneRequestSharesAmount);
        vm.stopPrank();

        vm.warp(block.timestamp + 1 hours);

        vm.prank(alpha);
        WithdrawManager(withdrawManager).releaseFunds(block.timestamp - 1, userOneRequestSharesAmount); // Release half the shares

        FuseAction[] memory calls = new FuseAction[](1);

        calls[0] = FuseAction(
            address(supplyFuseAaveV3),
            abi.encodeWithSignature(
                "enter((address,uint256,uint256))",
                AaveV3SupplyFuseEnterData({asset: USDC, amount: amount + amount / 2, userEModeCategoryId: 1e6})
            )
        );

        vm.prank(alpha);
        plasmaVault.execute(calls);

        // Configure instant withdrawal
        InstantWithdrawalFusesParamsStruct[] memory instantWithdrawFuses = new InstantWithdrawalFusesParamsStruct[](1);
        bytes32[] memory instantWithdrawParams = new bytes32[](2);

        instantWithdrawParams[0] = 0;
        instantWithdrawParams[1] = PlasmaVaultConfigLib.addressToBytes32(USDC);

        instantWithdrawFuses[0] = InstantWithdrawalFusesParamsStruct({
            fuse: address(supplyFuseAaveV3),
            params: instantWithdrawParams
        });

        IPlasmaVaultGovernance(address(plasmaVault)).configureInstantWithdrawalFuses(instantWithdrawFuses);

        vm.warp(block.timestamp + 10 hours);

        uint256 balanceBefore = ERC20(USDC).balanceOf(userTwo);

        // when
        vm.prank(userTwo);
        plasmaVault.redeem(userTwoSharesAmount, userTwo, userTwo);

        vm.prank(userOne);
        plasmaVault.redeemFromRequest(userOneRequestSharesAmount, userOne, userOne);

        // then
        uint256 balanceAfter = ERC20(USDC).balanceOf(userTwo);
        assertLt(balanceBefore, balanceAfter, "user two should receive correct amount of assets");
    }

    function testShouldBeAbleToWithdrawWhenSomeSharesAreInWithdrawalRequest() public {
        // given
        assetName = "IPOR Fusion USDC";
        assetSymbol = "ipfUSDC";
        alpha = address(0x1);

        MarketSubstratesConfig[] memory marketConfigs = new MarketSubstratesConfig[](1);

        bytes32[] memory assets = new bytes32[](1);
        assets[0] = PlasmaVaultConfigLib.addressToBytes32(USDC);

        /// @dev Market Aave V3
        marketConfigs[0] = MarketSubstratesConfig(AAVE_V3_MARKET_ID, assets);
        AaveV3BalanceFuse balanceFuseAaveV3 = new AaveV3BalanceFuse(
            AAVE_V3_MARKET_ID,
            ETHEREUM_AAVE_V3_POOL_ADDRESSES_PROVIDER
        );
        AaveV3SupplyFuse supplyFuseAaveV3 = new AaveV3SupplyFuse(
            AAVE_V3_MARKET_ID,
            ETHEREUM_AAVE_V3_POOL_ADDRESSES_PROVIDER
        );

        address[] memory fuses = new address[](1);
        fuses[0] = address(supplyFuseAaveV3);

        MarketBalanceFuseConfig[] memory balanceFuses = new MarketBalanceFuseConfig[](1);
        balanceFuses[0] = MarketBalanceFuseConfig(AAVE_V3_MARKET_ID, address(balanceFuseAaveV3));

        IporFusionAccessManager accessManager = createAccessManager(usersToRoles, 10 minutes);
        address withdrawManager = address(new WithdrawManager(address(accessManager)));

        plasmaVault = _setupPlasmaVault(USDC, accessManager, fuses, marketConfigs, balanceFuses, withdrawManager);

        amount = 100 * 1e6;

        deal(USDC, address(userOne), amount * 2); // Double the amount to ensure sufficient balance
        deal(USDC, address(userTwo), amount);

        vm.prank(userOne);
        ERC20(USDC).approve(address(plasmaVault), 3 * amount);

        vm.prank(userTwo);
        ERC20(USDC).approve(address(plasmaVault), amount);

        vm.prank(userOne);
        uint256 userOneSharesAmount = plasmaVault.deposit(amount, userOne);

        vm.prank(userTwo);
        uint256 userTwoSharesAmount = plasmaVault.deposit(amount, userTwo);

        // Set up withdrawal request and release funds
        vm.prank(atomist);
        WithdrawManager(withdrawManager).updateWithdrawWindow(1 days);

        uint256 userOneRequestSharesAmount = userOneSharesAmount / 4;

        vm.startPrank(userOne);
        WithdrawManager(withdrawManager).requestShares(userOneRequestSharesAmount);
        vm.stopPrank();

        vm.warp(block.timestamp + 1 hours);

        vm.prank(alpha);
        WithdrawManager(withdrawManager).releaseFunds(block.timestamp - 1, userOneRequestSharesAmount); // Release half the shares

        FuseAction[] memory calls = new FuseAction[](1);

        calls[0] = FuseAction(
            address(supplyFuseAaveV3),
            abi.encodeWithSignature(
                "enter((address,uint256,uint256))",
                AaveV3SupplyFuseEnterData({asset: USDC, amount: amount + amount / 2, userEModeCategoryId: 1e6})
            )
        );

        vm.prank(alpha);
        plasmaVault.execute(calls);

        // Configure instant withdrawal
        InstantWithdrawalFusesParamsStruct[] memory instantWithdrawFuses = new InstantWithdrawalFusesParamsStruct[](1);
        bytes32[] memory instantWithdrawParams = new bytes32[](2);

        instantWithdrawParams[0] = 0;
        instantWithdrawParams[1] = PlasmaVaultConfigLib.addressToBytes32(USDC);

        instantWithdrawFuses[0] = InstantWithdrawalFusesParamsStruct({
            fuse: address(supplyFuseAaveV3),
            params: instantWithdrawParams
        });

        IPlasmaVaultGovernance(address(plasmaVault)).configureInstantWithdrawalFuses(instantWithdrawFuses);

        vm.warp(block.timestamp + 10 hours);

        uint256 balanceBefore = ERC20(USDC).balanceOf(userTwo);

        // when
        vm.prank(userTwo);
        plasmaVault.withdraw(amount, userTwo, userTwo);

        vm.prank(userOne);
        plasmaVault.redeemFromRequest(userOneRequestSharesAmount, userOne, userOne);

        // then
        uint256 balanceAfter = ERC20(USDC).balanceOf(userTwo);
        assertLt(balanceBefore, balanceAfter, "user two should receive correct amount of assets");
    }

    function _setupPlasmaVault(
        address underlyingToken_,
        IporFusionAccessManager accessManager,
        address[] memory initialSupplyFuses,
        MarketSubstratesConfig[] memory marketConfigs,
        MarketBalanceFuseConfig[] memory balanceFuses,
        address withdrawManager
    ) private returns (PlasmaVault plasmaVault) {
        plasmaVault = new PlasmaVault(
            PlasmaVaultInitData(
                assetName,
                assetSymbol,
                underlyingToken_,
                address(priceOracleMiddlewareProxy),
                FeeConfigHelper.createZeroFeeConfig(),
                address(accessManager),
                address(new PlasmaVaultBase()),
                withdrawManager
            )
        );

        setupRoles(plasmaVault, accessManager, withdrawManager);

        PlasmaVaultConfigurator.setupPlasmaVault(
            vm,
            address(this),
            address(plasmaVault),
            initialSupplyFuses,
            balanceFuses,
            marketConfigs
        );
    }
}<|MERGE_RESOLUTION|>--- conflicted
+++ resolved
@@ -140,8 +140,6 @@
         assertGt(userVaultBalanceBefore, 0);
     }
 
-<<<<<<< HEAD
-=======
     function testShouldNotBeAbleToRedeemMaxRedeemWithWithdrawFeeByOtherUserWithAllowance() public {
         //given
         plasmaVault = _preparePlasmaVaultDai(0);
@@ -220,7 +218,6 @@
         plasmaVault.withdraw(maxWithdraw, userOne, userOne);
     }
 
->>>>>>> f087167d
     function testShouldInstantWithdrawCashAvailableOnPlasmaVault() public {
         //given
         plasmaVault = _preparePlasmaVaultDai(0);
