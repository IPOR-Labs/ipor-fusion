// SPDX-License-Identifier: UNLICENSED
pragma solidity 0.8.20;

import {Test} from "forge-std/Test.sol";
import {PlasmaVault, MarketSubstratesConfig, MarketBalanceFuseConfig, FuseAction, FeeConfig, PlasmaVaultInitData} from "../../contracts/vaults/PlasmaVault.sol";
import {ERC20} from "@openzeppelin/contracts/token/ERC20/ERC20.sol";
import {PlasmaVaultConfigLib} from "./../../contracts/libraries/PlasmaVaultConfigLib.sol";
import {AaveV3SupplyFuse, AaveV3SupplyFuseEnterData} from "../../contracts/fuses/aave_v3/AaveV3SupplyFuse.sol";
import {AaveV3BalanceFuse} from "../../contracts/fuses/aave_v3/AaveV3BalanceFuse.sol";
import {CompoundV3BalanceFuse} from "../../contracts/fuses/compound_v3/CompoundV3BalanceFuse.sol";
import {CompoundV3SupplyFuse, CompoundV3SupplyFuseEnterData} from "../../contracts/fuses/compound_v3/CompoundV3SupplyFuse.sol";
import {PriceOracleMiddleware} from "../../contracts/priceOracle/PriceOracleMiddleware.sol";
import {ERC1967Proxy} from "@openzeppelin/contracts/proxy/ERC1967/ERC1967Proxy.sol";
import {PriceOracleMiddlewareMock} from "../priceOracle/PriceOracleMiddlewareMock.sol";
import {PlasmaVaultStorageLib} from "../../contracts/libraries/PlasmaVaultStorageLib.sol";
import {IporFusionAccessManager} from "../../contracts/managers/access/IporFusionAccessManager.sol";
import {RoleLib, UsersToRoles} from "../RoleLib.sol";
import {MarketLimit} from "../../contracts/libraries/AssetDistributionProtectionLib.sol";
import {Roles} from "../../contracts/libraries/Roles.sol";
import {IporPlasmaVault} from "../../contracts/vaults/IporPlasmaVault.sol";

contract PlasmaVaultMaintenanceTest is Test {
    address public constant DAI = 0x6B175474E89094C44Da98b954EedeAC495271d0F;
    address public constant USDC = 0xA0b86991c6218b36c1d19D4a2e9Eb0cE3606eB48;
    address public constant USD = 0x0000000000000000000000000000000000000348;
    /// @dev Aave Price Oracle mainnet address where base currency is USD
    address public constant AAVE_PRICE_ORACLE_MAINNET = 0x54586bE62E3c3580375aE3723C145253060Ca0C2;
    address public constant ETHEREUM_AAVE_POOL_DATA_PROVIDER_V3 = 0x7B4EB56E7CD4b454BA8ff71E4518426369a138a3;
    address public constant AAVE_POOL = 0x87870Bca3F3fD6335C3F4ce8392D69350B4fA4E2;

    uint256 public constant AAVE_V3_MARKET_ID = 1;

    address public constant COMET_V3_USDC = 0xc3d688B66703497DAA19211EEdff47f25384cdc3;
    uint256 public constant COMPOUND_V3_MARKET_ID = 2;

    address public atomist = address(this);
    address public alpha = address(0x1);

    string public assetName = "IPOR Fusion DAI";
    string public assetSymbol = "ipfDAI";

    address[] private alphas;

    PriceOracleMiddleware private priceOracleMiddlewareProxy;

    function setUp() public {
        vm.createSelectFork(vm.envString("ETHEREUM_PROVIDER_URL"), 19591360);
        alphas = new address[](1);
        alphas[0] = alpha;
        PriceOracleMiddleware implementation = new PriceOracleMiddleware(
            0x0000000000000000000000000000000000000348,
            8,
            0x47Fb2585D2C56Fe188D0E6ec628a38b74fCeeeDf
        );

        priceOracleMiddlewareProxy = PriceOracleMiddleware(
            address(
                new ERC1967Proxy(address(implementation), abi.encodeWithSignature("initialize(address)", address(this)))
            )
        );
    }

    function testShouldConfigurePerformanceFeeData() public {
        // given

        UsersToRoles memory usersToRoles;
        address[] memory performanceFeeManagers = new address[](1);
        performanceFeeManagers[0] = address(0x777);
        usersToRoles.performanceFeeManagers = performanceFeeManagers;
        IporFusionAccessManager accessManager = createAccessManager(usersToRoles);

        PlasmaVault plasmaVault = new IporPlasmaVault(
            PlasmaVaultInitData(
                "IPOR Fusion DAI",
                "ipfDAI",
                DAI,
                address(priceOracleMiddlewareProxy),
                new address[](0),
                new MarketSubstratesConfig[](0),
                new address[](0),
                new MarketBalanceFuseConfig[](0),
                FeeConfig(address(0x777), 0, address(0x555), 0),
                address(accessManager)
            )
        );

        setupRoles(plasmaVault, accessManager);

        // when
        vm.prank(address(0x777));
        plasmaVault.configurePerformanceFee(address(0x555), 55);

        // then
        PlasmaVaultStorageLib.PerformanceFeeData memory feeData = plasmaVault.getPerformanceFeeData();
        assertEq(feeData.feeManager, address(0x555));
        assertEq(feeData.feeInPercentage, 55);
    }

    function testShouldConfigureManagementFeeData() public {
        // given
        UsersToRoles memory usersToRoles;
        address[] memory managementFeeManagers = new address[](1);
        managementFeeManagers[0] = address(0x555);
        usersToRoles.managementFeeManagers = managementFeeManagers;
        IporFusionAccessManager accessManager = createAccessManager(usersToRoles);

        PlasmaVault plasmaVault = new IporPlasmaVault(
            PlasmaVaultInitData(
                "IPOR Fusion DAI",
                "ipfDAI",
                DAI,
                address(priceOracleMiddlewareProxy),
                new address[](0),
                new MarketSubstratesConfig[](0),
                new address[](0),
                new MarketBalanceFuseConfig[](0),
                FeeConfig(address(0x777), 0, address(0x555), 0),
                address(accessManager)
            )
        );

        setupRoles(plasmaVault, accessManager);

        // when
        vm.prank(address(0x555));
        plasmaVault.configureManagementFee(address(0x555), 55);

        // then
        PlasmaVaultStorageLib.ManagementFeeData memory feeData = plasmaVault.getManagementFeeData();
        assertEq(feeData.feeManager, address(0x555));
        assertEq(feeData.feeInPercentage, 55);
    }

    function testShouldConfigureManagementFeeDataWhenTimelock() public {
        // given

        UsersToRoles memory usersToRoles;
        address[] memory managementFeeManagers = new address[](1);
        managementFeeManagers[0] = address(0x555);
        usersToRoles.managementFeeManagers = managementFeeManagers;
        usersToRoles.feeTimelock = 1 days;
        IporFusionAccessManager accessManager = createAccessManager(usersToRoles);

        PlasmaVault plasmaVault = new IporPlasmaVault(
            PlasmaVaultInitData(
                "IPOR Fusion DAI",
                "ipfDAI",
                DAI,
                address(priceOracleMiddlewareProxy),
                new address[](0),
                new MarketSubstratesConfig[](0),
                new address[](0),
                new MarketBalanceFuseConfig[](0),
                FeeConfig(address(0x777), 0, address(0x555), 0),
                address(accessManager)
            )
        );

        setupRoles(plasmaVault, accessManager);

        address target = address(plasmaVault);
        bytes memory data = abi.encodeWithSignature("configureManagementFee(address,uint256)", address(0x555), 55);

        vm.prank(address(0x555));
        accessManager.schedule(target, data, uint48(block.timestamp + 1 days));

        vm.warp(block.timestamp + 1 days);

        // when
        vm.prank(address(0x555));
        accessManager.execute(target, data);

        // then
        PlasmaVaultStorageLib.ManagementFeeData memory feeData = plasmaVault.getManagementFeeData();
        assertEq(feeData.feeManager, address(0x555));
        assertEq(feeData.feeInPercentage, 55);
    }

    function testShouldRevertWhenConfigureManagementFeeDontPassTimelock() public {
        // given

        UsersToRoles memory usersToRoles;
        address[] memory managementFeeManagers = new address[](1);
        managementFeeManagers[0] = address(0x555);
        usersToRoles.managementFeeManagers = managementFeeManagers;
        usersToRoles.feeTimelock = 1 days;
        IporFusionAccessManager accessManager = createAccessManager(usersToRoles);

        PlasmaVault plasmaVault = new IporPlasmaVault(
            PlasmaVaultInitData(
                "IPOR Fusion DAI",
                "ipfDAI",
                DAI,
                address(priceOracleMiddlewareProxy),
                new address[](0),
                new MarketSubstratesConfig[](0),
                new address[](0),
                new MarketBalanceFuseConfig[](0),
                FeeConfig(address(0x777), 0, address(0x555), 0),
                address(accessManager)
            )
        );

        setupRoles(plasmaVault, accessManager);

        address target = address(plasmaVault);
        bytes memory data = abi.encodeWithSignature("configureManagementFee(address,uint256)", address(0x555), 55);

        vm.prank(address(0x555));
        (bytes32 operationId, ) = accessManager.schedule(target, data, uint48(block.timestamp + 1 days));

        vm.warp(block.timestamp + 1 hours);

        bytes memory error = abi.encodeWithSignature("AccessManagerNotReady(bytes32)", operationId);

        // when
        vm.expectRevert(error);
        vm.prank(address(0x555));
        plasmaVault.configureManagementFee(address(0x555), 55);
    }

    function testShouldRevertWhenConfigureManagementFeeCallWithoutShouldExecute() public {
        // given

        UsersToRoles memory usersToRoles;
        address[] memory managementFeeManagers = new address[](1);
        managementFeeManagers[0] = address(0x555);
        usersToRoles.managementFeeManagers = managementFeeManagers;
        usersToRoles.feeTimelock = 1 days;
        IporFusionAccessManager accessManager = createAccessManager(usersToRoles);

        PlasmaVault plasmaVault = new IporPlasmaVault(
            PlasmaVaultInitData(
                "IPOR Fusion DAI",
                "ipfDAI",
                DAI,
                address(priceOracleMiddlewareProxy),
                new address[](0),
                new MarketSubstratesConfig[](0),
                new address[](0),
                new MarketBalanceFuseConfig[](0),
                FeeConfig(address(0x777), 0, address(0x555), 0),
                address(accessManager)
            )
        );

        setupRoles(plasmaVault, accessManager);

        address target = address(plasmaVault);
        bytes memory data = abi.encodeWithSignature("configureManagementFee(address,uint256)", address(0x555), 55);

        vm.prank(address(0x555));
        (bytes32 operationId, ) = accessManager.schedule(target, data, uint48(block.timestamp + 1 days));

        vm.warp(block.timestamp + 1 hours);

        bytes memory error = abi.encodeWithSignature("AccessManagerNotReady(bytes32)", operationId);

        // when
        vm.expectRevert(error);
        vm.prank(address(0x555));
        accessManager.execute(target, data);
    }

    function testShouldConfigurePerformanceFeeDataWhenTimelock() public {
        // given
        UsersToRoles memory usersToRoles;
        address[] memory performanceFeeManagers = new address[](1);
        performanceFeeManagers[0] = address(0x555);
        usersToRoles.performanceFeeManagers = performanceFeeManagers;
        usersToRoles.feeTimelock = 1 days;
        IporFusionAccessManager accessManager = createAccessManager(usersToRoles);

        PlasmaVault plasmaVault = new IporPlasmaVault(
            PlasmaVaultInitData(
                "IPOR Fusion DAI",
                "ipfDAI",
                DAI,
                address(priceOracleMiddlewareProxy),
                new address[](0),
                new MarketSubstratesConfig[](0),
                new address[](0),
                new MarketBalanceFuseConfig[](0),
                FeeConfig(address(0x777), 0, address(0x555), 0),
                address(accessManager)
            )
        );

        setupRoles(plasmaVault, accessManager);

        address target = address(plasmaVault);
        bytes memory data = abi.encodeWithSignature("configurePerformanceFee(address,uint256)", address(0x555), 55);

        vm.prank(address(0x555));
        accessManager.schedule(target, data, uint48(block.timestamp + 1 days));

        vm.warp(block.timestamp + 1 days);

        // when
        vm.prank(address(0x555));
        accessManager.execute(target, data);

        // then
        PlasmaVaultStorageLib.PerformanceFeeData memory feeData = plasmaVault.getPerformanceFeeData();
        assertEq(feeData.feeManager, address(0x555));
        assertEq(feeData.feeInPercentage, 55);
    }

    function testShouldRevertWhenConfigurePerformanceFeeDontPassTimelock() public {
        // given
        UsersToRoles memory usersToRoles;
        address[] memory performanceFeeManagers = new address[](1);
        performanceFeeManagers[0] = address(0x777);
        usersToRoles.performanceFeeManagers = performanceFeeManagers;
        usersToRoles.feeTimelock = 1 days;
        IporFusionAccessManager accessManager = createAccessManager(usersToRoles);

        PlasmaVault plasmaVault = new IporPlasmaVault(
            PlasmaVaultInitData(
                "IPOR Fusion DAI",
                "ipfDAI",
                DAI,
                address(priceOracleMiddlewareProxy),
                new address[](0),
                new MarketSubstratesConfig[](0),
                new address[](0),
                new MarketBalanceFuseConfig[](0),
                FeeConfig(address(0x777), 0, address(0x555), 0),
                address(accessManager)
            )
        );

        setupRoles(plasmaVault, accessManager);

        address target = address(plasmaVault);
        bytes memory data = abi.encodeWithSignature("configurePerformanceFee(address,uint256)", address(0x777), 55);

        vm.prank(address(0x777));
        (bytes32 operationId, ) = accessManager.schedule(target, data, uint48(block.timestamp + 1 days));

        vm.warp(block.timestamp + 1 hours);

        bytes memory error = abi.encodeWithSignature("AccessManagerNotReady(bytes32)", operationId);

        // when
        vm.expectRevert(error);
        vm.prank(address(0x777));
        plasmaVault.configurePerformanceFee(address(0x777), 55);
    }

    function testShouldRevertWhenConfigurePerformanceFeeCallWithoutShouldExecute() public {
        // given
        UsersToRoles memory usersToRoles;
        address[] memory performanceFeeManagers = new address[](1);
        performanceFeeManagers[0] = address(0x777);
        usersToRoles.performanceFeeManagers = performanceFeeManagers;
        usersToRoles.feeTimelock = 1 days;
        IporFusionAccessManager accessManager = createAccessManager(usersToRoles);

        PlasmaVault plasmaVault = new IporPlasmaVault(
            PlasmaVaultInitData(
                "IPOR Fusion DAI",
                "ipfDAI",
                DAI,
                address(priceOracleMiddlewareProxy),
                new address[](0),
                new MarketSubstratesConfig[](0),
                new address[](0),
                new MarketBalanceFuseConfig[](0),
                FeeConfig(address(0x777), 0, address(0x555), 0),
                address(accessManager)
            )
        );

        setupRoles(plasmaVault, accessManager);

        address target = address(plasmaVault);
        bytes memory data = abi.encodeWithSignature("configurePerformanceFee(address,uint256)", address(0x777), 55);

        vm.prank(address(0x777));
        (bytes32 operationId, ) = accessManager.schedule(target, data, uint48(block.timestamp + 1 days));

        vm.warp(block.timestamp + 1 hours);

        bytes memory error = abi.encodeWithSignature("AccessManagerNotReady(bytes32)", operationId);

        // when
        vm.expectRevert(error);
        vm.prank(address(0x777));
        accessManager.execute(target, data);
    }

    function testShouldSetupBalanceFusesWhenVaultCreated() public {
        // given
        address underlyingToken = DAI;

        bytes32[] memory assets = new bytes32[](1);
        assets[0] = PlasmaVaultConfigLib.addressToBytes32(DAI);

        MarketSubstratesConfig[] memory marketConfigs = new MarketSubstratesConfig[](0);

        AaveV3BalanceFuse balanceFuse = new AaveV3BalanceFuse(
            AAVE_V3_MARKET_ID,
            AAVE_PRICE_ORACLE_MAINNET,
            ETHEREUM_AAVE_POOL_DATA_PROVIDER_V3
        );

        address[] memory fuses = new address[](0);

        MarketBalanceFuseConfig[] memory balanceFuses = new MarketBalanceFuseConfig[](1);
        balanceFuses[0] = MarketBalanceFuseConfig(AAVE_V3_MARKET_ID, address(balanceFuse));

        UsersToRoles memory usersToRoles;
        IporFusionAccessManager accessManager = createAccessManager(usersToRoles);

        // when
        PlasmaVault plasmaVault = new IporPlasmaVault(
            PlasmaVaultInitData(
                assetName,
                assetSymbol,
                underlyingToken,
                address(priceOracleMiddlewareProxy),
                alphas,
                marketConfigs,
                fuses,
                balanceFuses,
                FeeConfig(address(0x777), 0, address(0x555), 0),
                address(accessManager)
            )
        );

        // then
        assertTrue(
            plasmaVault.isBalanceFuseSupported(AAVE_V3_MARKET_ID, address(balanceFuse)),
            "Balance fuse should be supported"
        );
    }

    function testShouldAddBalanceFuseByAtomist() public {
        // given
        address underlyingToken = DAI;

        bytes32[] memory assets = new bytes32[](1);
        assets[0] = PlasmaVaultConfigLib.addressToBytes32(DAI);

        MarketSubstratesConfig[] memory marketConfigs = new MarketSubstratesConfig[](0);

        AaveV3BalanceFuse balanceFuse = new AaveV3BalanceFuse(
            AAVE_V3_MARKET_ID,
            AAVE_PRICE_ORACLE_MAINNET,
            ETHEREUM_AAVE_POOL_DATA_PROVIDER_V3
        );

        address[] memory fuses = new address[](0);
        MarketBalanceFuseConfig[] memory balanceFuses = new MarketBalanceFuseConfig[](0);

        UsersToRoles memory usersToRoles;
        IporFusionAccessManager accessManager = createAccessManager(usersToRoles);

        PlasmaVault plasmaVault = new IporPlasmaVault(
            PlasmaVaultInitData(
                assetName,
                assetSymbol,
                underlyingToken,
                address(priceOracleMiddlewareProxy),
                alphas,
                marketConfigs,
                fuses,
                balanceFuses,
                FeeConfig(address(0x777), 0, address(0x555), 0),
                address(accessManager)
            )
        );

        //when
        plasmaVault.addBalanceFuse(AAVE_V3_MARKET_ID, address(balanceFuse));

        //then
        assertTrue(
            plasmaVault.isBalanceFuseSupported(AAVE_V3_MARKET_ID, address(balanceFuse)),
            "Balance fuse should be supported"
        );
    }

    function testShouldSetupFusesWhenVaultCreated() public {
        // given
        address underlyingToken = DAI;

        bytes32[] memory assets = new bytes32[](1);
        assets[0] = PlasmaVaultConfigLib.addressToBytes32(DAI);

        MarketSubstratesConfig[] memory marketConfigs = new MarketSubstratesConfig[](0);

        address[] memory fuses = new address[](1);
        AaveV3SupplyFuse fuse = new AaveV3SupplyFuse(AAVE_V3_MARKET_ID, address(0x1), address(0x1));
        fuses[0] = address(fuse);

        MarketBalanceFuseConfig[] memory balanceFuses = new MarketBalanceFuseConfig[](0);

        UsersToRoles memory usersToRoles;
        IporFusionAccessManager accessManager = createAccessManager(usersToRoles);

        // when
        PlasmaVault plasmaVault = new IporPlasmaVault(
            PlasmaVaultInitData(
                assetName,
                assetSymbol,
                underlyingToken,
                address(priceOracleMiddlewareProxy),
                alphas,
                marketConfigs,
                fuses,
                balanceFuses,
                FeeConfig(address(0x777), 0, address(0x555), 0),
                address(accessManager)
            )
        );

        // then
        assertTrue(plasmaVault.isFuseSupported(address(fuse)), "Fuse should be supported");
    }

    function testShouldAddFusesByAtomist() public {
        // given
        address underlyingToken = DAI;

        bytes32[] memory assets = new bytes32[](1);
        assets[0] = PlasmaVaultConfigLib.addressToBytes32(DAI);

        AaveV3SupplyFuse supplyFuseAaveV3 = new AaveV3SupplyFuse(
            AAVE_V3_MARKET_ID,
            AAVE_POOL,
            ETHEREUM_AAVE_POOL_DATA_PROVIDER_V3
        );

        CompoundV3SupplyFuse supplyFuseCompoundV3 = new CompoundV3SupplyFuse(COMPOUND_V3_MARKET_ID, COMET_V3_USDC);

        MarketSubstratesConfig[] memory marketConfigs = new MarketSubstratesConfig[](0);

        address[] memory initialSupplyFuses = new address[](0);
        MarketBalanceFuseConfig[] memory balanceFuses = new MarketBalanceFuseConfig[](0);

        UsersToRoles memory usersToRoles;
        IporFusionAccessManager accessManager = createAccessManager(usersToRoles);

        PlasmaVault plasmaVault = new IporPlasmaVault(
            PlasmaVaultInitData(
                assetName,
                assetSymbol,
                underlyingToken,
                address(priceOracleMiddlewareProxy),
                alphas,
                marketConfigs,
                initialSupplyFuses,
                balanceFuses,
                FeeConfig(address(0x777), 0, address(0x555), 0),
                address(accessManager)
            )
        );

        setupRoles(plasmaVault, accessManager);

        address[] memory newSupplyFuses = new address[](2);
        newSupplyFuses[0] = address(supplyFuseAaveV3);
        newSupplyFuses[1] = address(supplyFuseCompoundV3);

        //when
        plasmaVault.addFuses(newSupplyFuses);

        //then
        assertTrue(plasmaVault.isFuseSupported(address(supplyFuseAaveV3)), "Fuse AaveV3 should be supported");
        assertTrue(plasmaVault.isFuseSupported(address(supplyFuseCompoundV3)), "Fuse CompoundV3 should be supported");
    }

    function testShouldAddFusesByOwnerAndExecuteAction() public {
        // given
        address underlyingToken = USDC;

        bytes32[] memory assets = new bytes32[](1);
        assets[0] = PlasmaVaultConfigLib.addressToBytes32(USDC);

        MarketSubstratesConfig[] memory marketConfigs = new MarketSubstratesConfig[](2);
        marketConfigs[0] = MarketSubstratesConfig(AAVE_V3_MARKET_ID, assets);
        marketConfigs[1] = MarketSubstratesConfig(COMPOUND_V3_MARKET_ID, assets);

        address[] memory initialSupplyFuses = new address[](0);

        AaveV3BalanceFuse balanceFuseAaveV3 = new AaveV3BalanceFuse(
            AAVE_V3_MARKET_ID,
            AAVE_PRICE_ORACLE_MAINNET,
            ETHEREUM_AAVE_POOL_DATA_PROVIDER_V3
        );
        CompoundV3BalanceFuse balanceFuseCompoundV3 = new CompoundV3BalanceFuse(COMPOUND_V3_MARKET_ID, COMET_V3_USDC);

        MarketBalanceFuseConfig[] memory balanceFuses = new MarketBalanceFuseConfig[](2);
        balanceFuses[0] = MarketBalanceFuseConfig(AAVE_V3_MARKET_ID, address(balanceFuseAaveV3));
        balanceFuses[1] = MarketBalanceFuseConfig(COMPOUND_V3_MARKET_ID, address(balanceFuseCompoundV3));

        UsersToRoles memory usersToRoles;
        IporFusionAccessManager accessManager = createAccessManager(usersToRoles);

        PlasmaVault plasmaVault = new IporPlasmaVault(
            PlasmaVaultInitData(
                assetName,
                assetSymbol,
                underlyingToken,
                address(priceOracleMiddlewareProxy),
                alphas,
                marketConfigs,
                initialSupplyFuses,
                balanceFuses,
                FeeConfig(address(0x777), 0, address(0x555), 0),
                address(accessManager)
            )
        );

        setupRoles(plasmaVault, accessManager);

        AaveV3SupplyFuse supplyFuseAaveV3 = new AaveV3SupplyFuse(
            AAVE_V3_MARKET_ID,
            AAVE_POOL,
            ETHEREUM_AAVE_POOL_DATA_PROVIDER_V3
        );

        CompoundV3SupplyFuse supplyFuseCompoundV3 = new CompoundV3SupplyFuse(COMPOUND_V3_MARKET_ID, COMET_V3_USDC);

        FuseAction[] memory calls = new FuseAction[](2);

        uint256 amount = 100 * 1e6;

        deal(USDC, address(this), 2 * amount);

        ERC20(USDC).approve(address(plasmaVault), 2 * amount);

        plasmaVault.deposit(2 * amount, address(this));

        calls[0] = FuseAction(
            address(supplyFuseAaveV3),
            abi.encodeWithSignature(
                "enter(bytes)",
                abi.encode(AaveV3SupplyFuseEnterData({asset: USDC, amount: amount, userEModeCategoryId: 1e18}))
            )
        );

        calls[1] = FuseAction(
            address(supplyFuseCompoundV3),
            abi.encodeWithSignature(
                "enter(bytes)",
                abi.encode(CompoundV3SupplyFuseEnterData({asset: USDC, amount: amount}))
            )
        );

        address[] memory newSupplyFuses = new address[](2);
        newSupplyFuses[0] = address(supplyFuseAaveV3);
        newSupplyFuses[1] = address(supplyFuseCompoundV3);

        // when
        plasmaVault.addFuses(newSupplyFuses);
        vm.prank(alpha);
        plasmaVault.execute(calls);

        // then
        uint256 vaultTotalAssets = plasmaVault.totalAssets();
        uint256 vaultTotalAssetsInMarketAaveV3 = plasmaVault.totalAssetsInMarket(AAVE_V3_MARKET_ID);
        uint256 vaultTotalAssetsInMarketCompoundV3 = plasmaVault.totalAssetsInMarket(COMPOUND_V3_MARKET_ID);

        assertTrue(plasmaVault.isFuseSupported(address(supplyFuseAaveV3)), "Aave V3 supply fuse should be supported");
        assertTrue(
            plasmaVault.isFuseSupported(address(supplyFuseCompoundV3)),
            "Compound V3 supply fuse should be supported"
        );
        assertGt(vaultTotalAssets, 99e6, "Vault total assets should be greater than 99e6");
        assertEq(
            vaultTotalAssetsInMarketAaveV3,
            amount,
            "Vault total assets in market Aave V3 should be equal to amount"
        );
        assertEq(
            vaultTotalAssetsInMarketCompoundV3,
            99999999,
            "Vault total assets in market Compound V3 should be equal to amount"
        );
    }

    function testShouldNotAddFusesWhenNotAtomist() public {
        // given
        address underlyingToken = USDC;

        bytes32[] memory assets = new bytes32[](1);
        assets[0] = PlasmaVaultConfigLib.addressToBytes32(USDC);

        AaveV3SupplyFuse supplyFuseAaveV3 = new AaveV3SupplyFuse(
            AAVE_V3_MARKET_ID,
            AAVE_POOL,
            ETHEREUM_AAVE_POOL_DATA_PROVIDER_V3
        );
        CompoundV3SupplyFuse supplyFuseCompoundV3 = new CompoundV3SupplyFuse(COMPOUND_V3_MARKET_ID, COMET_V3_USDC);

        MarketSubstratesConfig[] memory marketConfigs = new MarketSubstratesConfig[](0);

        address[] memory initialSupplyFuses = new address[](0);
        MarketBalanceFuseConfig[] memory balanceFuses = new MarketBalanceFuseConfig[](0);

        UsersToRoles memory usersToRoles;
        IporFusionAccessManager accessManager = createAccessManager(usersToRoles);

        PlasmaVault plasmaVault = new IporPlasmaVault(
            PlasmaVaultInitData(
                assetName,
                assetSymbol,
                underlyingToken,
                address(priceOracleMiddlewareProxy),
                alphas,
                marketConfigs,
                initialSupplyFuses,
                balanceFuses,
                FeeConfig(address(0x777), 0, address(0x555), 0),
                address(accessManager)
            )
        );

        setupRoles(plasmaVault, accessManager);

        bytes memory error = abi.encodeWithSignature("AccessManagedUnauthorized(address)", address(0x777));

        address[] memory newSupplyFuses = new address[](2);
        newSupplyFuses[0] = address(supplyFuseAaveV3);
        newSupplyFuses[1] = address(supplyFuseCompoundV3);

        // when
        vm.expectRevert(error);
        vm.prank(address(0x777));
        plasmaVault.addFuses(newSupplyFuses);

        // then
        assertFalse(
            plasmaVault.isFuseSupported(address(supplyFuseAaveV3)),
            "Fuse AaveV3 should not be supported when not owner"
        );
        assertFalse(
            plasmaVault.isFuseSupported(address(supplyFuseCompoundV3)),
            "Fuse CompoundV3 should not be supported when not owner"
        );
    }

    function testShouldExecutionFailWhenFuseNotAdded() public {
        // given
        address underlyingToken = DAI;

        bytes32[] memory assets = new bytes32[](1);
        assets[0] = PlasmaVaultConfigLib.addressToBytes32(DAI);

        MarketSubstratesConfig[] memory marketConfigs = new MarketSubstratesConfig[](1);
        marketConfigs[0] = MarketSubstratesConfig(AAVE_V3_MARKET_ID, assets);

        address[] memory initialSupplyFuses = new address[](0);
        AaveV3BalanceFuse balanceFuse = new AaveV3BalanceFuse(
            AAVE_V3_MARKET_ID,
            AAVE_PRICE_ORACLE_MAINNET,
            ETHEREUM_AAVE_POOL_DATA_PROVIDER_V3
        );
        MarketBalanceFuseConfig[] memory balanceFuses = new MarketBalanceFuseConfig[](1);
        balanceFuses[0] = MarketBalanceFuseConfig(AAVE_V3_MARKET_ID, address(balanceFuse));

        UsersToRoles memory usersToRoles;
        IporFusionAccessManager accessManager = createAccessManager(usersToRoles);

        PlasmaVault plasmaVault = new IporPlasmaVault(
            PlasmaVaultInitData(
                assetName,
                assetSymbol,
                underlyingToken,
                address(priceOracleMiddlewareProxy),
                alphas,
                marketConfigs,
                initialSupplyFuses,
                balanceFuses,
                FeeConfig(address(0x777), 0, address(0x555), 0),
                address(accessManager)
            )
        );

        setupRoles(plasmaVault, accessManager);

        AaveV3SupplyFuse supplyFuse = new AaveV3SupplyFuse(
            AAVE_V3_MARKET_ID,
            AAVE_POOL,
            ETHEREUM_AAVE_POOL_DATA_PROVIDER_V3
        );

        FuseAction[] memory calls = new FuseAction[](1);

        uint256 amount = 100 * 1e18;

        deal(DAI, address(this), 2 * amount);

        ERC20(DAI).approve(address(plasmaVault), 2 * amount);

        plasmaVault.deposit(amount, address(this));

        calls[0] = FuseAction(
            address(supplyFuse),
            abi.encodeWithSignature(
                "enter(bytes)",
                abi.encode(AaveV3SupplyFuseEnterData({asset: DAI, amount: amount, userEModeCategoryId: 1e18}))
            )
        );

        bytes memory error = abi.encodeWithSignature("UnsupportedFuse()");

        // when
        vm.expectRevert(error);
        vm.prank(alpha);
        plasmaVault.execute(calls);

        // then
        uint256 vaultTotalAssets = plasmaVault.totalAssets();
        uint256 vaultTotalAssetsInMarket = plasmaVault.totalAssetsInMarket(AAVE_V3_MARKET_ID);

        assertFalse(plasmaVault.isFuseSupported(address(supplyFuse)), "Fuse should not execute when not added");
        assertEq(vaultTotalAssets, amount, "Vault total assets should be equal to amount");
        assertEq(vaultTotalAssetsInMarket, 0, "Vault total assets in market should be equal to 0");
    }

    function testShouldExecutionFailWhenFuseIsRemoved() public {
        // given
        address underlyingToken = DAI;

        bytes32[] memory assets = new bytes32[](1);
        assets[0] = PlasmaVaultConfigLib.addressToBytes32(DAI);

        MarketSubstratesConfig[] memory marketConfigs = new MarketSubstratesConfig[](1);
        marketConfigs[0] = MarketSubstratesConfig(AAVE_V3_MARKET_ID, assets);

        address[] memory initialSupplyFuses = new address[](0);
        AaveV3BalanceFuse balanceFuse = new AaveV3BalanceFuse(
            AAVE_V3_MARKET_ID,
            AAVE_PRICE_ORACLE_MAINNET,
            ETHEREUM_AAVE_POOL_DATA_PROVIDER_V3
        );
        MarketBalanceFuseConfig[] memory balanceFuses = new MarketBalanceFuseConfig[](1);
        balanceFuses[0] = MarketBalanceFuseConfig(AAVE_V3_MARKET_ID, address(balanceFuse));

        UsersToRoles memory usersToRoles;
        IporFusionAccessManager accessManager = createAccessManager(usersToRoles);

        PlasmaVault plasmaVault = new IporPlasmaVault(
            PlasmaVaultInitData(
                assetName,
                assetSymbol,
                underlyingToken,
                address(priceOracleMiddlewareProxy),
                alphas,
                marketConfigs,
                initialSupplyFuses,
                balanceFuses,
                FeeConfig(address(0x777), 0, address(0x555), 0),
                address(accessManager)
            )
        );

        setupRoles(plasmaVault, accessManager);

        AaveV3SupplyFuse supplyFuse = new AaveV3SupplyFuse(
            AAVE_V3_MARKET_ID,
            AAVE_POOL,
            ETHEREUM_AAVE_POOL_DATA_PROVIDER_V3
        );

        FuseAction[] memory calls = new FuseAction[](1);

        uint256 amount = 100 * 1e18;

        deal(DAI, address(this), amount);

        ERC20(DAI).approve(address(plasmaVault), amount);

        plasmaVault.deposit(amount, address(this));

        calls[0] = FuseAction(
            address(supplyFuse),
            abi.encodeWithSignature(
                "enter(bytes)",
                abi.encode(AaveV3SupplyFuseEnterData({asset: DAI, amount: amount, userEModeCategoryId: 1e18}))
            )
        );

        bytes memory error = abi.encodeWithSignature("UnsupportedFuse()");

        address[] memory fuses = new address[](1);
        fuses[0] = address(supplyFuse);
        // when
        plasmaVault.addFuses(fuses);
        plasmaVault.removeFuses(fuses);
        vm.expectRevert(error);
        vm.prank(alpha);
        plasmaVault.execute(calls);

        // then
        uint256 vaultTotalAssets = plasmaVault.totalAssets();
        uint256 vaultTotalAssetsInMarket = plasmaVault.totalAssetsInMarket(AAVE_V3_MARKET_ID);

        assertFalse(plasmaVault.isFuseSupported(address(supplyFuse)), "Fuse should not execute when removed");
        assertEq(vaultTotalAssets, amount, "Vault total assets should be equal to amount");
        assertEq(vaultTotalAssetsInMarket, 0, "Vault total assets in market should be equal to 0");
    }

    function testShouldRemoveFuseByAtomist() public {
        // given
        address underlyingToken = DAI;

        bytes32[] memory assets = new bytes32[](1);
        assets[0] = PlasmaVaultConfigLib.addressToBytes32(DAI);

        MarketSubstratesConfig[] memory marketConfigs = new MarketSubstratesConfig[](0);

        address[] memory fuses = new address[](1);
        AaveV3SupplyFuse fuse = new AaveV3SupplyFuse(AAVE_V3_MARKET_ID, address(0x1), address(0x1));
        fuses[0] = address(fuse);

        MarketBalanceFuseConfig[] memory balanceFuses = new MarketBalanceFuseConfig[](0);

        UsersToRoles memory usersToRoles;
        IporFusionAccessManager accessManager = createAccessManager(usersToRoles);

        PlasmaVault plasmaVault = new IporPlasmaVault(
            PlasmaVaultInitData(
                assetName,
                assetSymbol,
                underlyingToken,
                address(priceOracleMiddlewareProxy),
                alphas,
                marketConfigs,
                fuses,
                balanceFuses,
                FeeConfig(address(0x777), 0, address(0x555), 0),
                address(accessManager)
            )
        );

        setupRoles(plasmaVault, accessManager);

        //when
        plasmaVault.removeFuses(fuses);

        //then
        assertFalse(plasmaVault.isFuseSupported(address(fuse)), "Fuse should not be supported");
    }

    function testShouldRemoveFusesByOwner() public {
        // given
        address underlyingToken = USDC;

        bytes32[] memory assets = new bytes32[](1);
        assets[0] = PlasmaVaultConfigLib.addressToBytes32(USDC);

        AaveV3SupplyFuse supplyFuseAaveV3 = new AaveV3SupplyFuse(
            AAVE_V3_MARKET_ID,
            AAVE_POOL,
            ETHEREUM_AAVE_POOL_DATA_PROVIDER_V3
        );

        CompoundV3SupplyFuse supplyFuseCompoundV3 = new CompoundV3SupplyFuse(COMPOUND_V3_MARKET_ID, COMET_V3_USDC);

        MarketSubstratesConfig[] memory marketConfigs = new MarketSubstratesConfig[](0);

        address[] memory initialSupplyFuses = new address[](2);
        initialSupplyFuses[0] = address(supplyFuseAaveV3);
        initialSupplyFuses[1] = address(supplyFuseCompoundV3);

        MarketBalanceFuseConfig[] memory balanceFuses = new MarketBalanceFuseConfig[](0);

        UsersToRoles memory usersToRoles;
        IporFusionAccessManager accessManager = createAccessManager(usersToRoles);

        PlasmaVault plasmaVault = new IporPlasmaVault(
            PlasmaVaultInitData(
                assetName,
                assetSymbol,
                underlyingToken,
                address(priceOracleMiddlewareProxy),
                alphas,
                marketConfigs,
                initialSupplyFuses,
                balanceFuses,
                FeeConfig(address(0x777), 0, address(0x555), 0),
                address(accessManager)
            )
        );

        setupRoles(plasmaVault, accessManager);

        address[] memory newSupplyFuses = new address[](2);
        newSupplyFuses[0] = address(supplyFuseAaveV3);
        newSupplyFuses[1] = address(supplyFuseCompoundV3);

        //when
        plasmaVault.removeFuses(newSupplyFuses);

        //then
        assertFalse(
            plasmaVault.isFuseSupported(address(supplyFuseAaveV3)),
            "Aave V3 supply fuse should not be supported"
        );
        assertFalse(
            plasmaVault.isFuseSupported(address(supplyFuseCompoundV3)),
            "Compound V3 supply fuse should not be supported"
        );
    }

    function testShouldNotRemoveFusesWhenNotAtomist() public {
        // given
        address underlyingToken = DAI;

        bytes32[] memory assets = new bytes32[](1);
        assets[0] = PlasmaVaultConfigLib.addressToBytes32(DAI);

        AaveV3SupplyFuse supplyFuseAaveV3 = new AaveV3SupplyFuse(
            AAVE_V3_MARKET_ID,
            AAVE_POOL,
            ETHEREUM_AAVE_POOL_DATA_PROVIDER_V3
        );

        CompoundV3SupplyFuse supplyFuseCompoundV3 = new CompoundV3SupplyFuse(COMPOUND_V3_MARKET_ID, COMET_V3_USDC);

        MarketSubstratesConfig[] memory marketConfigs = new MarketSubstratesConfig[](0);

        address[] memory supplyFuses = new address[](2);
        supplyFuses[0] = address(supplyFuseAaveV3);
        supplyFuses[1] = address(supplyFuseCompoundV3);

        MarketBalanceFuseConfig[] memory balanceFuses = new MarketBalanceFuseConfig[](0);

        UsersToRoles memory usersToRoles;
        IporFusionAccessManager accessManager = createAccessManager(usersToRoles);

        PlasmaVault plasmaVault = new IporPlasmaVault(
            PlasmaVaultInitData(
                assetName,
                assetSymbol,
                underlyingToken,
                address(priceOracleMiddlewareProxy),
                alphas,
                marketConfigs,
                supplyFuses,
                balanceFuses,
                FeeConfig(address(0x777), 0, address(0x555), 0),
                address(accessManager)
            )
        );

        setupRoles(plasmaVault, accessManager);

        bytes memory error = abi.encodeWithSignature("AccessManagedUnauthorized(address)", address(0x777));

        // when
        vm.expectRevert(error);
        vm.prank(address(0x777));
        plasmaVault.removeFuses(supplyFuses);

        // then
        assertTrue(plasmaVault.isFuseSupported(address(supplyFuseAaveV3)), "Aave V3 supply fuse should be supported");
        assertTrue(
            plasmaVault.isFuseSupported(address(supplyFuseCompoundV3)),
            "Compound V3 supply fuse should be supported"
        );
    }

    function testShouldAddAndRemoveFuseWhenAtomist() public {
        // given
        address underlyingToken = DAI;

        bytes32[] memory assets = new bytes32[](1);
        assets[0] = PlasmaVaultConfigLib.addressToBytes32(DAI);

        AaveV3SupplyFuse supplyFuseAaveV3 = new AaveV3SupplyFuse(
            AAVE_V3_MARKET_ID,
            AAVE_POOL,
            ETHEREUM_AAVE_POOL_DATA_PROVIDER_V3
        );

        CompoundV3SupplyFuse supplyFuseCompoundV3 = new CompoundV3SupplyFuse(COMPOUND_V3_MARKET_ID, COMET_V3_USDC);

        MarketSubstratesConfig[] memory marketConfigs = new MarketSubstratesConfig[](0);

        address[] memory initialSupplyFuses = new address[](1);
        initialSupplyFuses[0] = address(supplyFuseAaveV3);

        MarketBalanceFuseConfig[] memory balanceFuses = new MarketBalanceFuseConfig[](0);

        UsersToRoles memory usersToRoles;
        IporFusionAccessManager accessManager = createAccessManager(usersToRoles);

        PlasmaVault plasmaVault = new IporPlasmaVault(
            PlasmaVaultInitData(
                assetName,
                assetSymbol,
                underlyingToken,
                address(priceOracleMiddlewareProxy),
                alphas,
                marketConfigs,
                initialSupplyFuses,
                balanceFuses,
                FeeConfig(address(0x777), 0, address(0x555), 0),
                address(accessManager)
            )
        );

        setupRoles(plasmaVault, accessManager);

        address[] memory fuses = new address[](1);
        fuses[0] = address(supplyFuseCompoundV3);
        //when
        plasmaVault.addFuses(fuses);

        //then
        assertTrue(
            plasmaVault.isFuseSupported(address(supplyFuseCompoundV3)),
            "Compound V3 supply fuse should be supported"
        );

        address[] memory fuses2 = new address[](1);
        fuses2[0] = address(supplyFuseAaveV3);

        //when
        plasmaVault.removeFuses(fuses2);

        //then
        assertFalse(
            plasmaVault.isFuseSupported(address(supplyFuseAaveV3)),
            "Aave V3 supply fuse should not be supported"
        );
    }

    function testShouldAddAndRemoveFusesWhenOwner() public {
        // given
        address underlyingToken = DAI;

        bytes32[] memory assets = new bytes32[](1);
        assets[0] = PlasmaVaultConfigLib.addressToBytes32(DAI);

        AaveV3SupplyFuse supplyFuseAaveV3 = new AaveV3SupplyFuse(
            AAVE_V3_MARKET_ID,
            AAVE_POOL,
            ETHEREUM_AAVE_POOL_DATA_PROVIDER_V3
        );

        CompoundV3SupplyFuse supplyFuseCompoundV3 = new CompoundV3SupplyFuse(COMPOUND_V3_MARKET_ID, COMET_V3_USDC);

        MarketSubstratesConfig[] memory marketConfigs = new MarketSubstratesConfig[](0);

        address[] memory initialSupplyFuses = new address[](1);
        initialSupplyFuses[0] = address(supplyFuseAaveV3);

        MarketBalanceFuseConfig[] memory balanceFuses = new MarketBalanceFuseConfig[](0);

        UsersToRoles memory usersToRoles;
        IporFusionAccessManager accessManager = createAccessManager(usersToRoles);

        PlasmaVault plasmaVault = new IporPlasmaVault(
            PlasmaVaultInitData(
                assetName,
                assetSymbol,
                underlyingToken,
                address(priceOracleMiddlewareProxy),
                alphas,
                marketConfigs,
                initialSupplyFuses,
                balanceFuses,
                FeeConfig(address(0x777), 0, address(0x555), 0),
                address(accessManager)
            )
        );

        setupRoles(plasmaVault, accessManager);

        address[] memory newSupplyFuses = new address[](1);
        newSupplyFuses[0] = address(supplyFuseCompoundV3);

        //when
        plasmaVault.addFuses(newSupplyFuses);

        //then
        assertTrue(
            plasmaVault.isFuseSupported(address(supplyFuseCompoundV3)),
            "Compound V3 supply fuse should be supported"
        );

        //when
        plasmaVault.removeFuses(newSupplyFuses);

        //then
        assertFalse(
            plasmaVault.isFuseSupported(address(supplyFuseCompoundV3)),
            "Compound V3 supply fuse should not be supported"
        );
    }

    function testShouldBeAbleToUpdatePriceOracle() external {
        // given
        address underlyingToken = DAI;

        bytes32[] memory assets = new bytes32[](1);
        assets[0] = PlasmaVaultConfigLib.addressToBytes32(DAI);
        MarketSubstratesConfig[] memory marketConfigs = new MarketSubstratesConfig[](0);

        address[] memory fuses = new address[](0);
        MarketBalanceFuseConfig[] memory balanceFuses = new MarketBalanceFuseConfig[](0);

        UsersToRoles memory usersToRoles;
        IporFusionAccessManager accessManager = createAccessManager(usersToRoles);

        PlasmaVault plasmaVault = new IporPlasmaVault(
            PlasmaVaultInitData(
                assetName,
                assetSymbol,
                underlyingToken,
                address(priceOracleMiddlewareProxy),
                alphas,
                marketConfigs,
                fuses,
                balanceFuses,
                FeeConfig(address(0x777), 0, address(0x555), 0),
                address(accessManager)
            )
        );

        setupRoles(plasmaVault, accessManager);

        address newPriceOracle = address(new PriceOracleMiddlewareMock(USD, 8, address(0)));
        address priceOracleBefore = plasmaVault.getPriceOracle();

        // when
        plasmaVault.setPriceOracle(newPriceOracle);

        // then
        address priceOracleAfter = plasmaVault.getPriceOracle();

        assertEq(
            priceOracleBefore,
            address(priceOracleMiddlewareProxy),
            "Price oracle before should be equal to priceOracleMiddlewareProxy"
        );
        assertEq(priceOracleAfter, newPriceOracle, "Price oracle after should be equal to newPriceOracle");
    }

    function testShouldNotBeAbleToUpdatePriceOracleWhenDecimalIdWrong() external {
        // given
        address underlyingToken = DAI;

        bytes32[] memory assets = new bytes32[](1);
        assets[0] = PlasmaVaultConfigLib.addressToBytes32(DAI);
        MarketSubstratesConfig[] memory marketConfigs = new MarketSubstratesConfig[](0);

        address[] memory fuses = new address[](0);
        MarketBalanceFuseConfig[] memory balanceFuses = new MarketBalanceFuseConfig[](0);

        UsersToRoles memory usersToRoles;
        IporFusionAccessManager accessManager = createAccessManager(usersToRoles);

        PlasmaVault plasmaVault = new IporPlasmaVault(
            PlasmaVaultInitData(
                assetName,
                assetSymbol,
                underlyingToken,
                address(priceOracleMiddlewareProxy),
                alphas,
                marketConfigs,
                fuses,
                balanceFuses,
                FeeConfig(address(0x777), 0, address(0x555), 0),
                address(accessManager)
            )
        );

        setupRoles(plasmaVault, accessManager);

        address newPriceOracle = address(new PriceOracleMiddlewareMock(USD, 6, address(0)));
        address priceOracleBefore = plasmaVault.getPriceOracle();

        bytes memory error = abi.encodeWithSignature("UnsupportedPriceOracle()");

        // when
        vm.expectRevert(error);
        plasmaVault.setPriceOracle(newPriceOracle);

        // when
        address priceOracleAfter = plasmaVault.getPriceOracle();

        assertEq(
            priceOracleBefore,
            address(priceOracleMiddlewareProxy),
            "Price oracle before should be equal to priceOracleMiddlewareProxy"
        );
        assertEq(
            priceOracleAfter,
            address(priceOracleMiddlewareProxy),
            "Price oracle after should be equal to priceOracleMiddlewareProxy"
        );
    }

    function testShouldNotBeAbleToUpdatePriceOracleWhenCurrencyIsWrong() external {
        // given
        address underlyingToken = DAI;

        bytes32[] memory assets = new bytes32[](1);
        assets[0] = PlasmaVaultConfigLib.addressToBytes32(DAI);
        MarketSubstratesConfig[] memory marketConfigs = new MarketSubstratesConfig[](0);

        address[] memory fuses = new address[](0);
        MarketBalanceFuseConfig[] memory balanceFuses = new MarketBalanceFuseConfig[](0);

        UsersToRoles memory usersToRoles;
        IporFusionAccessManager accessManager = createAccessManager(usersToRoles);

        PlasmaVault plasmaVault = new IporPlasmaVault(
            PlasmaVaultInitData(
                assetName,
                assetSymbol,
                underlyingToken,
                address(priceOracleMiddlewareProxy),
                alphas,
                marketConfigs,
                fuses,
                balanceFuses,
                FeeConfig(address(0x777), 0, address(0x555), 0),
                address(accessManager)
            )
        );

        setupRoles(plasmaVault, accessManager);

        address newPriceOracle = address(new PriceOracleMiddlewareMock(address(0x777), 8, address(0)));
        address priceOracleBefore = plasmaVault.getPriceOracle();

        bytes memory error = abi.encodeWithSignature("UnsupportedPriceOracle()");

        // when
        vm.expectRevert(error);
        plasmaVault.setPriceOracle(newPriceOracle);

        // when
        address priceOracleAfter = plasmaVault.getPriceOracle();

        assertEq(
            priceOracleBefore,
            address(priceOracleMiddlewareProxy),
            "Price oracle before should be equal to priceOracleMiddlewareProxy"
        );
        assertEq(
            priceOracleAfter,
            address(priceOracleMiddlewareProxy),
            "Price oracle after should be equal to priceOracleMiddlewareProxy"
        );
    }

    function testShouldNotBeAbleToUpdatePriceOracleWhenNotOwner() external {
        // given
        address underlyingToken = DAI;

        bytes32[] memory assets = new bytes32[](1);
        assets[0] = PlasmaVaultConfigLib.addressToBytes32(DAI);
        MarketSubstratesConfig[] memory marketConfigs = new MarketSubstratesConfig[](0);

        address[] memory fuses = new address[](0);
        MarketBalanceFuseConfig[] memory balanceFuses = new MarketBalanceFuseConfig[](0);

        UsersToRoles memory usersToRoles;
        IporFusionAccessManager accessManager = createAccessManager(usersToRoles);

        PlasmaVault plasmaVault = new IporPlasmaVault(
            PlasmaVaultInitData(
                assetName,
                assetSymbol,
                underlyingToken,
                address(priceOracleMiddlewareProxy),
                alphas,
                marketConfigs,
                fuses,
                balanceFuses,
                FeeConfig(address(0x777), 0, address(0x555), 0),
                address(accessManager)
            )
        );

        setupRoles(plasmaVault, accessManager);

        address newPriceOracle = address(new PriceOracleMiddlewareMock(USD, 8, address(0)));
        address priceOracleBefore = plasmaVault.getPriceOracle();

        bytes memory error = abi.encodeWithSignature("AccessManagedUnauthorized(address)", address(0x777));

        // when
        vm.expectRevert(error);
        vm.prank(address(0x777));
        plasmaVault.setPriceOracle(newPriceOracle);

        // then
        address priceOracleAfter = plasmaVault.getPriceOracle();

        assertEq(
            priceOracleBefore,
            address(priceOracleMiddlewareProxy),
            "Price oracle before should be equal to priceOracleMiddlewareProxy"
        );
        assertEq(
            priceOracleAfter,
            address(priceOracleMiddlewareProxy),
            "Price oracle after should be equal to priceOracleMiddlewareProxy"
        );
    }

    function createAccessManager(UsersToRoles memory usersToRoles_) public returns (IporFusionAccessManager) {
        if (usersToRoles_.superAdmin == address(0)) {
            usersToRoles_.superAdmin = atomist;
            usersToRoles_.atomist = atomist;
            address[] memory alphas = new address[](1);
            alphas[0] = alpha;
            usersToRoles_.alphas = alphas;
        }
        return RoleLib.createAccessManager(usersToRoles_, vm);
    }

    function setupRoles(PlasmaVault plasmaVault, IporFusionAccessManager accessManager) public {
        UsersToRoles memory usersToRoles;
        usersToRoles.superAdmin = atomist;
        usersToRoles.atomist = atomist;
        RoleLib.setupPlasmaVaultRoles(usersToRoles, vm, address(plasmaVault), accessManager);
    }

    function testShouldNotActivateMarketsLimitWhenNotAtomist() public {
        // given
        address underlyingToken = USDC;

        bytes32[] memory assets = new bytes32[](1);
        assets[0] = PlasmaVaultConfigLib.addressToBytes32(USDC);

        MarketSubstratesConfig[] memory marketConfigs = new MarketSubstratesConfig[](0);

        address[] memory initialSupplyFuses = new address[](0);
        MarketBalanceFuseConfig[] memory balanceFuses = new MarketBalanceFuseConfig[](0);

        UsersToRoles memory usersToRoles;
        IporFusionAccessManager accessManager = createAccessManager(usersToRoles);

        PlasmaVault plasmaVault = new IporPlasmaVault(
            PlasmaVaultInitData(
                assetName,
                assetSymbol,
                underlyingToken,
                address(priceOracleMiddlewareProxy),
                alphas,
                marketConfigs,
                initialSupplyFuses,
                balanceFuses,
                FeeConfig(address(0x777), 0, address(0x555), 0),
                address(accessManager)
            )
        );

        setupRoles(plasmaVault, accessManager);

        bytes memory error = abi.encodeWithSignature("AccessManagedUnauthorized(address)", address(0x777));

        // when
        vm.expectRevert(error);
        vm.prank(address(0x777));
        plasmaVault.activateMarketsLimits();
    }

    function testShouldActivateMarketsLimitWhenAtomist() public {
        // given
        address underlyingToken = USDC;

        bytes32[] memory assets = new bytes32[](1);
        assets[0] = PlasmaVaultConfigLib.addressToBytes32(USDC);

        MarketSubstratesConfig[] memory marketConfigs = new MarketSubstratesConfig[](0);

        address[] memory initialSupplyFuses = new address[](0);
        MarketBalanceFuseConfig[] memory balanceFuses = new MarketBalanceFuseConfig[](0);

        UsersToRoles memory usersToRoles;
        IporFusionAccessManager accessManager = createAccessManager(usersToRoles);

        PlasmaVault plasmaVault = new IporPlasmaVault(
            PlasmaVaultInitData(
                assetName,
                assetSymbol,
                underlyingToken,
                address(priceOracleMiddlewareProxy),
                alphas,
                marketConfigs,
                initialSupplyFuses,
                balanceFuses,
                FeeConfig(address(0x777), 0, address(0x555), 0),
                address(accessManager)
            )
        );

        setupRoles(plasmaVault, accessManager);

        bool isMarketsLimitsActivatedBefore = plasmaVault.isMarketsLimitsActivated();

        // when
        vm.prank(atomist);
        plasmaVault.activateMarketsLimits();

        // then
        bool isMarketsLimitsActivatedAfter = plasmaVault.isMarketsLimitsActivated();

        assertFalse(isMarketsLimitsActivatedBefore, "Markets limits should not be activated before");
        assertTrue(isMarketsLimitsActivatedAfter, "Markets limits should be activated after");
    }

    function testShouldDeactivateMarketsLimitWhenAtomist() public {
        // given
        address underlyingToken = USDC;

        bytes32[] memory assets = new bytes32[](1);
        assets[0] = PlasmaVaultConfigLib.addressToBytes32(USDC);

        MarketSubstratesConfig[] memory marketConfigs = new MarketSubstratesConfig[](0);

        address[] memory initialSupplyFuses = new address[](0);
        MarketBalanceFuseConfig[] memory balanceFuses = new MarketBalanceFuseConfig[](0);

        UsersToRoles memory usersToRoles;
        IporFusionAccessManager accessManager = createAccessManager(usersToRoles);

        PlasmaVault plasmaVault = new IporPlasmaVault(
            PlasmaVaultInitData(
                assetName,
                assetSymbol,
                underlyingToken,
                address(priceOracleMiddlewareProxy),
                alphas,
                marketConfigs,
                initialSupplyFuses,
                balanceFuses,
                FeeConfig(address(0x777), 0, address(0x555), 0),
                address(accessManager)
            )
        );

        setupRoles(plasmaVault, accessManager);

        vm.prank(atomist);
        plasmaVault.activateMarketsLimits();

        bool isMarketsLimitsActivatedBefore = plasmaVault.isMarketsLimitsActivated();

        // when
        vm.prank(atomist);
        plasmaVault.deactivateMarketsLimits();

        // then
        bool isMarketsLimitsActivatedAfter = plasmaVault.isMarketsLimitsActivated();

        assertTrue(isMarketsLimitsActivatedBefore, "Markets limits should be activated before");
        assertFalse(isMarketsLimitsActivatedAfter, "Markets limits should not be activated after");
    }

    function testShouldNotDeactivateMarketsLimitWhenNotAtomist() public {
        // given
        address underlyingToken = USDC;

        bytes32[] memory assets = new bytes32[](1);
        assets[0] = PlasmaVaultConfigLib.addressToBytes32(USDC);

        MarketSubstratesConfig[] memory marketConfigs = new MarketSubstratesConfig[](0);

        address[] memory initialSupplyFuses = new address[](0);
        MarketBalanceFuseConfig[] memory balanceFuses = new MarketBalanceFuseConfig[](0);

        UsersToRoles memory usersToRoles;
        IporFusionAccessManager accessManager = createAccessManager(usersToRoles);

        PlasmaVault plasmaVault = new IporPlasmaVault(
            PlasmaVaultInitData(
                assetName,
                assetSymbol,
                underlyingToken,
                address(priceOracleMiddlewareProxy),
                alphas,
                marketConfigs,
                initialSupplyFuses,
                balanceFuses,
                FeeConfig(address(0x777), 0, address(0x555), 0),
                address(accessManager)
            )
        );

        setupRoles(plasmaVault, accessManager);

        bytes memory error = abi.encodeWithSignature("AccessManagedUnauthorized(address)", address(0x777));

        vm.prank(atomist);
        plasmaVault.activateMarketsLimits();

        // when
        vm.expectRevert(error);
        vm.prank(address(0x777));
        plasmaVault.deactivateMarketsLimits();
    }

    function testShouldNotBeAbleToSetupLimitForMarketWhenNotAtomist() public {
        // given
        address underlyingToken = USDC;

        bytes32[] memory assets = new bytes32[](1);
        assets[0] = PlasmaVaultConfigLib.addressToBytes32(USDC);

        MarketSubstratesConfig[] memory marketConfigs = new MarketSubstratesConfig[](0);

        address[] memory initialSupplyFuses = new address[](0);
        MarketBalanceFuseConfig[] memory balanceFuses = new MarketBalanceFuseConfig[](0);

        UsersToRoles memory usersToRoles;
        IporFusionAccessManager accessManager = createAccessManager(usersToRoles);

        PlasmaVault plasmaVault = new IporPlasmaVault(
            PlasmaVaultInitData(
                assetName,
                assetSymbol,
                underlyingToken,
                address(priceOracleMiddlewareProxy),
                alphas,
                marketConfigs,
                initialSupplyFuses,
                balanceFuses,
                FeeConfig(address(0x777), 0, address(0x555), 0),
                address(accessManager)
            )
        );

        setupRoles(plasmaVault, accessManager);

        bytes memory error = abi.encodeWithSignature("AccessManagedUnauthorized(address)", address(0x777));

        vm.prank(atomist);
        plasmaVault.activateMarketsLimits();

        // when
        vm.expectRevert(error);
        vm.prank(address(0x777));
        plasmaVault.deactivateMarketsLimits();
    }

    function testShouldBeAbleToSetupLimitForMarketWhenAtomist() public {
        // given
        address underlyingToken = USDC;

        bytes32[] memory assets = new bytes32[](1);
        assets[0] = PlasmaVaultConfigLib.addressToBytes32(USDC);

        MarketSubstratesConfig[] memory marketConfigs = new MarketSubstratesConfig[](0);

        address[] memory initialSupplyFuses = new address[](0);
        MarketBalanceFuseConfig[] memory balanceFuses = new MarketBalanceFuseConfig[](0);

        UsersToRoles memory usersToRoles;
        IporFusionAccessManager accessManager = createAccessManager(usersToRoles);

        PlasmaVault plasmaVault = new IporPlasmaVault(
            PlasmaVaultInitData(
                assetName,
                assetSymbol,
                underlyingToken,
                address(priceOracleMiddlewareProxy),
                alphas,
                marketConfigs,
                initialSupplyFuses,
                balanceFuses,
                FeeConfig(address(0x777), 0, address(0x555), 0),
                address(accessManager)
            )
        );

        setupRoles(plasmaVault, accessManager);

        uint256 limitBefore = plasmaVault.getMarketLimit(AAVE_V3_MARKET_ID);

        MarketLimit[] memory marketsLimits = new MarketLimit[](1);
        marketsLimits[0] = MarketLimit(AAVE_V3_MARKET_ID, 1e17);

        // when
        vm.prank(atomist);
        plasmaVault.setupMarketsLimits(marketsLimits);

        //then
        uint256 limitAfter = plasmaVault.getMarketLimit(AAVE_V3_MARKET_ID);

        assertEq(limitBefore, 0, "Limit before should be equal to 0");
        assertEq(limitAfter, 1e17, "Limit after should be equal to 1e17");
    }

    function testShouldNotBeAbleToCloseMarketWhenUserHasNoGuardianRole() public {
        // given
        address underlyingToken = USDC;

        bytes32[] memory assets = new bytes32[](1);
        assets[0] = PlasmaVaultConfigLib.addressToBytes32(USDC);

        MarketSubstratesConfig[] memory marketConfigs = new MarketSubstratesConfig[](0);

        address[] memory initialSupplyFuses = new address[](0);
        MarketBalanceFuseConfig[] memory balanceFuses = new MarketBalanceFuseConfig[](0);

        UsersToRoles memory usersToRoles;
        IporFusionAccessManager accessManager = createAccessManager(usersToRoles);

        PlasmaVault plasmaVault = new IporPlasmaVault(
            PlasmaVaultInitData(
                assetName,
                assetSymbol,
                underlyingToken,
                address(priceOracleMiddlewareProxy),
                alphas,
                marketConfigs,
                initialSupplyFuses,
                balanceFuses,
                FeeConfig(address(0x777), 0, address(0x555), 0),
                address(accessManager)
            )
        );

        setupRoles(plasmaVault, accessManager);

        bytes memory error = abi.encodeWithSignature("AccessManagedUnauthorized(address)", alpha);

        // when
        vm.expectRevert(error);
        vm.prank(alpha);
        accessManager.updateTargetClosed(address(plasmaVault), true);
    }

    function testShouldBeAbleToCloseMarket() public {
        // given
        address underlyingToken = USDC;

        bytes32[] memory assets = new bytes32[](1);
        assets[0] = PlasmaVaultConfigLib.addressToBytes32(USDC);

        MarketSubstratesConfig[] memory marketConfigs = new MarketSubstratesConfig[](0);

        address[] memory initialSupplyFuses = new address[](0);
        MarketBalanceFuseConfig[] memory balanceFuses = new MarketBalanceFuseConfig[](0);

        UsersToRoles memory usersToRoles;
        IporFusionAccessManager accessManager = createAccessManager(usersToRoles);

        PlasmaVault plasmaVault = new IporPlasmaVault(
            PlasmaVaultInitData(
                assetName,
                assetSymbol,
                underlyingToken,
                address(priceOracleMiddlewareProxy),
                alphas,
                marketConfigs,
                initialSupplyFuses,
                balanceFuses,
                FeeConfig(address(0x777), 0, address(0x555), 0),
                address(accessManager)
            )
        );

        setupRoles(plasmaVault, accessManager);

        bool isClosedBefore = accessManager.isTargetClosed(address(plasmaVault));

        // when
        vm.prank(atomist);
        accessManager.updateTargetClosed(address(plasmaVault), true);

        // then
        bool isClosedAfter = accessManager.isTargetClosed(address(plasmaVault));

        assertFalse(isClosedBefore, "Market should not be closed before");
        assertTrue(isClosedAfter, "Market should be closed after");
    }

    function testShouldBeAbleToOpenMarket() public {
        // given
        address underlyingToken = USDC;

        bytes32[] memory assets = new bytes32[](1);
        assets[0] = PlasmaVaultConfigLib.addressToBytes32(USDC);

        MarketSubstratesConfig[] memory marketConfigs = new MarketSubstratesConfig[](0);

        address[] memory initialSupplyFuses = new address[](0);
        MarketBalanceFuseConfig[] memory balanceFuses = new MarketBalanceFuseConfig[](0);

        UsersToRoles memory usersToRoles;
        IporFusionAccessManager accessManager = createAccessManager(usersToRoles);

        PlasmaVault plasmaVault = new IporPlasmaVault(
            PlasmaVaultInitData(
                assetName,
                assetSymbol,
                underlyingToken,
                address(priceOracleMiddlewareProxy),
                alphas,
                marketConfigs,
                initialSupplyFuses,
                balanceFuses,
                FeeConfig(address(0x777), 0, address(0x555), 0),
                address(accessManager)
            )
        );

        setupRoles(plasmaVault, accessManager);
        vm.prank(atomist);
        accessManager.updateTargetClosed(address(plasmaVault), true);

        bool isClosedBefore = accessManager.isTargetClosed(address(plasmaVault));

        // when
        vm.prank(atomist);
        accessManager.updateTargetClosed(address(plasmaVault), false);

        // then
        bool isClosedAfter = accessManager.isTargetClosed(address(plasmaVault));

        assertTrue(isClosedBefore, "Market should be closed before");
        assertFalse(isClosedAfter, "Market should not be closed after");
    }

    function testShouldBeAbleToMakePlasmaVaultPublic() public {
        // given
        address underlyingToken = USDC;

        bytes32[] memory assets = new bytes32[](1);
        assets[0] = PlasmaVaultConfigLib.addressToBytes32(USDC);

        MarketSubstratesConfig[] memory marketConfigs = new MarketSubstratesConfig[](0);

        address[] memory initialSupplyFuses = new address[](0);
        MarketBalanceFuseConfig[] memory balanceFuses = new MarketBalanceFuseConfig[](0);

        UsersToRoles memory usersToRoles;
        IporFusionAccessManager accessManager = createAccessManager(usersToRoles);

        PlasmaVault plasmaVault = new IporPlasmaVault(
            PlasmaVaultInitData(
                assetName,
                assetSymbol,
                underlyingToken,
                address(priceOracleMiddlewareProxy),
                alphas,
                marketConfigs,
                initialSupplyFuses,
                balanceFuses,
                FeeConfig(address(0x777), 0, address(0x555), 0),
                address(accessManager)
            )
        );

        setupRoles(plasmaVault, accessManager);

        bytes4[] memory sig = new bytes4[](2);
        sig[0] = PlasmaVault.deposit.selector;
        sig[1] = PlasmaVault.mint.selector;

        vm.prank(usersToRoles.superAdmin);
        accessManager.setTargetFunctionRole(address(plasmaVault), sig, Roles.WHITELIST_ROLE);

        address user = address(0x555);

        deal(USDC, user, 100e18);

        bool canDepositBefore;
        bool canMintBefore;

        vm.startPrank(user);
        ERC20(USDC).approve(address(plasmaVault), 100e18);
        try plasmaVault.deposit(10e18, user) {
            canDepositBefore = true;
        } catch {
            canDepositBefore = false;
        }

        try plasmaVault.mint(10e18, user) {
            canMintBefore = true;
        } catch {
            canMintBefore = false;
        }
        vm.stopPrank();

        // when
        vm.prank(usersToRoles.atomist);
        accessManager.convertToPublicVault(address(plasmaVault));

        // then
        bool canDepositAfter;
        bool canMintAfter;

        vm.startPrank(user);
        try plasmaVault.deposit(10e18, user) {
            canDepositAfter = true;
        } catch {
            canDepositAfter = false;
        }

        try plasmaVault.mint(10e18, user) {
            canMintAfter = true;
        } catch {
            canMintAfter = false;
        }
        vm.stopPrank();

        assertFalse(canDepositBefore, "User should not be able to deposit before");
        assertFalse(canMintBefore, "User should not be able to mint before");
        assertTrue(canDepositAfter, "User should be able to deposit after");
        assertTrue(canMintAfter, "User should be able to mint after");
    }

    function testShouldNotBeAbleToMakePlasmaVaultPublicWhenNotAtomist() public {
        // given
        address underlyingToken = USDC;

        bytes32[] memory assets = new bytes32[](1);
        assets[0] = PlasmaVaultConfigLib.addressToBytes32(USDC);

        MarketSubstratesConfig[] memory marketConfigs = new MarketSubstratesConfig[](0);

        address[] memory initialSupplyFuses = new address[](0);
        MarketBalanceFuseConfig[] memory balanceFuses = new MarketBalanceFuseConfig[](0);

        UsersToRoles memory usersToRoles;
        IporFusionAccessManager accessManager = createAccessManager(usersToRoles);

        PlasmaVault plasmaVault = new IporPlasmaVault(
            PlasmaVaultInitData(
                assetName,
                assetSymbol,
                underlyingToken,
                address(priceOracleMiddlewareProxy),
                alphas,
                marketConfigs,
                initialSupplyFuses,
                balanceFuses,
                FeeConfig(address(0x777), 0, address(0x555), 0),
                address(accessManager)
            )
        );

        setupRoles(plasmaVault, accessManager);

        bytes4[] memory sig = new bytes4[](2);
        sig[0] = PlasmaVault.deposit.selector;
        sig[1] = PlasmaVault.mint.selector;

        vm.prank(usersToRoles.superAdmin);
        accessManager.setTargetFunctionRole(address(plasmaVault), sig, Roles.WHITELIST_ROLE);

        address user = address(0x555);

        deal(USDC, user, 100e18);

        bool canDepositBefore;
        bool canMintBefore;

        vm.startPrank(user);
        ERC20(USDC).approve(address(plasmaVault), 100e18);
        try plasmaVault.deposit(10e18, user) {
            canDepositBefore = true;
        } catch {
            canDepositBefore = false;
        }

        try plasmaVault.mint(10e18, user) {
            canMintBefore = true;
        } catch {
            canMintBefore = false;
        }
        vm.stopPrank();

        bytes memory error = abi.encodeWithSignature("AccessManagedUnauthorized(address)", user);
        // when
        vm.prank(user);
        vm.expectRevert(error);
        accessManager.convertToPublicVault(address(plasmaVault));

        // then
        bool canDepositAfter;
        bool canMintAfter;

        vm.startPrank(user);
        try plasmaVault.deposit(10e18, user) {
            canDepositAfter = true;
        } catch {
            canDepositAfter = false;
        }

        try plasmaVault.mint(10e18, user) {
            canMintAfter = true;
        } catch {
            canMintAfter = false;
        }
        vm.stopPrank();

        assertFalse(canDepositBefore, "User should not be able to deposit before");
        assertFalse(canMintBefore, "User should not be able to mint before");
        assertFalse(canDepositAfter, "User should not be able to deposit after");
        assertFalse(canMintAfter, "User should not be able to mint after");
    }

    function testShouldBeAbleToEnableTransferShares() public {
        // given
        address underlyingToken = USDC;

        bytes32[] memory assets = new bytes32[](1);
        assets[0] = PlasmaVaultConfigLib.addressToBytes32(USDC);

        MarketSubstratesConfig[] memory marketConfigs = new MarketSubstratesConfig[](0);

        address[] memory initialSupplyFuses = new address[](0);
        MarketBalanceFuseConfig[] memory balanceFuses = new MarketBalanceFuseConfig[](0);

        UsersToRoles memory usersToRoles;
        IporFusionAccessManager accessManager = createAccessManager(usersToRoles);

        PlasmaVault plasmaVault = new IporPlasmaVault(
            PlasmaVaultInitData(
                assetName,
                assetSymbol,
                underlyingToken,
                address(priceOracleMiddlewareProxy),
                alphas,
                marketConfigs,
                initialSupplyFuses,
                balanceFuses,
                FeeConfig(address(0x777), 0, address(0x555), 0),
                address(accessManager)
            )
        );

        setupRoles(plasmaVault, accessManager);

        bytes4[] memory sig = new bytes4[](2);
        sig[0] = PlasmaVault.transfer.selector;
        sig[1] = PlasmaVault.transferFrom.selector;

        vm.prank(usersToRoles.superAdmin);
        accessManager.setTargetFunctionRole(address(plasmaVault), sig, Roles.WHITELIST_ROLE);

        address user = address(0x555);

        deal(USDC, user, 100e18);

        bool canTransferBefore;
        bool canTransferFromBefore;

        vm.startPrank(user);
        ERC20(USDC).approve(address(plasmaVault), 100e18);
        ERC20(address(plasmaVault)).approve(address(this), 100e18);
        plasmaVault.deposit(50e18, user);

        try plasmaVault.transfer(address(this), 10e18) {
            canTransferBefore = true;
        } catch {
            canTransferBefore = false;
        }
        vm.stopPrank();

        try plasmaVault.transferFrom(user, address(this), 10e18) {
            canTransferFromBefore = true;
        } catch {
            canTransferFromBefore = false;
        }

        // when
        vm.prank(usersToRoles.atomist);
        accessManager.enableTransferShares(address(plasmaVault));

        // then
        bool canDepositAfter;
        bool canMintAfter;

        vm.startPrank(user);
        try plasmaVault.transfer(address(this), 10e18) {
            canDepositAfter = true;
        } catch {
            canDepositAfter = false;
        }

        vm.stopPrank();

        try plasmaVault.transferFrom(user, address(this), 10e18) {
            canMintAfter = true;
        } catch {
            canMintAfter = false;
        }

        assertFalse(canTransferBefore, "User should not be able to deposit before");
        assertFalse(canTransferFromBefore, "User should not be able to mint before");
        assertTrue(canDepositAfter, "User should be able to deposit after");
        assertTrue(canMintAfter, "User should be able to mint after");
    }

    function testShouldNotBeAbleToEnableTransferSharesWhenNotAtomist() public {
        // given
        address underlyingToken = USDC;

        bytes32[] memory assets = new bytes32[](1);
        assets[0] = PlasmaVaultConfigLib.addressToBytes32(USDC);

        MarketSubstratesConfig[] memory marketConfigs = new MarketSubstratesConfig[](0);

        address[] memory initialSupplyFuses = new address[](0);
        MarketBalanceFuseConfig[] memory balanceFuses = new MarketBalanceFuseConfig[](0);

        UsersToRoles memory usersToRoles;
        IporFusionAccessManager accessManager = createAccessManager(usersToRoles);

        PlasmaVault plasmaVault = new IporPlasmaVault(
            PlasmaVaultInitData(
                assetName,
                assetSymbol,
                underlyingToken,
                address(priceOracleMiddlewareProxy),
                alphas,
                marketConfigs,
                initialSupplyFuses,
                balanceFuses,
                FeeConfig(address(0x777), 0, address(0x555), 0),
                address(accessManager)
            )
        );

        setupRoles(plasmaVault, accessManager);

        bytes4[] memory sig = new bytes4[](2);
        sig[0] = PlasmaVault.transfer.selector;
        sig[1] = PlasmaVault.transferFrom.selector;

        vm.prank(usersToRoles.superAdmin);
        accessManager.setTargetFunctionRole(address(plasmaVault), sig, Roles.WHITELIST_ROLE);

        address user = address(0x555);

        deal(USDC, user, 100e18);

        bool canTransferBefore;
        bool canTransferFromBefore;

        vm.startPrank(user);
        ERC20(USDC).approve(address(plasmaVault), 100e18);
        ERC20(address(plasmaVault)).approve(address(this), 100e18);
        plasmaVault.deposit(50e18, user);

        try plasmaVault.transfer(address(this), 10e18) {
            canTransferBefore = true;
        } catch {
            canTransferBefore = false;
        }
        vm.stopPrank();

        try plasmaVault.transferFrom(user, address(this), 10e18) {
            canTransferFromBefore = true;
        } catch {
            canTransferFromBefore = false;
        }

        bytes memory error = abi.encodeWithSignature("AccessManagedUnauthorized(address)", user);

        // when
        vm.prank(user);
        vm.expectRevert(error);
        accessManager.enableTransferShares(address(plasmaVault));

        // then
        bool canDepositAfter;
        bool canMintAfter;

        vm.startPrank(user);
        try plasmaVault.transfer(address(this), 10e18) {
            canDepositAfter = true;
        } catch {
            canDepositAfter = false;
        }

        vm.stopPrank();

        try plasmaVault.transferFrom(user, address(this), 10e18) {
            canMintAfter = true;
        } catch {
            canMintAfter = false;
        }

        assertFalse(canTransferBefore, "User should not be able to deposit before");
        assertFalse(canTransferFromBefore, "User should not be able to mint before");
        assertFalse(canDepositAfter, "User should not be able to deposit after");
        assertFalse(canMintAfter, "User should not be able to mint after");
    }

    function testShouldBeAbleToSetupMinimalExecutionTimelockOnRole() public {
        // given
        address underlyingToken = USDC;

        bytes32[] memory assets = new bytes32[](1);
        assets[0] = PlasmaVaultConfigLib.addressToBytes32(USDC);

        MarketSubstratesConfig[] memory marketConfigs = new MarketSubstratesConfig[](0);

        address[] memory initialSupplyFuses = new address[](0);
        MarketBalanceFuseConfig[] memory balanceFuses = new MarketBalanceFuseConfig[](0);

        UsersToRoles memory usersToRoles;
        IporFusionAccessManager accessManager = createAccessManager(usersToRoles);
        address owner = usersToRoles.atomist;
        PlasmaVault plasmaVault = new IporPlasmaVault(
            PlasmaVaultInitData(
                assetName,
                assetSymbol,
                underlyingToken,
                address(priceOracleMiddlewareProxy),
                alphas,
                marketConfigs,
                initialSupplyFuses,
                balanceFuses,
                FeeConfig(address(0x777), 0, address(0x555), 0),
                address(accessManager)
            )
        );

        setupRoles(plasmaVault, accessManager);

        uint64[] memory roles = new uint64[](2);
        roles[0] = Roles.ALPHA_ROLE;
        roles[1] = Roles.ATOMIST_ROLE;

        uint256[] memory timeLocks = new uint256[](2);
        timeLocks[0] = 100;
        timeLocks[1] = 200;

        uint256 alphaTimeLockBefore = accessManager.getMinimalExecutionDelayForRole(Roles.ALPHA_ROLE);
        uint256 atomistTimeLockBefore = accessManager.getMinimalExecutionDelayForRole(Roles.ATOMIST_ROLE);

        // when
        vm.prank(owner);
        accessManager.setMinimalExecutionDelaysForRoles(roles, timeLocks);

        // then
        uint256 alphaTimeLockAfter = accessManager.getMinimalExecutionDelayForRole(Roles.ALPHA_ROLE);
        uint256 atomistTimeLockAfter = accessManager.getMinimalExecutionDelayForRole(Roles.ATOMIST_ROLE);

        assertEq(alphaTimeLockBefore, 0, "Alpha time lock before should be equal to 0");
        assertEq(atomistTimeLockBefore, 0, "Atomist time lock before should be equal to 0");
        assertEq(alphaTimeLockAfter, 100, "Alpha time lock after should be equal to 100");
        assertEq(atomistTimeLockAfter, 200, "Atomist time lock after should be equal to 200");
    }

    function testShouldNotBeAbleToSetupMinimalExecutionTimelockOnRoleWhenNotOwner() public {
        // given
        address underlyingToken = USDC;
        address user = address(0x555);

        bytes32[] memory assets = new bytes32[](1);
        assets[0] = PlasmaVaultConfigLib.addressToBytes32(USDC);

        MarketSubstratesConfig[] memory marketConfigs = new MarketSubstratesConfig[](0);

        address[] memory initialSupplyFuses = new address[](0);
        MarketBalanceFuseConfig[] memory balanceFuses = new MarketBalanceFuseConfig[](0);

        UsersToRoles memory usersToRoles;
        IporFusionAccessManager accessManager = createAccessManager(usersToRoles);
        PlasmaVault plasmaVault = new IporPlasmaVault(
            PlasmaVaultInitData(
                assetName,
                assetSymbol,
                underlyingToken,
                address(priceOracleMiddlewareProxy),
                alphas,
                marketConfigs,
                initialSupplyFuses,
                balanceFuses,
                FeeConfig(address(0x777), 0, address(0x555), 0),
                address(accessManager)
            )
        );

        setupRoles(plasmaVault, accessManager);

        uint64[] memory roles = new uint64[](2);
        roles[0] = Roles.ALPHA_ROLE;
        roles[1] = Roles.ATOMIST_ROLE;

        uint256[] memory timeLocks = new uint256[](2);
        timeLocks[0] = 100;
        timeLocks[1] = 200;

        uint256 alphaTimeLockBefore = accessManager.getMinimalExecutionDelayForRole(Roles.ALPHA_ROLE);
        uint256 atomistTimeLockBefore = accessManager.getMinimalExecutionDelayForRole(Roles.ATOMIST_ROLE);

        bytes memory error = abi.encodeWithSignature("AccessManagedUnauthorized(address)", user);
        // when
        vm.prank(user);
        vm.expectRevert(error);
        accessManager.setMinimalExecutionDelaysForRoles(roles, timeLocks);

        // then
        uint256 alphaTimeLockAfter = accessManager.getMinimalExecutionDelayForRole(Roles.ALPHA_ROLE);
        uint256 atomistTimeLockAfter = accessManager.getMinimalExecutionDelayForRole(Roles.ATOMIST_ROLE);

        assertEq(alphaTimeLockBefore, 0, "Alpha time lock before should be equal to 0");
        assertEq(atomistTimeLockBefore, 0, "Atomist time lock before should be equal to 0");
        assertEq(alphaTimeLockAfter, 0, "Alpha time lock after should be equal to 0");
        assertEq(atomistTimeLockAfter, 0, "Atomist time lock after should be equal to 0");
    }

    function testShouldBeAbleToGrantRole() public {
        // given
        address underlyingToken = USDC;
        address user = address(0x555);

        MarketSubstratesConfig[] memory marketConfigs = new MarketSubstratesConfig[](0);

        address[] memory initialSupplyFuses = new address[](0);
        MarketBalanceFuseConfig[] memory balanceFuses = new MarketBalanceFuseConfig[](0);

        UsersToRoles memory usersToRoles;
        IporFusionAccessManager accessManager = createAccessManager(usersToRoles);
        PlasmaVault plasmaVault = new IporPlasmaVault(
            PlasmaVaultInitData(
                assetName,
                assetSymbol,
                underlyingToken,
                address(priceOracleMiddlewareProxy),
                alphas,
                marketConfigs,
                initialSupplyFuses,
                balanceFuses,
                FeeConfig(address(0x777), 0, address(0x555), 0),
                address(accessManager)
            )
        );

        setupRoles(plasmaVault, accessManager);

        uint64[] memory roles = new uint64[](2);
        roles[0] = Roles.ALPHA_ROLE;
        roles[1] = Roles.ATOMIST_ROLE;

        uint256[] memory timeLocks = new uint256[](2);
        timeLocks[0] = 100;
        timeLocks[1] = 200;

        vm.prank(usersToRoles.atomist);
        accessManager.setMinimalExecutionDelaysForRoles(roles, timeLocks);

        (bool isMemberBefore, uint32 executionDelayBefore) = accessManager.hasRole(Roles.ALPHA_ROLE, user);

        // when
        vm.prank(usersToRoles.atomist);
        accessManager.grantRole(Roles.ALPHA_ROLE, user, uint32(timeLocks[1]));

        // then
        (bool isMemberAfter, uint32 executionDelayAfter) = accessManager.hasRole(Roles.ALPHA_ROLE, user);

        assertFalse(isMemberBefore, "User should not be a member before");
        assertEq(executionDelayBefore, 0, "Execution delay before should be equal to 0");
        assertTrue(isMemberAfter, "User should be a member after");
        assertEq(executionDelayAfter, 200, "Execution delay after should be equal to 200");
    }

    function testShouldNotBeAbleToGrantRoleWhenExecutionDaleyTooSmall() public {
        // given
        address underlyingToken = USDC;
        address user = address(0x555);

        MarketSubstratesConfig[] memory marketConfigs = new MarketSubstratesConfig[](0);

        address[] memory initialSupplyFuses = new address[](0);
        MarketBalanceFuseConfig[] memory balanceFuses = new MarketBalanceFuseConfig[](0);

        UsersToRoles memory usersToRoles;
        IporFusionAccessManager accessManager = createAccessManager(usersToRoles);
        PlasmaVault plasmaVault = new IporPlasmaVault(
            PlasmaVaultInitData(
                assetName,
                assetSymbol,
                underlyingToken,
                address(priceOracleMiddlewareProxy),
                alphas,
                marketConfigs,
                initialSupplyFuses,
                balanceFuses,
                FeeConfig(address(0x777), 0, address(0x555), 0),
                address(accessManager)
            )
        );

        setupRoles(plasmaVault, accessManager);

        uint64[] memory roles = new uint64[](2);
        roles[0] = Roles.ALPHA_ROLE;
        roles[1] = Roles.ATOMIST_ROLE;

        uint256[] memory timeLocks = new uint256[](2);
        timeLocks[0] = 100;
        timeLocks[1] = 200;

        vm.prank(usersToRoles.atomist);
        accessManager.setMinimalExecutionDelaysForRoles(roles, timeLocks);

        (bool isMemberBefore, ) = accessManager.hasRole(Roles.ALPHA_ROLE, user);

        bytes memory error = abi.encodeWithSignature(
            "TooShortExecutionDelayForRole(uint64,uint32)",
            Roles.ALPHA_ROLE,
            uint32(99)
        );

        // when
        vm.expectRevert(error);
        vm.prank(usersToRoles.atomist);
        accessManager.grantRole(Roles.ALPHA_ROLE, user, uint32(99));

        // then
        (bool isMemberAfter, ) = accessManager.hasRole(Roles.ALPHA_ROLE, user);

        assertFalse(isMemberBefore, "User should not be a member before");
        assertFalse(isMemberAfter, "User should not be a member after");
    }

<<<<<<< HEAD
    function testShouldNotBeAbleToDepositWhenNotOnWhiteList() public {}
=======
    function testShouldBeAbleToSetupDependencyBalanceGraph() public {
        // given
        address underlyingToken = USDC;

        MarketSubstratesConfig[] memory marketConfigs = new MarketSubstratesConfig[](0);

        address[] memory initialSupplyFuses = new address[](0);
        MarketBalanceFuseConfig[] memory balanceFuses = new MarketBalanceFuseConfig[](0);

        UsersToRoles memory usersToRoles;
        IporFusionAccessManager accessManager = createAccessManager(usersToRoles);
        PlasmaVault plasmaVault = new IporPlasmaVault(
            PlasmaVaultInitData(
                assetName,
                assetSymbol,
                underlyingToken,
                address(priceOracleMiddlewareProxy),
                alphas,
                marketConfigs,
                initialSupplyFuses,
                balanceFuses,
                FeeConfig(address(0x777), 0, address(0x555), 0),
                address(accessManager)
            )
        );

        setupRoles(plasmaVault, accessManager);

        uint256[] memory marketIdsBefore = plasmaVault.getDependencyBalanceGraph(1);

        uint256[] memory marketIdsToUpdate = new uint256[](2);
        marketIdsToUpdate[0] = 1;
        marketIdsToUpdate[1] = 2;

        uint256[] memory marketIds = new uint256[](1);
        marketIds[0] = 1;
        uint256[][] memory marketDependency = new uint256[][](1);

        marketDependency[0] = marketIdsToUpdate;

        // when
        vm.prank(usersToRoles.atomist);
        plasmaVault.updateDependencyBalanceGraphs(marketIds, marketDependency);

        // then
        uint256[] memory marketIdsAfter = plasmaVault.getDependencyBalanceGraph(1);

        assertEq(marketIdsBefore.length, 0, "Market ids before should be empty");
        assertEq(marketIdsAfter.length, 2, "Market ids after should have length 2");
        assertEq(marketIdsAfter[0], 1, "Market id 1 should be first");
        assertEq(marketIdsAfter[1], 2, "Market id 2 should be second");
    }

    function testShouldNotBeAbleToSetupDependencyBalanceGraphWhenNotAtomist() public {
        // given
        address underlyingToken = USDC;

        MarketSubstratesConfig[] memory marketConfigs = new MarketSubstratesConfig[](0);

        address[] memory initialSupplyFuses = new address[](0);
        MarketBalanceFuseConfig[] memory balanceFuses = new MarketBalanceFuseConfig[](0);

        UsersToRoles memory usersToRoles;
        IporFusionAccessManager accessManager = createAccessManager(usersToRoles);
        PlasmaVault plasmaVault = new IporPlasmaVault(
            PlasmaVaultInitData(
                assetName,
                assetSymbol,
                underlyingToken,
                address(priceOracleMiddlewareProxy),
                alphas,
                marketConfigs,
                initialSupplyFuses,
                balanceFuses,
                FeeConfig(address(0x777), 0, address(0x555), 0),
                address(accessManager)
            )
        );

        setupRoles(plasmaVault, accessManager);

        uint256[] memory marketIdsBefore = plasmaVault.getDependencyBalanceGraph(1);

        uint256[] memory marketIdsToUpdate = new uint256[](2);
        marketIdsToUpdate[0] = 1;
        marketIdsToUpdate[1] = 2;

        uint256[] memory marketIds = new uint256[](1);
        marketIds[0] = 1;
        uint256[][] memory marketDependency = new uint256[][](1);

        marketDependency[0] = marketIdsToUpdate;

        bytes memory error = abi.encodeWithSignature("AccessManagedUnauthorized(address)", usersToRoles.alphas[0]);

        // when
        vm.prank(usersToRoles.alphas[0]);
        vm.expectRevert(error);
        plasmaVault.updateDependencyBalanceGraphs(marketIds, marketDependency);

        // then
        uint256[] memory marketIdsAfter = plasmaVault.getDependencyBalanceGraph(1);

        assertEq(marketIdsBefore.length, 0, "Market ids before should be empty");
        assertEq(marketIdsAfter.length, 0, "Market ids after should be empty");
    }
>>>>>>> 99b2cbca
}<|MERGE_RESOLUTION|>--- conflicted
+++ resolved
@@ -2427,9 +2427,6 @@
         assertFalse(isMemberAfter, "User should not be a member after");
     }
 
-<<<<<<< HEAD
-    function testShouldNotBeAbleToDepositWhenNotOnWhiteList() public {}
-=======
     function testShouldBeAbleToSetupDependencyBalanceGraph() public {
         // given
         address underlyingToken = USDC;
@@ -2536,5 +2533,4 @@
         assertEq(marketIdsBefore.length, 0, "Market ids before should be empty");
         assertEq(marketIdsAfter.length, 0, "Market ids after should be empty");
     }
->>>>>>> 99b2cbca
 }