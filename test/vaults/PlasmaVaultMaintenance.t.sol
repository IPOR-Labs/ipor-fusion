// SPDX-License-Identifier: UNLICENSED
pragma solidity 0.8.20;

import {Test} from "forge-std/Test.sol";
import {PlasmaVault, MarketSubstratesConfig, MarketBalanceFuseConfig, FuseAction, FeeConfig, PlasmaVaultInitData} from "../../contracts/vaults/PlasmaVault.sol";
import {ERC20} from "@openzeppelin/contracts/token/ERC20/ERC20.sol";
import {PlasmaVaultConfigLib} from "./../../contracts/libraries/PlasmaVaultConfigLib.sol";
import {AaveV3SupplyFuse, AaveV3SupplyFuseEnterData} from "../../contracts/fuses/aave_v3/AaveV3SupplyFuse.sol";
import {AaveV3BalanceFuse} from "../../contracts/fuses/aave_v3/AaveV3BalanceFuse.sol";
import {CompoundV3BalanceFuse} from "../../contracts/fuses/compound_v3/CompoundV3BalanceFuse.sol";
import {CompoundV3SupplyFuse, CompoundV3SupplyFuseEnterData} from "../../contracts/fuses/compound_v3/CompoundV3SupplyFuse.sol";
import {PriceOracleMiddleware} from "../../contracts/priceOracle/PriceOracleMiddleware.sol";
import {ERC1967Proxy} from "@openzeppelin/contracts/proxy/ERC1967/ERC1967Proxy.sol";
import {PriceOracleMiddlewareMock} from "../priceOracle/PriceOracleMiddlewareMock.sol";
import {PlasmaVaultStorageLib} from "../../contracts/libraries/PlasmaVaultStorageLib.sol";
import {IporFusionAccessManager} from "../../contracts/managers/access/IporFusionAccessManager.sol";
import {RoleLib, UsersToRoles} from "../RoleLib.sol";
import {MarketLimit} from "../../contracts/libraries/AssetDistributionProtectionLib.sol";
import {Roles} from "../../contracts/libraries/Roles.sol";
import {IporPlasmaVault} from "../../contracts/vaults/IporPlasmaVault.sol";

contract PlasmaVaultMaintenanceTest is Test {
    address public constant DAI = 0x6B175474E89094C44Da98b954EedeAC495271d0F;
    address public constant USDC = 0xA0b86991c6218b36c1d19D4a2e9Eb0cE3606eB48;
    address public constant USD = 0x0000000000000000000000000000000000000348;
    /// @dev Aave Price Oracle mainnet address where base currency is USD
    address public constant AAVE_PRICE_ORACLE_MAINNET = 0x54586bE62E3c3580375aE3723C145253060Ca0C2;
    address public constant ETHEREUM_AAVE_POOL_DATA_PROVIDER_V3 = 0x7B4EB56E7CD4b454BA8ff71E4518426369a138a3;
    address public constant AAVE_POOL = 0x87870Bca3F3fD6335C3F4ce8392D69350B4fA4E2;

    uint256 public constant AAVE_V3_MARKET_ID = 1;

    address public constant COMET_V3_USDC = 0xc3d688B66703497DAA19211EEdff47f25384cdc3;
    uint256 public constant COMPOUND_V3_MARKET_ID = 2;

    address public atomist = address(this);
    address public alpha = address(0x1);

    string public assetName = "IPOR Fusion DAI";
    string public assetSymbol = "ipfDAI";

    address[] private alphas;

    PriceOracleMiddleware private priceOracleMiddlewareProxy;

    function setUp() public {
        vm.createSelectFork(vm.envString("ETHEREUM_PROVIDER_URL"), 19591360);
        alphas = new address[](1);
        alphas[0] = alpha;
        PriceOracleMiddleware implementation = new PriceOracleMiddleware(
            0x0000000000000000000000000000000000000348,
            8,
            0x47Fb2585D2C56Fe188D0E6ec628a38b74fCeeeDf
        );

        priceOracleMiddlewareProxy = PriceOracleMiddleware(
            address(
                new ERC1967Proxy(address(implementation), abi.encodeWithSignature("initialize(address)", address(this)))
            )
        );
    }

    function testShouldConfigurePerformanceFeeData() public {
        // given

        UsersToRoles memory usersToRoles;
        address[] memory performanceFeeManagers = new address[](1);
        performanceFeeManagers[0] = address(0x777);
        usersToRoles.performanceFeeManagers = performanceFeeManagers;
        IporFusionAccessManager accessManager = createAccessManager(usersToRoles);

        PlasmaVault plasmaVault = new IporPlasmaVault(
            PlasmaVaultInitData(
                "IPOR Fusion DAI",
                "ipfDAI",
                DAI,
                address(priceOracleMiddlewareProxy),
                new address[](0),
                new MarketSubstratesConfig[](0),
                new address[](0),
                new MarketBalanceFuseConfig[](0),
                FeeConfig(address(0x777), 0, address(0x555), 0),
                address(accessManager)
            )
        );

        setupRoles(plasmaVault, accessManager);

        // when
        vm.prank(address(0x777));
        plasmaVault.configurePerformanceFee(address(0x555), 55);

        // then
        PlasmaVaultStorageLib.PerformanceFeeData memory feeData = plasmaVault.getPerformanceFeeData();
        assertEq(feeData.feeManager, address(0x555));
        assertEq(feeData.feeInPercentage, 55);
    }

    function testShouldConfigureManagementFeeData() public {
        // given
        UsersToRoles memory usersToRoles;
        address[] memory managementFeeManagers = new address[](1);
        managementFeeManagers[0] = address(0x555);
        usersToRoles.managementFeeManagers = managementFeeManagers;
        IporFusionAccessManager accessManager = createAccessManager(usersToRoles);

        PlasmaVault plasmaVault = new IporPlasmaVault(
            PlasmaVaultInitData(
                "IPOR Fusion DAI",
                "ipfDAI",
                DAI,
                address(priceOracleMiddlewareProxy),
                new address[](0),
                new MarketSubstratesConfig[](0),
                new address[](0),
                new MarketBalanceFuseConfig[](0),
                FeeConfig(address(0x777), 0, address(0x555), 0),
                address(accessManager)
            )
        );

        setupRoles(plasmaVault, accessManager);

        // when
        vm.prank(address(0x555));
        plasmaVault.configureManagementFee(address(0x555), 55);

        // then
        PlasmaVaultStorageLib.ManagementFeeData memory feeData = plasmaVault.getManagementFeeData();
        assertEq(feeData.feeManager, address(0x555));
        assertEq(feeData.feeInPercentage, 55);
    }

    function testShouldConfigureManagementFeeDataWhenTimelock() public {
        // given

        UsersToRoles memory usersToRoles;
        address[] memory managementFeeManagers = new address[](1);
        managementFeeManagers[0] = address(0x555);
        usersToRoles.managementFeeManagers = managementFeeManagers;
        usersToRoles.feeTimelock = 1 days;
        IporFusionAccessManager accessManager = createAccessManager(usersToRoles);

        PlasmaVault plasmaVault = new IporPlasmaVault(
            PlasmaVaultInitData(
                "IPOR Fusion DAI",
                "ipfDAI",
                DAI,
                address(priceOracleMiddlewareProxy),
                new address[](0),
                new MarketSubstratesConfig[](0),
                new address[](0),
                new MarketBalanceFuseConfig[](0),
                FeeConfig(address(0x777), 0, address(0x555), 0),
                address(accessManager)
            )
        );

        setupRoles(plasmaVault, accessManager);

        address target = address(plasmaVault);
        bytes memory data = abi.encodeWithSignature("configureManagementFee(address,uint256)", address(0x555), 55);

        vm.prank(address(0x555));
        accessManager.schedule(target, data, uint48(block.timestamp + 1 days));

        vm.warp(block.timestamp + 1 days);

        // when
        vm.prank(address(0x555));
        accessManager.execute(target, data);

        // then
        PlasmaVaultStorageLib.ManagementFeeData memory feeData = plasmaVault.getManagementFeeData();
        assertEq(feeData.feeManager, address(0x555));
        assertEq(feeData.feeInPercentage, 55);
    }

    function testShouldRevertWhenConfigureManagementFeeDontPassTimelock() public {
        // given

        UsersToRoles memory usersToRoles;
        address[] memory managementFeeManagers = new address[](1);
        managementFeeManagers[0] = address(0x555);
        usersToRoles.managementFeeManagers = managementFeeManagers;
        usersToRoles.feeTimelock = 1 days;
        IporFusionAccessManager accessManager = createAccessManager(usersToRoles);

        PlasmaVault plasmaVault = new IporPlasmaVault(
            PlasmaVaultInitData(
                "IPOR Fusion DAI",
                "ipfDAI",
                DAI,
                address(priceOracleMiddlewareProxy),
                new address[](0),
                new MarketSubstratesConfig[](0),
                new address[](0),
                new MarketBalanceFuseConfig[](0),
                FeeConfig(address(0x777), 0, address(0x555), 0),
                address(accessManager)
            )
        );

        setupRoles(plasmaVault, accessManager);

        address target = address(plasmaVault);
        bytes memory data = abi.encodeWithSignature("configureManagementFee(address,uint256)", address(0x555), 55);

        vm.prank(address(0x555));
        (bytes32 operationId, ) = accessManager.schedule(target, data, uint48(block.timestamp + 1 days));

        vm.warp(block.timestamp + 1 hours);

        bytes memory error = abi.encodeWithSignature("AccessManagerNotReady(bytes32)", operationId);

        // when
        vm.expectRevert(error);
        vm.prank(address(0x555));
        plasmaVault.configureManagementFee(address(0x555), 55);
    }

    function testShouldRevertWhenConfigureManagementFeeCallWithoutShouldExecute() public {
        // given

        UsersToRoles memory usersToRoles;
        address[] memory managementFeeManagers = new address[](1);
        managementFeeManagers[0] = address(0x555);
        usersToRoles.managementFeeManagers = managementFeeManagers;
        usersToRoles.feeTimelock = 1 days;
        IporFusionAccessManager accessManager = createAccessManager(usersToRoles);

        PlasmaVault plasmaVault = new IporPlasmaVault(
            PlasmaVaultInitData(
                "IPOR Fusion DAI",
                "ipfDAI",
                DAI,
                address(priceOracleMiddlewareProxy),
                new address[](0),
                new MarketSubstratesConfig[](0),
                new address[](0),
                new MarketBalanceFuseConfig[](0),
                FeeConfig(address(0x777), 0, address(0x555), 0),
                address(accessManager)
            )
        );

        setupRoles(plasmaVault, accessManager);

        address target = address(plasmaVault);
        bytes memory data = abi.encodeWithSignature("configureManagementFee(address,uint256)", address(0x555), 55);

        vm.prank(address(0x555));
        (bytes32 operationId, ) = accessManager.schedule(target, data, uint48(block.timestamp + 1 days));

        vm.warp(block.timestamp + 1 hours);

        bytes memory error = abi.encodeWithSignature("AccessManagerNotReady(bytes32)", operationId);

        // when
        vm.expectRevert(error);
        vm.prank(address(0x555));
        accessManager.execute(target, data);
    }

    function testShouldConfigurePerformanceFeeDataWhenTimelock() public {
        // given
        UsersToRoles memory usersToRoles;
        address[] memory performanceFeeManagers = new address[](1);
        performanceFeeManagers[0] = address(0x555);
        usersToRoles.performanceFeeManagers = performanceFeeManagers;
        usersToRoles.feeTimelock = 1 days;
        IporFusionAccessManager accessManager = createAccessManager(usersToRoles);

        PlasmaVault plasmaVault = new IporPlasmaVault(
            PlasmaVaultInitData(
                "IPOR Fusion DAI",
                "ipfDAI",
                DAI,
                address(priceOracleMiddlewareProxy),
                new address[](0),
                new MarketSubstratesConfig[](0),
                new address[](0),
                new MarketBalanceFuseConfig[](0),
                FeeConfig(address(0x777), 0, address(0x555), 0),
                address(accessManager)
            )
        );

        setupRoles(plasmaVault, accessManager);

        address target = address(plasmaVault);
        bytes memory data = abi.encodeWithSignature("configurePerformanceFee(address,uint256)", address(0x555), 55);

        vm.prank(address(0x555));
        accessManager.schedule(target, data, uint48(block.timestamp + 1 days));

        vm.warp(block.timestamp + 1 days);

        // when
        vm.prank(address(0x555));
        accessManager.execute(target, data);

        // then
        PlasmaVaultStorageLib.PerformanceFeeData memory feeData = plasmaVault.getPerformanceFeeData();
        assertEq(feeData.feeManager, address(0x555));
        assertEq(feeData.feeInPercentage, 55);
    }

    function testShouldRevertWhenConfigurePerformanceFeeDontPassTimelock() public {
        // given
        UsersToRoles memory usersToRoles;
        address[] memory performanceFeeManagers = new address[](1);
        performanceFeeManagers[0] = address(0x777);
        usersToRoles.performanceFeeManagers = performanceFeeManagers;
        usersToRoles.feeTimelock = 1 days;
        IporFusionAccessManager accessManager = createAccessManager(usersToRoles);

        PlasmaVault plasmaVault = new IporPlasmaVault(
            PlasmaVaultInitData(
                "IPOR Fusion DAI",
                "ipfDAI",
                DAI,
                address(priceOracleMiddlewareProxy),
                new address[](0),
                new MarketSubstratesConfig[](0),
                new address[](0),
                new MarketBalanceFuseConfig[](0),
                FeeConfig(address(0x777), 0, address(0x555), 0),
                address(accessManager)
            )
        );

        setupRoles(plasmaVault, accessManager);

        address target = address(plasmaVault);
        bytes memory data = abi.encodeWithSignature("configurePerformanceFee(address,uint256)", address(0x777), 55);

        vm.prank(address(0x777));
        (bytes32 operationId, ) = accessManager.schedule(target, data, uint48(block.timestamp + 1 days));

        vm.warp(block.timestamp + 1 hours);

        bytes memory error = abi.encodeWithSignature("AccessManagerNotReady(bytes32)", operationId);

        // when
        vm.expectRevert(error);
        vm.prank(address(0x777));
        plasmaVault.configurePerformanceFee(address(0x777), 55);
    }

    function testShouldRevertWhenConfigurePerformanceFeeCallWithoutShouldExecute() public {
        // given
        UsersToRoles memory usersToRoles;
        address[] memory performanceFeeManagers = new address[](1);
        performanceFeeManagers[0] = address(0x777);
        usersToRoles.performanceFeeManagers = performanceFeeManagers;
        usersToRoles.feeTimelock = 1 days;
        IporFusionAccessManager accessManager = createAccessManager(usersToRoles);

        PlasmaVault plasmaVault = new IporPlasmaVault(
            PlasmaVaultInitData(
                "IPOR Fusion DAI",
                "ipfDAI",
                DAI,
                address(priceOracleMiddlewareProxy),
                new address[](0),
                new MarketSubstratesConfig[](0),
                new address[](0),
                new MarketBalanceFuseConfig[](0),
                FeeConfig(address(0x777), 0, address(0x555), 0),
                address(accessManager)
            )
        );

        setupRoles(plasmaVault, accessManager);

        address target = address(plasmaVault);
        bytes memory data = abi.encodeWithSignature("configurePerformanceFee(address,uint256)", address(0x777), 55);

        vm.prank(address(0x777));
        (bytes32 operationId, ) = accessManager.schedule(target, data, uint48(block.timestamp + 1 days));

        vm.warp(block.timestamp + 1 hours);

        bytes memory error = abi.encodeWithSignature("AccessManagerNotReady(bytes32)", operationId);

        // when
        vm.expectRevert(error);
        vm.prank(address(0x777));
        accessManager.execute(target, data);
    }

    function testShouldSetupBalanceFusesWhenVaultCreated() public {
        // given
        address underlyingToken = DAI;

        bytes32[] memory assets = new bytes32[](1);
        assets[0] = PlasmaVaultConfigLib.addressToBytes32(DAI);

        MarketSubstratesConfig[] memory marketConfigs = new MarketSubstratesConfig[](0);

        AaveV3BalanceFuse balanceFuse = new AaveV3BalanceFuse(
            AAVE_V3_MARKET_ID,
            AAVE_PRICE_ORACLE_MAINNET,
            ETHEREUM_AAVE_POOL_DATA_PROVIDER_V3
        );

        address[] memory fuses = new address[](0);

        MarketBalanceFuseConfig[] memory balanceFuses = new MarketBalanceFuseConfig[](1);
        balanceFuses[0] = MarketBalanceFuseConfig(AAVE_V3_MARKET_ID, address(balanceFuse));

        UsersToRoles memory usersToRoles;
        IporFusionAccessManager accessManager = createAccessManager(usersToRoles);

        // when
        PlasmaVault plasmaVault = new IporPlasmaVault(
            PlasmaVaultInitData(
                assetName,
                assetSymbol,
                underlyingToken,
                address(priceOracleMiddlewareProxy),
                alphas,
                marketConfigs,
                fuses,
                balanceFuses,
                FeeConfig(address(0x777), 0, address(0x555), 0),
                address(accessManager)
            )
        );

        // then
        assertTrue(
            plasmaVault.isBalanceFuseSupported(AAVE_V3_MARKET_ID, address(balanceFuse)),
            "Balance fuse should be supported"
        );
    }

    function testShouldAddBalanceFuseByAtomist() public {
        // given
        address underlyingToken = DAI;

        bytes32[] memory assets = new bytes32[](1);
        assets[0] = PlasmaVaultConfigLib.addressToBytes32(DAI);

        MarketSubstratesConfig[] memory marketConfigs = new MarketSubstratesConfig[](0);

        AaveV3BalanceFuse balanceFuse = new AaveV3BalanceFuse(
            AAVE_V3_MARKET_ID,
            AAVE_PRICE_ORACLE_MAINNET,
            ETHEREUM_AAVE_POOL_DATA_PROVIDER_V3
        );

        address[] memory fuses = new address[](0);
        MarketBalanceFuseConfig[] memory balanceFuses = new MarketBalanceFuseConfig[](0);

        UsersToRoles memory usersToRoles;
        IporFusionAccessManager accessManager = createAccessManager(usersToRoles);

        PlasmaVault plasmaVault = new IporPlasmaVault(
            PlasmaVaultInitData(
                assetName,
                assetSymbol,
                underlyingToken,
                address(priceOracleMiddlewareProxy),
                alphas,
                marketConfigs,
                fuses,
                balanceFuses,
                FeeConfig(address(0x777), 0, address(0x555), 0),
                address(accessManager)
            )
        );

        //when
        plasmaVault.addBalanceFuse(AAVE_V3_MARKET_ID, address(balanceFuse));

        //then
        assertTrue(
            plasmaVault.isBalanceFuseSupported(AAVE_V3_MARKET_ID, address(balanceFuse)),
            "Balance fuse should be supported"
        );
    }

    function testShouldSetupFusesWhenVaultCreated() public {
        // given
        address underlyingToken = DAI;

        bytes32[] memory assets = new bytes32[](1);
        assets[0] = PlasmaVaultConfigLib.addressToBytes32(DAI);

        MarketSubstratesConfig[] memory marketConfigs = new MarketSubstratesConfig[](0);

        address[] memory fuses = new address[](1);
        AaveV3SupplyFuse fuse = new AaveV3SupplyFuse(AAVE_V3_MARKET_ID, address(0x1), address(0x1));
        fuses[0] = address(fuse);

        MarketBalanceFuseConfig[] memory balanceFuses = new MarketBalanceFuseConfig[](0);

        UsersToRoles memory usersToRoles;
        IporFusionAccessManager accessManager = createAccessManager(usersToRoles);

        // when
        PlasmaVault plasmaVault = new IporPlasmaVault(
            PlasmaVaultInitData(
                assetName,
                assetSymbol,
                underlyingToken,
                address(priceOracleMiddlewareProxy),
                alphas,
                marketConfigs,
                fuses,
                balanceFuses,
                FeeConfig(address(0x777), 0, address(0x555), 0),
                address(accessManager)
            )
        );

        // then
        assertTrue(plasmaVault.isFuseSupported(address(fuse)), "Fuse should be supported");
    }

    function testShouldAddFusesByAtomist() public {
        // given
        address underlyingToken = DAI;

        bytes32[] memory assets = new bytes32[](1);
        assets[0] = PlasmaVaultConfigLib.addressToBytes32(DAI);

        AaveV3SupplyFuse supplyFuseAaveV3 = new AaveV3SupplyFuse(
            AAVE_V3_MARKET_ID,
            AAVE_POOL,
            ETHEREUM_AAVE_POOL_DATA_PROVIDER_V3
        );

        CompoundV3SupplyFuse supplyFuseCompoundV3 = new CompoundV3SupplyFuse(COMPOUND_V3_MARKET_ID, COMET_V3_USDC);

        MarketSubstratesConfig[] memory marketConfigs = new MarketSubstratesConfig[](0);

        address[] memory initialSupplyFuses = new address[](0);
        MarketBalanceFuseConfig[] memory balanceFuses = new MarketBalanceFuseConfig[](0);

        UsersToRoles memory usersToRoles;
        IporFusionAccessManager accessManager = createAccessManager(usersToRoles);

        PlasmaVault plasmaVault = new IporPlasmaVault(
            PlasmaVaultInitData(
                assetName,
                assetSymbol,
                underlyingToken,
                address(priceOracleMiddlewareProxy),
                alphas,
                marketConfigs,
                initialSupplyFuses,
                balanceFuses,
                FeeConfig(address(0x777), 0, address(0x555), 0),
                address(accessManager)
            )
        );

        setupRoles(plasmaVault, accessManager);

        address[] memory newSupplyFuses = new address[](2);
        newSupplyFuses[0] = address(supplyFuseAaveV3);
        newSupplyFuses[1] = address(supplyFuseCompoundV3);

        //when
        plasmaVault.addFuses(newSupplyFuses);

        //then
        assertTrue(plasmaVault.isFuseSupported(address(supplyFuseAaveV3)), "Fuse AaveV3 should be supported");
        assertTrue(plasmaVault.isFuseSupported(address(supplyFuseCompoundV3)), "Fuse CompoundV3 should be supported");
    }

    function testShouldAddFusesByOwnerAndExecuteAction() public {
        // given
        address underlyingToken = USDC;

        bytes32[] memory assets = new bytes32[](1);
        assets[0] = PlasmaVaultConfigLib.addressToBytes32(USDC);

        MarketSubstratesConfig[] memory marketConfigs = new MarketSubstratesConfig[](2);
        marketConfigs[0] = MarketSubstratesConfig(AAVE_V3_MARKET_ID, assets);
        marketConfigs[1] = MarketSubstratesConfig(COMPOUND_V3_MARKET_ID, assets);

        address[] memory initialSupplyFuses = new address[](0);

        AaveV3BalanceFuse balanceFuseAaveV3 = new AaveV3BalanceFuse(
            AAVE_V3_MARKET_ID,
            AAVE_PRICE_ORACLE_MAINNET,
            ETHEREUM_AAVE_POOL_DATA_PROVIDER_V3
        );
        CompoundV3BalanceFuse balanceFuseCompoundV3 = new CompoundV3BalanceFuse(COMPOUND_V3_MARKET_ID, COMET_V3_USDC);

        MarketBalanceFuseConfig[] memory balanceFuses = new MarketBalanceFuseConfig[](2);
        balanceFuses[0] = MarketBalanceFuseConfig(AAVE_V3_MARKET_ID, address(balanceFuseAaveV3));
        balanceFuses[1] = MarketBalanceFuseConfig(COMPOUND_V3_MARKET_ID, address(balanceFuseCompoundV3));

        UsersToRoles memory usersToRoles;
        IporFusionAccessManager accessManager = createAccessManager(usersToRoles);

        PlasmaVault plasmaVault = new IporPlasmaVault(
            PlasmaVaultInitData(
                assetName,
                assetSymbol,
                underlyingToken,
                address(priceOracleMiddlewareProxy),
                alphas,
                marketConfigs,
                initialSupplyFuses,
                balanceFuses,
                FeeConfig(address(0x777), 0, address(0x555), 0),
                address(accessManager)
            )
        );

        setupRoles(plasmaVault, accessManager);

        AaveV3SupplyFuse supplyFuseAaveV3 = new AaveV3SupplyFuse(
            AAVE_V3_MARKET_ID,
            AAVE_POOL,
            ETHEREUM_AAVE_POOL_DATA_PROVIDER_V3
        );

        CompoundV3SupplyFuse supplyFuseCompoundV3 = new CompoundV3SupplyFuse(COMPOUND_V3_MARKET_ID, COMET_V3_USDC);

        FuseAction[] memory calls = new FuseAction[](2);

        uint256 amount = 100 * 1e6;

        deal(USDC, address(this), 2 * amount);

        ERC20(USDC).approve(address(plasmaVault), 2 * amount);

        plasmaVault.deposit(2 * amount, address(this));

        calls[0] = FuseAction(
            address(supplyFuseAaveV3),
            abi.encodeWithSignature(
                "enter(bytes)",
                abi.encode(AaveV3SupplyFuseEnterData({asset: USDC, amount: amount, userEModeCategoryId: 1e18}))
            )
        );

        calls[1] = FuseAction(
            address(supplyFuseCompoundV3),
            abi.encodeWithSignature(
                "enter(bytes)",
                abi.encode(CompoundV3SupplyFuseEnterData({asset: USDC, amount: amount}))
            )
        );

        address[] memory newSupplyFuses = new address[](2);
        newSupplyFuses[0] = address(supplyFuseAaveV3);
        newSupplyFuses[1] = address(supplyFuseCompoundV3);

        // when
        plasmaVault.addFuses(newSupplyFuses);
        vm.prank(alpha);
        plasmaVault.execute(calls);

        // then
        uint256 vaultTotalAssets = plasmaVault.totalAssets();
        uint256 vaultTotalAssetsInMarketAaveV3 = plasmaVault.totalAssetsInMarket(AAVE_V3_MARKET_ID);
        uint256 vaultTotalAssetsInMarketCompoundV3 = plasmaVault.totalAssetsInMarket(COMPOUND_V3_MARKET_ID);

        assertTrue(plasmaVault.isFuseSupported(address(supplyFuseAaveV3)), "Aave V3 supply fuse should be supported");
        assertTrue(
            plasmaVault.isFuseSupported(address(supplyFuseCompoundV3)),
            "Compound V3 supply fuse should be supported"
        );
        assertGt(vaultTotalAssets, 99e6, "Vault total assets should be greater than 99e6");
        assertEq(
            vaultTotalAssetsInMarketAaveV3,
            amount,
            "Vault total assets in market Aave V3 should be equal to amount"
        );
        assertEq(
            vaultTotalAssetsInMarketCompoundV3,
            99999999,
            "Vault total assets in market Compound V3 should be equal to amount"
        );
    }

    function testShouldNotAddFusesWhenNotAtomist() public {
        // given
        address underlyingToken = USDC;

        bytes32[] memory assets = new bytes32[](1);
        assets[0] = PlasmaVaultConfigLib.addressToBytes32(USDC);

        AaveV3SupplyFuse supplyFuseAaveV3 = new AaveV3SupplyFuse(
            AAVE_V3_MARKET_ID,
            AAVE_POOL,
            ETHEREUM_AAVE_POOL_DATA_PROVIDER_V3
        );
        CompoundV3SupplyFuse supplyFuseCompoundV3 = new CompoundV3SupplyFuse(COMPOUND_V3_MARKET_ID, COMET_V3_USDC);

        MarketSubstratesConfig[] memory marketConfigs = new MarketSubstratesConfig[](0);

        address[] memory initialSupplyFuses = new address[](0);
        MarketBalanceFuseConfig[] memory balanceFuses = new MarketBalanceFuseConfig[](0);

        UsersToRoles memory usersToRoles;
        IporFusionAccessManager accessManager = createAccessManager(usersToRoles);

        PlasmaVault plasmaVault = new IporPlasmaVault(
            PlasmaVaultInitData(
                assetName,
                assetSymbol,
                underlyingToken,
                address(priceOracleMiddlewareProxy),
                alphas,
                marketConfigs,
                initialSupplyFuses,
                balanceFuses,
                FeeConfig(address(0x777), 0, address(0x555), 0),
                address(accessManager)
            )
        );

        setupRoles(plasmaVault, accessManager);

        bytes memory error = abi.encodeWithSignature("AccessManagedUnauthorized(address)", address(0x777));

        address[] memory newSupplyFuses = new address[](2);
        newSupplyFuses[0] = address(supplyFuseAaveV3);
        newSupplyFuses[1] = address(supplyFuseCompoundV3);

        // when
        vm.expectRevert(error);
        vm.prank(address(0x777));
        plasmaVault.addFuses(newSupplyFuses);

        // then
        assertFalse(
            plasmaVault.isFuseSupported(address(supplyFuseAaveV3)),
            "Fuse AaveV3 should not be supported when not owner"
        );
        assertFalse(
            plasmaVault.isFuseSupported(address(supplyFuseCompoundV3)),
            "Fuse CompoundV3 should not be supported when not owner"
        );
    }

    function testShouldExecutionFailWhenFuseNotAdded() public {
        // given
        address underlyingToken = DAI;

        bytes32[] memory assets = new bytes32[](1);
        assets[0] = PlasmaVaultConfigLib.addressToBytes32(DAI);

        MarketSubstratesConfig[] memory marketConfigs = new MarketSubstratesConfig[](1);
        marketConfigs[0] = MarketSubstratesConfig(AAVE_V3_MARKET_ID, assets);

        address[] memory initialSupplyFuses = new address[](0);
        AaveV3BalanceFuse balanceFuse = new AaveV3BalanceFuse(
            AAVE_V3_MARKET_ID,
            AAVE_PRICE_ORACLE_MAINNET,
            ETHEREUM_AAVE_POOL_DATA_PROVIDER_V3
        );
        MarketBalanceFuseConfig[] memory balanceFuses = new MarketBalanceFuseConfig[](1);
        balanceFuses[0] = MarketBalanceFuseConfig(AAVE_V3_MARKET_ID, address(balanceFuse));

        UsersToRoles memory usersToRoles;
        IporFusionAccessManager accessManager = createAccessManager(usersToRoles);

        PlasmaVault plasmaVault = new IporPlasmaVault(
            PlasmaVaultInitData(
                assetName,
                assetSymbol,
                underlyingToken,
                address(priceOracleMiddlewareProxy),
                alphas,
                marketConfigs,
                initialSupplyFuses,
                balanceFuses,
                FeeConfig(address(0x777), 0, address(0x555), 0),
                address(accessManager)
            )
        );

        setupRoles(plasmaVault, accessManager);

        AaveV3SupplyFuse supplyFuse = new AaveV3SupplyFuse(
            AAVE_V3_MARKET_ID,
            AAVE_POOL,
            ETHEREUM_AAVE_POOL_DATA_PROVIDER_V3
        );

        FuseAction[] memory calls = new FuseAction[](1);

        uint256 amount = 100 * 1e18;

        deal(DAI, address(this), 2 * amount);

        ERC20(DAI).approve(address(plasmaVault), 2 * amount);

        plasmaVault.deposit(amount, address(this));

        calls[0] = FuseAction(
            address(supplyFuse),
            abi.encodeWithSignature(
                "enter(bytes)",
                abi.encode(AaveV3SupplyFuseEnterData({asset: DAI, amount: amount, userEModeCategoryId: 1e18}))
            )
        );

        bytes memory error = abi.encodeWithSignature("UnsupportedFuse()");

        // when
        vm.expectRevert(error);
        vm.prank(alpha);
        plasmaVault.execute(calls);

        // then
        uint256 vaultTotalAssets = plasmaVault.totalAssets();
        uint256 vaultTotalAssetsInMarket = plasmaVault.totalAssetsInMarket(AAVE_V3_MARKET_ID);

        assertFalse(plasmaVault.isFuseSupported(address(supplyFuse)), "Fuse should not execute when not added");
        assertEq(vaultTotalAssets, amount, "Vault total assets should be equal to amount");
        assertEq(vaultTotalAssetsInMarket, 0, "Vault total assets in market should be equal to 0");
    }

    function testShouldExecutionFailWhenFuseIsRemoved() public {
        // given
        address underlyingToken = DAI;

        bytes32[] memory assets = new bytes32[](1);
        assets[0] = PlasmaVaultConfigLib.addressToBytes32(DAI);

        MarketSubstratesConfig[] memory marketConfigs = new MarketSubstratesConfig[](1);
        marketConfigs[0] = MarketSubstratesConfig(AAVE_V3_MARKET_ID, assets);

        address[] memory initialSupplyFuses = new address[](0);
        AaveV3BalanceFuse balanceFuse = new AaveV3BalanceFuse(
            AAVE_V3_MARKET_ID,
            AAVE_PRICE_ORACLE_MAINNET,
            ETHEREUM_AAVE_POOL_DATA_PROVIDER_V3
        );
        MarketBalanceFuseConfig[] memory balanceFuses = new MarketBalanceFuseConfig[](1);
        balanceFuses[0] = MarketBalanceFuseConfig(AAVE_V3_MARKET_ID, address(balanceFuse));

        UsersToRoles memory usersToRoles;
        IporFusionAccessManager accessManager = createAccessManager(usersToRoles);

        PlasmaVault plasmaVault = new IporPlasmaVault(
            PlasmaVaultInitData(
                assetName,
                assetSymbol,
                underlyingToken,
                address(priceOracleMiddlewareProxy),
                alphas,
                marketConfigs,
                initialSupplyFuses,
                balanceFuses,
                FeeConfig(address(0x777), 0, address(0x555), 0),
                address(accessManager)
            )
        );

        setupRoles(plasmaVault, accessManager);

        AaveV3SupplyFuse supplyFuse = new AaveV3SupplyFuse(
            AAVE_V3_MARKET_ID,
            AAVE_POOL,
            ETHEREUM_AAVE_POOL_DATA_PROVIDER_V3
        );

        FuseAction[] memory calls = new FuseAction[](1);

        uint256 amount = 100 * 1e18;

        deal(DAI, address(this), amount);

        ERC20(DAI).approve(address(plasmaVault), amount);

        plasmaVault.deposit(amount, address(this));

        calls[0] = FuseAction(
            address(supplyFuse),
            abi.encodeWithSignature(
                "enter(bytes)",
                abi.encode(AaveV3SupplyFuseEnterData({asset: DAI, amount: amount, userEModeCategoryId: 1e18}))
            )
        );

        bytes memory error = abi.encodeWithSignature("UnsupportedFuse()");

        address[] memory fuses = new address[](1);
        fuses[0] = address(supplyFuse);
        // when
        plasmaVault.addFuses(fuses);
        plasmaVault.removeFuses(fuses);
        vm.expectRevert(error);
        vm.prank(alpha);
        plasmaVault.execute(calls);

        // then
        uint256 vaultTotalAssets = plasmaVault.totalAssets();
        uint256 vaultTotalAssetsInMarket = plasmaVault.totalAssetsInMarket(AAVE_V3_MARKET_ID);

        assertFalse(plasmaVault.isFuseSupported(address(supplyFuse)), "Fuse should not execute when removed");
        assertEq(vaultTotalAssets, amount, "Vault total assets should be equal to amount");
        assertEq(vaultTotalAssetsInMarket, 0, "Vault total assets in market should be equal to 0");
    }

    function testShouldRemoveFuseByAtomist() public {
        // given
        address underlyingToken = DAI;

        bytes32[] memory assets = new bytes32[](1);
        assets[0] = PlasmaVaultConfigLib.addressToBytes32(DAI);

        MarketSubstratesConfig[] memory marketConfigs = new MarketSubstratesConfig[](0);

        address[] memory fuses = new address[](1);
        AaveV3SupplyFuse fuse = new AaveV3SupplyFuse(AAVE_V3_MARKET_ID, address(0x1), address(0x1));
        fuses[0] = address(fuse);

        MarketBalanceFuseConfig[] memory balanceFuses = new MarketBalanceFuseConfig[](0);

        UsersToRoles memory usersToRoles;
        IporFusionAccessManager accessManager = createAccessManager(usersToRoles);

        PlasmaVault plasmaVault = new IporPlasmaVault(
            PlasmaVaultInitData(
                assetName,
                assetSymbol,
                underlyingToken,
                address(priceOracleMiddlewareProxy),
                alphas,
                marketConfigs,
                fuses,
                balanceFuses,
                FeeConfig(address(0x777), 0, address(0x555), 0),
                address(accessManager)
            )
        );

        setupRoles(plasmaVault, accessManager);

        //when
        plasmaVault.removeFuses(fuses);

        //then
        assertFalse(plasmaVault.isFuseSupported(address(fuse)), "Fuse should not be supported");
    }

    function testShouldRemoveFusesByOwner() public {
        // given
        address underlyingToken = USDC;

        bytes32[] memory assets = new bytes32[](1);
        assets[0] = PlasmaVaultConfigLib.addressToBytes32(USDC);

        AaveV3SupplyFuse supplyFuseAaveV3 = new AaveV3SupplyFuse(
            AAVE_V3_MARKET_ID,
            AAVE_POOL,
            ETHEREUM_AAVE_POOL_DATA_PROVIDER_V3
        );

        CompoundV3SupplyFuse supplyFuseCompoundV3 = new CompoundV3SupplyFuse(COMPOUND_V3_MARKET_ID, COMET_V3_USDC);

        MarketSubstratesConfig[] memory marketConfigs = new MarketSubstratesConfig[](0);

        address[] memory initialSupplyFuses = new address[](2);
        initialSupplyFuses[0] = address(supplyFuseAaveV3);
        initialSupplyFuses[1] = address(supplyFuseCompoundV3);

        MarketBalanceFuseConfig[] memory balanceFuses = new MarketBalanceFuseConfig[](0);

        UsersToRoles memory usersToRoles;
        IporFusionAccessManager accessManager = createAccessManager(usersToRoles);

        PlasmaVault plasmaVault = new IporPlasmaVault(
            PlasmaVaultInitData(
                assetName,
                assetSymbol,
                underlyingToken,
                address(priceOracleMiddlewareProxy),
                alphas,
                marketConfigs,
                initialSupplyFuses,
                balanceFuses,
                FeeConfig(address(0x777), 0, address(0x555), 0),
                address(accessManager)
            )
        );

        setupRoles(plasmaVault, accessManager);

        address[] memory newSupplyFuses = new address[](2);
        newSupplyFuses[0] = address(supplyFuseAaveV3);
        newSupplyFuses[1] = address(supplyFuseCompoundV3);

        //when
        plasmaVault.removeFuses(newSupplyFuses);

        //then
        assertFalse(
            plasmaVault.isFuseSupported(address(supplyFuseAaveV3)),
            "Aave V3 supply fuse should not be supported"
        );
        assertFalse(
            plasmaVault.isFuseSupported(address(supplyFuseCompoundV3)),
            "Compound V3 supply fuse should not be supported"
        );
    }

    function testShouldNotRemoveFusesWhenNotAtomist() public {
        // given
        address underlyingToken = DAI;

        bytes32[] memory assets = new bytes32[](1);
        assets[0] = PlasmaVaultConfigLib.addressToBytes32(DAI);

        AaveV3SupplyFuse supplyFuseAaveV3 = new AaveV3SupplyFuse(
            AAVE_V3_MARKET_ID,
            AAVE_POOL,
            ETHEREUM_AAVE_POOL_DATA_PROVIDER_V3
        );

        CompoundV3SupplyFuse supplyFuseCompoundV3 = new CompoundV3SupplyFuse(COMPOUND_V3_MARKET_ID, COMET_V3_USDC);

        MarketSubstratesConfig[] memory marketConfigs = new MarketSubstratesConfig[](0);

        address[] memory supplyFuses = new address[](2);
        supplyFuses[0] = address(supplyFuseAaveV3);
        supplyFuses[1] = address(supplyFuseCompoundV3);

        MarketBalanceFuseConfig[] memory balanceFuses = new MarketBalanceFuseConfig[](0);

        UsersToRoles memory usersToRoles;
        IporFusionAccessManager accessManager = createAccessManager(usersToRoles);

        PlasmaVault plasmaVault = new IporPlasmaVault(
            PlasmaVaultInitData(
                assetName,
                assetSymbol,
                underlyingToken,
                address(priceOracleMiddlewareProxy),
                alphas,
                marketConfigs,
                supplyFuses,
                balanceFuses,
                FeeConfig(address(0x777), 0, address(0x555), 0),
                address(accessManager)
            )
        );

        setupRoles(plasmaVault, accessManager);

        bytes memory error = abi.encodeWithSignature("AccessManagedUnauthorized(address)", address(0x777));

        // when
        vm.expectRevert(error);
        vm.prank(address(0x777));
        plasmaVault.removeFuses(supplyFuses);

        // then
        assertTrue(plasmaVault.isFuseSupported(address(supplyFuseAaveV3)), "Aave V3 supply fuse should be supported");
        assertTrue(
            plasmaVault.isFuseSupported(address(supplyFuseCompoundV3)),
            "Compound V3 supply fuse should be supported"
        );
    }

    function testShouldAddAndRemoveFuseWhenAtomist() public {
        // given
        address underlyingToken = DAI;

        bytes32[] memory assets = new bytes32[](1);
        assets[0] = PlasmaVaultConfigLib.addressToBytes32(DAI);

        AaveV3SupplyFuse supplyFuseAaveV3 = new AaveV3SupplyFuse(
            AAVE_V3_MARKET_ID,
            AAVE_POOL,
            ETHEREUM_AAVE_POOL_DATA_PROVIDER_V3
        );

        CompoundV3SupplyFuse supplyFuseCompoundV3 = new CompoundV3SupplyFuse(COMPOUND_V3_MARKET_ID, COMET_V3_USDC);

        MarketSubstratesConfig[] memory marketConfigs = new MarketSubstratesConfig[](0);

        address[] memory initialSupplyFuses = new address[](1);
        initialSupplyFuses[0] = address(supplyFuseAaveV3);

        MarketBalanceFuseConfig[] memory balanceFuses = new MarketBalanceFuseConfig[](0);

        UsersToRoles memory usersToRoles;
        IporFusionAccessManager accessManager = createAccessManager(usersToRoles);

        PlasmaVault plasmaVault = new IporPlasmaVault(
            PlasmaVaultInitData(
                assetName,
                assetSymbol,
                underlyingToken,
                address(priceOracleMiddlewareProxy),
                alphas,
                marketConfigs,
                initialSupplyFuses,
                balanceFuses,
                FeeConfig(address(0x777), 0, address(0x555), 0),
                address(accessManager)
            )
        );

        setupRoles(plasmaVault, accessManager);

        address[] memory fuses = new address[](1);
        fuses[0] = address(supplyFuseCompoundV3);
        //when
        plasmaVault.addFuses(fuses);

        //then
        assertTrue(
            plasmaVault.isFuseSupported(address(supplyFuseCompoundV3)),
            "Compound V3 supply fuse should be supported"
        );

        address[] memory fuses2 = new address[](1);
        fuses2[0] = address(supplyFuseAaveV3);

        //when
        plasmaVault.removeFuses(fuses2);

        //then
        assertFalse(
            plasmaVault.isFuseSupported(address(supplyFuseAaveV3)),
            "Aave V3 supply fuse should not be supported"
        );
    }

    function testShouldAddAndRemoveFusesWhenOwner() public {
        // given
        address underlyingToken = DAI;

        bytes32[] memory assets = new bytes32[](1);
        assets[0] = PlasmaVaultConfigLib.addressToBytes32(DAI);

        AaveV3SupplyFuse supplyFuseAaveV3 = new AaveV3SupplyFuse(
            AAVE_V3_MARKET_ID,
            AAVE_POOL,
            ETHEREUM_AAVE_POOL_DATA_PROVIDER_V3
        );

        CompoundV3SupplyFuse supplyFuseCompoundV3 = new CompoundV3SupplyFuse(COMPOUND_V3_MARKET_ID, COMET_V3_USDC);

        MarketSubstratesConfig[] memory marketConfigs = new MarketSubstratesConfig[](0);

        address[] memory initialSupplyFuses = new address[](1);
        initialSupplyFuses[0] = address(supplyFuseAaveV3);

        MarketBalanceFuseConfig[] memory balanceFuses = new MarketBalanceFuseConfig[](0);

        UsersToRoles memory usersToRoles;
        IporFusionAccessManager accessManager = createAccessManager(usersToRoles);

        PlasmaVault plasmaVault = new IporPlasmaVault(
            PlasmaVaultInitData(
                assetName,
                assetSymbol,
                underlyingToken,
                address(priceOracleMiddlewareProxy),
                alphas,
                marketConfigs,
                initialSupplyFuses,
                balanceFuses,
                FeeConfig(address(0x777), 0, address(0x555), 0),
                address(accessManager)
            )
        );

        setupRoles(plasmaVault, accessManager);

        address[] memory newSupplyFuses = new address[](1);
        newSupplyFuses[0] = address(supplyFuseCompoundV3);

        //when
        plasmaVault.addFuses(newSupplyFuses);

        //then
        assertTrue(
            plasmaVault.isFuseSupported(address(supplyFuseCompoundV3)),
            "Compound V3 supply fuse should be supported"
        );

        //when
        plasmaVault.removeFuses(newSupplyFuses);

        //then
        assertFalse(
            plasmaVault.isFuseSupported(address(supplyFuseCompoundV3)),
            "Compound V3 supply fuse should not be supported"
        );
    }

    function testShouldBeAbleToUpdatePriceOracle() external {
        // given
        address underlyingToken = DAI;

        bytes32[] memory assets = new bytes32[](1);
        assets[0] = PlasmaVaultConfigLib.addressToBytes32(DAI);
        MarketSubstratesConfig[] memory marketConfigs = new MarketSubstratesConfig[](0);

        address[] memory fuses = new address[](0);
        MarketBalanceFuseConfig[] memory balanceFuses = new MarketBalanceFuseConfig[](0);

        UsersToRoles memory usersToRoles;
        IporFusionAccessManager accessManager = createAccessManager(usersToRoles);

        PlasmaVault plasmaVault = new IporPlasmaVault(
            PlasmaVaultInitData(
                assetName,
                assetSymbol,
                underlyingToken,
                address(priceOracleMiddlewareProxy),
                alphas,
                marketConfigs,
                fuses,
                balanceFuses,
                FeeConfig(address(0x777), 0, address(0x555), 0),
                address(accessManager)
            )
        );

        setupRoles(plasmaVault, accessManager);

        address newPriceOracle = address(new PriceOracleMiddlewareMock(USD, 8, address(0)));
        address priceOracleBefore = plasmaVault.getPriceOracle();

        // when
        plasmaVault.setPriceOracle(newPriceOracle);

        // then
        address priceOracleAfter = plasmaVault.getPriceOracle();

        assertEq(
            priceOracleBefore,
            address(priceOracleMiddlewareProxy),
            "Price oracle before should be equal to priceOracleMiddlewareProxy"
        );
        assertEq(priceOracleAfter, newPriceOracle, "Price oracle after should be equal to newPriceOracle");
    }

    function testShouldNotBeAbleToUpdatePriceOracleWhenDecimalIdWrong() external {
        // given
        address underlyingToken = DAI;

        bytes32[] memory assets = new bytes32[](1);
        assets[0] = PlasmaVaultConfigLib.addressToBytes32(DAI);
        MarketSubstratesConfig[] memory marketConfigs = new MarketSubstratesConfig[](0);

        address[] memory fuses = new address[](0);
        MarketBalanceFuseConfig[] memory balanceFuses = new MarketBalanceFuseConfig[](0);

        UsersToRoles memory usersToRoles;
        IporFusionAccessManager accessManager = createAccessManager(usersToRoles);

        PlasmaVault plasmaVault = new IporPlasmaVault(
            PlasmaVaultInitData(
                assetName,
                assetSymbol,
                underlyingToken,
                address(priceOracleMiddlewareProxy),
                alphas,
                marketConfigs,
                fuses,
                balanceFuses,
                FeeConfig(address(0x777), 0, address(0x555), 0),
                address(accessManager)
            )
        );

        setupRoles(plasmaVault, accessManager);

        address newPriceOracle = address(new PriceOracleMiddlewareMock(USD, 6, address(0)));
        address priceOracleBefore = plasmaVault.getPriceOracle();

        bytes memory error = abi.encodeWithSignature("UnsupportedPriceOracle()");

        // when
        vm.expectRevert(error);
        plasmaVault.setPriceOracle(newPriceOracle);

        // when
        address priceOracleAfter = plasmaVault.getPriceOracle();

        assertEq(
            priceOracleBefore,
            address(priceOracleMiddlewareProxy),
            "Price oracle before should be equal to priceOracleMiddlewareProxy"
        );
        assertEq(
            priceOracleAfter,
            address(priceOracleMiddlewareProxy),
            "Price oracle after should be equal to priceOracleMiddlewareProxy"
        );
    }

    function testShouldNotBeAbleToUpdatePriceOracleWhenCurrencyIsWrong() external {
        // given
        address underlyingToken = DAI;

        bytes32[] memory assets = new bytes32[](1);
        assets[0] = PlasmaVaultConfigLib.addressToBytes32(DAI);
        MarketSubstratesConfig[] memory marketConfigs = new MarketSubstratesConfig[](0);

        address[] memory fuses = new address[](0);
        MarketBalanceFuseConfig[] memory balanceFuses = new MarketBalanceFuseConfig[](0);

        UsersToRoles memory usersToRoles;
        IporFusionAccessManager accessManager = createAccessManager(usersToRoles);

        PlasmaVault plasmaVault = new IporPlasmaVault(
            PlasmaVaultInitData(
                assetName,
                assetSymbol,
                underlyingToken,
                address(priceOracleMiddlewareProxy),
                alphas,
                marketConfigs,
                fuses,
                balanceFuses,
                FeeConfig(address(0x777), 0, address(0x555), 0),
                address(accessManager)
            )
        );

        setupRoles(plasmaVault, accessManager);

        address newPriceOracle = address(new PriceOracleMiddlewareMock(address(0x777), 8, address(0)));
        address priceOracleBefore = plasmaVault.getPriceOracle();

        bytes memory error = abi.encodeWithSignature("UnsupportedPriceOracle()");

        // when
        vm.expectRevert(error);
        plasmaVault.setPriceOracle(newPriceOracle);

        // when
        address priceOracleAfter = plasmaVault.getPriceOracle();

        assertEq(
            priceOracleBefore,
            address(priceOracleMiddlewareProxy),
            "Price oracle before should be equal to priceOracleMiddlewareProxy"
        );
        assertEq(
            priceOracleAfter,
            address(priceOracleMiddlewareProxy),
            "Price oracle after should be equal to priceOracleMiddlewareProxy"
        );
    }

    function testShouldNotBeAbleToUpdatePriceOracleWhenNotOwner() external {
        // given
        address underlyingToken = DAI;

        bytes32[] memory assets = new bytes32[](1);
        assets[0] = PlasmaVaultConfigLib.addressToBytes32(DAI);
        MarketSubstratesConfig[] memory marketConfigs = new MarketSubstratesConfig[](0);

        address[] memory fuses = new address[](0);
        MarketBalanceFuseConfig[] memory balanceFuses = new MarketBalanceFuseConfig[](0);

        UsersToRoles memory usersToRoles;
        IporFusionAccessManager accessManager = createAccessManager(usersToRoles);

        PlasmaVault plasmaVault = new IporPlasmaVault(
            PlasmaVaultInitData(
                assetName,
                assetSymbol,
                underlyingToken,
                address(priceOracleMiddlewareProxy),
                alphas,
                marketConfigs,
                fuses,
                balanceFuses,
                FeeConfig(address(0x777), 0, address(0x555), 0),
                address(accessManager)
            )
        );

        setupRoles(plasmaVault, accessManager);

        address newPriceOracle = address(new PriceOracleMiddlewareMock(USD, 8, address(0)));
        address priceOracleBefore = plasmaVault.getPriceOracle();

        bytes memory error = abi.encodeWithSignature("AccessManagedUnauthorized(address)", address(0x777));

        // when
        vm.expectRevert(error);
        vm.prank(address(0x777));
        plasmaVault.setPriceOracle(newPriceOracle);

        // then
        address priceOracleAfter = plasmaVault.getPriceOracle();

        assertEq(
            priceOracleBefore,
            address(priceOracleMiddlewareProxy),
            "Price oracle before should be equal to priceOracleMiddlewareProxy"
        );
        assertEq(
            priceOracleAfter,
            address(priceOracleMiddlewareProxy),
            "Price oracle after should be equal to priceOracleMiddlewareProxy"
        );
    }

    function createAccessManager(UsersToRoles memory usersToRoles_) public returns (IporFusionAccessManager) {
        if (usersToRoles_.superAdmin == address(0)) {
            usersToRoles_.superAdmin = atomist;
            usersToRoles_.atomist = atomist;
            address[] memory alphas = new address[](1);
            alphas[0] = alpha;
            usersToRoles_.alphas = alphas;
        }
        return RoleLib.createAccessManager(usersToRoles_, vm);
    }

    function setupRoles(PlasmaVault plasmaVault, IporFusionAccessManager accessManager) public {
        UsersToRoles memory usersToRoles;
        usersToRoles.superAdmin = atomist;
        usersToRoles.atomist = atomist;
        RoleLib.setupPlasmaVaultRoles(usersToRoles, vm, address(plasmaVault), accessManager);
    }

    function testShouldNotActivateMarketsLimitWhenNotAtomist() public {
        // given
        address underlyingToken = USDC;

        bytes32[] memory assets = new bytes32[](1);
        assets[0] = PlasmaVaultConfigLib.addressToBytes32(USDC);

        MarketSubstratesConfig[] memory marketConfigs = new MarketSubstratesConfig[](0);

        address[] memory initialSupplyFuses = new address[](0);
        MarketBalanceFuseConfig[] memory balanceFuses = new MarketBalanceFuseConfig[](0);

        UsersToRoles memory usersToRoles;
        IporFusionAccessManager accessManager = createAccessManager(usersToRoles);

        PlasmaVault plasmaVault = new IporPlasmaVault(
            PlasmaVaultInitData(
                assetName,
                assetSymbol,
                underlyingToken,
                address(priceOracleMiddlewareProxy),
                alphas,
                marketConfigs,
                initialSupplyFuses,
                balanceFuses,
                FeeConfig(address(0x777), 0, address(0x555), 0),
                address(accessManager)
            )
        );

        setupRoles(plasmaVault, accessManager);

        bytes memory error = abi.encodeWithSignature("AccessManagedUnauthorized(address)", address(0x777));

        // when
        vm.expectRevert(error);
        vm.prank(address(0x777));
        plasmaVault.activateMarketsLimits();
    }

    function testShouldActivateMarketsLimitWhenAtomist() public {
        // given
        address underlyingToken = USDC;

        bytes32[] memory assets = new bytes32[](1);
        assets[0] = PlasmaVaultConfigLib.addressToBytes32(USDC);

        MarketSubstratesConfig[] memory marketConfigs = new MarketSubstratesConfig[](0);

        address[] memory initialSupplyFuses = new address[](0);
        MarketBalanceFuseConfig[] memory balanceFuses = new MarketBalanceFuseConfig[](0);

        UsersToRoles memory usersToRoles;
        IporFusionAccessManager accessManager = createAccessManager(usersToRoles);

        PlasmaVault plasmaVault = new IporPlasmaVault(
            PlasmaVaultInitData(
                assetName,
                assetSymbol,
                underlyingToken,
                address(priceOracleMiddlewareProxy),
                alphas,
                marketConfigs,
                initialSupplyFuses,
                balanceFuses,
                FeeConfig(address(0x777), 0, address(0x555), 0),
                address(accessManager)
            )
        );

        setupRoles(plasmaVault, accessManager);

        bool isMarketsLimitsActivatedBefore = plasmaVault.isMarketsLimitsActivated();

        // when
        vm.prank(atomist);
        plasmaVault.activateMarketsLimits();

        // then
        bool isMarketsLimitsActivatedAfter = plasmaVault.isMarketsLimitsActivated();

        assertFalse(isMarketsLimitsActivatedBefore, "Markets limits should not be activated before");
        assertTrue(isMarketsLimitsActivatedAfter, "Markets limits should be activated after");
    }

    function testShouldDeactivateMarketsLimitWhenAtomist() public {
        // given
        address underlyingToken = USDC;

        bytes32[] memory assets = new bytes32[](1);
        assets[0] = PlasmaVaultConfigLib.addressToBytes32(USDC);

        MarketSubstratesConfig[] memory marketConfigs = new MarketSubstratesConfig[](0);

        address[] memory initialSupplyFuses = new address[](0);
        MarketBalanceFuseConfig[] memory balanceFuses = new MarketBalanceFuseConfig[](0);

        UsersToRoles memory usersToRoles;
        IporFusionAccessManager accessManager = createAccessManager(usersToRoles);

        PlasmaVault plasmaVault = new IporPlasmaVault(
            PlasmaVaultInitData(
                assetName,
                assetSymbol,
                underlyingToken,
                address(priceOracleMiddlewareProxy),
                alphas,
                marketConfigs,
                initialSupplyFuses,
                balanceFuses,
                FeeConfig(address(0x777), 0, address(0x555), 0),
                address(accessManager)
            )
        );

        setupRoles(plasmaVault, accessManager);

        vm.prank(atomist);
        plasmaVault.activateMarketsLimits();

        bool isMarketsLimitsActivatedBefore = plasmaVault.isMarketsLimitsActivated();

        // when
        vm.prank(atomist);
        plasmaVault.deactivateMarketsLimits();

        // then
        bool isMarketsLimitsActivatedAfter = plasmaVault.isMarketsLimitsActivated();

        assertTrue(isMarketsLimitsActivatedBefore, "Markets limits should be activated before");
        assertFalse(isMarketsLimitsActivatedAfter, "Markets limits should not be activated after");
    }

    function testShouldNotDeactivateMarketsLimitWhenNotAtomist() public {
        // given
        address underlyingToken = USDC;

        bytes32[] memory assets = new bytes32[](1);
        assets[0] = PlasmaVaultConfigLib.addressToBytes32(USDC);

        MarketSubstratesConfig[] memory marketConfigs = new MarketSubstratesConfig[](0);

        address[] memory initialSupplyFuses = new address[](0);
        MarketBalanceFuseConfig[] memory balanceFuses = new MarketBalanceFuseConfig[](0);

        UsersToRoles memory usersToRoles;
        IporFusionAccessManager accessManager = createAccessManager(usersToRoles);

        PlasmaVault plasmaVault = new IporPlasmaVault(
            PlasmaVaultInitData(
                assetName,
                assetSymbol,
                underlyingToken,
                address(priceOracleMiddlewareProxy),
                alphas,
                marketConfigs,
                initialSupplyFuses,
                balanceFuses,
                FeeConfig(address(0x777), 0, address(0x555), 0),
                address(accessManager)
            )
        );

        setupRoles(plasmaVault, accessManager);

        bytes memory error = abi.encodeWithSignature("AccessManagedUnauthorized(address)", address(0x777));

        vm.prank(atomist);
        plasmaVault.activateMarketsLimits();

        // when
        vm.expectRevert(error);
        vm.prank(address(0x777));
        plasmaVault.deactivateMarketsLimits();
    }

    function testShouldNotBeAbleToSetupLimitForMarketWhenNotAtomist() public {
        // given
        address underlyingToken = USDC;

        bytes32[] memory assets = new bytes32[](1);
        assets[0] = PlasmaVaultConfigLib.addressToBytes32(USDC);

        MarketSubstratesConfig[] memory marketConfigs = new MarketSubstratesConfig[](0);

        address[] memory initialSupplyFuses = new address[](0);
        MarketBalanceFuseConfig[] memory balanceFuses = new MarketBalanceFuseConfig[](0);

        UsersToRoles memory usersToRoles;
        IporFusionAccessManager accessManager = createAccessManager(usersToRoles);

        PlasmaVault plasmaVault = new IporPlasmaVault(
            PlasmaVaultInitData(
                assetName,
                assetSymbol,
                underlyingToken,
                address(priceOracleMiddlewareProxy),
                alphas,
                marketConfigs,
                initialSupplyFuses,
                balanceFuses,
                FeeConfig(address(0x777), 0, address(0x555), 0),
                address(accessManager)
            )
        );

        setupRoles(plasmaVault, accessManager);

        bytes memory error = abi.encodeWithSignature("AccessManagedUnauthorized(address)", address(0x777));

        vm.prank(atomist);
        plasmaVault.activateMarketsLimits();

        // when
        vm.expectRevert(error);
        vm.prank(address(0x777));
        plasmaVault.deactivateMarketsLimits();
    }

    function testShouldBeAbleToSetupLimitForMarketWhenAtomist() public {
        // given
        address underlyingToken = USDC;

        bytes32[] memory assets = new bytes32[](1);
        assets[0] = PlasmaVaultConfigLib.addressToBytes32(USDC);

        MarketSubstratesConfig[] memory marketConfigs = new MarketSubstratesConfig[](0);

        address[] memory initialSupplyFuses = new address[](0);
        MarketBalanceFuseConfig[] memory balanceFuses = new MarketBalanceFuseConfig[](0);

        UsersToRoles memory usersToRoles;
        IporFusionAccessManager accessManager = createAccessManager(usersToRoles);

        PlasmaVault plasmaVault = new IporPlasmaVault(
            PlasmaVaultInitData(
                assetName,
                assetSymbol,
                underlyingToken,
                address(priceOracleMiddlewareProxy),
                alphas,
                marketConfigs,
                initialSupplyFuses,
                balanceFuses,
                FeeConfig(address(0x777), 0, address(0x555), 0),
                address(accessManager)
            )
        );

        setupRoles(plasmaVault, accessManager);

        uint256 limitBefore = plasmaVault.getMarketLimit(AAVE_V3_MARKET_ID);

        MarketLimit[] memory marketsLimits = new MarketLimit[](1);
        marketsLimits[0] = MarketLimit(AAVE_V3_MARKET_ID, 1e17);

        // when
        vm.prank(atomist);
        plasmaVault.setupMarketsLimits(marketsLimits);

        //then
        uint256 limitAfter = plasmaVault.getMarketLimit(AAVE_V3_MARKET_ID);

        assertEq(limitBefore, 0, "Limit before should be equal to 0");
        assertEq(limitAfter, 1e17, "Limit after should be equal to 1e17");
    }

    function testShouldNotBeAbleToCloseMarketWhenUserHasNoGuardianRole() public {
        // given
        address underlyingToken = USDC;

        bytes32[] memory assets = new bytes32[](1);
        assets[0] = PlasmaVaultConfigLib.addressToBytes32(USDC);

        MarketSubstratesConfig[] memory marketConfigs = new MarketSubstratesConfig[](0);

        address[] memory initialSupplyFuses = new address[](0);
        MarketBalanceFuseConfig[] memory balanceFuses = new MarketBalanceFuseConfig[](0);

        UsersToRoles memory usersToRoles;
        IporFusionAccessManager accessManager = createAccessManager(usersToRoles);

        PlasmaVault plasmaVault = new IporPlasmaVault(
            PlasmaVaultInitData(
                assetName,
                assetSymbol,
                underlyingToken,
                address(priceOracleMiddlewareProxy),
                alphas,
                marketConfigs,
                initialSupplyFuses,
                balanceFuses,
                FeeConfig(address(0x777), 0, address(0x555), 0),
                address(accessManager)
            )
        );

        setupRoles(plasmaVault, accessManager);

        bytes memory error = abi.encodeWithSignature("AccessManagedUnauthorized(address)", alpha);

        // when
        vm.expectRevert(error);
        vm.prank(alpha);
        accessManager.updateTargetClosed(address(plasmaVault), true);
    }

    function testShouldBeAbleToCloseMarket() public {
        // given
        address underlyingToken = USDC;

        bytes32[] memory assets = new bytes32[](1);
        assets[0] = PlasmaVaultConfigLib.addressToBytes32(USDC);

        MarketSubstratesConfig[] memory marketConfigs = new MarketSubstratesConfig[](0);

        address[] memory initialSupplyFuses = new address[](0);
        MarketBalanceFuseConfig[] memory balanceFuses = new MarketBalanceFuseConfig[](0);

        UsersToRoles memory usersToRoles;
        IporFusionAccessManager accessManager = createAccessManager(usersToRoles);

        PlasmaVault plasmaVault = new IporPlasmaVault(
            PlasmaVaultInitData(
                assetName,
                assetSymbol,
                underlyingToken,
                address(priceOracleMiddlewareProxy),
                alphas,
                marketConfigs,
                initialSupplyFuses,
                balanceFuses,
                FeeConfig(address(0x777), 0, address(0x555), 0),
                address(accessManager)
            )
        );

        setupRoles(plasmaVault, accessManager);

        bool isClosedBefore = accessManager.isTargetClosed(address(plasmaVault));

        // when
        vm.prank(atomist);
        accessManager.updateTargetClosed(address(plasmaVault), true);

        // then
        bool isClosedAfter = accessManager.isTargetClosed(address(plasmaVault));

        assertFalse(isClosedBefore, "Market should not be closed before");
        assertTrue(isClosedAfter, "Market should be closed after");
    }

    function testShouldBeAbleToOpenMarket() public {
        // given
        address underlyingToken = USDC;

        bytes32[] memory assets = new bytes32[](1);
        assets[0] = PlasmaVaultConfigLib.addressToBytes32(USDC);

        MarketSubstratesConfig[] memory marketConfigs = new MarketSubstratesConfig[](0);

        address[] memory initialSupplyFuses = new address[](0);
        MarketBalanceFuseConfig[] memory balanceFuses = new MarketBalanceFuseConfig[](0);

        UsersToRoles memory usersToRoles;
        IporFusionAccessManager accessManager = createAccessManager(usersToRoles);

        PlasmaVault plasmaVault = new IporPlasmaVault(
            PlasmaVaultInitData(
                assetName,
                assetSymbol,
                underlyingToken,
                address(priceOracleMiddlewareProxy),
                alphas,
                marketConfigs,
                initialSupplyFuses,
                balanceFuses,
                FeeConfig(address(0x777), 0, address(0x555), 0),
                address(accessManager)
            )
        );

        setupRoles(plasmaVault, accessManager);
        vm.prank(atomist);
        accessManager.updateTargetClosed(address(plasmaVault), true);

        bool isClosedBefore = accessManager.isTargetClosed(address(plasmaVault));

        // when
        vm.prank(atomist);
        accessManager.updateTargetClosed(address(plasmaVault), false);

        // then
        bool isClosedAfter = accessManager.isTargetClosed(address(plasmaVault));

        assertTrue(isClosedBefore, "Market should be closed before");
        assertFalse(isClosedAfter, "Market should not be closed after");
    }

    function testShouldBeAbleToMakePlasmaVaultPublic() public {
        // given
        address underlyingToken = USDC;

        bytes32[] memory assets = new bytes32[](1);
        assets[0] = PlasmaVaultConfigLib.addressToBytes32(USDC);

        MarketSubstratesConfig[] memory marketConfigs = new MarketSubstratesConfig[](0);

        address[] memory initialSupplyFuses = new address[](0);
        MarketBalanceFuseConfig[] memory balanceFuses = new MarketBalanceFuseConfig[](0);

        UsersToRoles memory usersToRoles;
        IporFusionAccessManager accessManager = createAccessManager(usersToRoles);

        PlasmaVault plasmaVault = new IporPlasmaVault(
            PlasmaVaultInitData(
                assetName,
                assetSymbol,
                underlyingToken,
                address(priceOracleMiddlewareProxy),
                alphas,
                marketConfigs,
                initialSupplyFuses,
                balanceFuses,
                FeeConfig(address(0x777), 0, address(0x555), 0),
                address(accessManager)
            )
        );

        setupRoles(plasmaVault, accessManager);

        bytes4[] memory sig = new bytes4[](2);
        sig[0] = PlasmaVault.deposit.selector;
        sig[1] = PlasmaVault.mint.selector;

        vm.prank(usersToRoles.superAdmin);
        accessManager.setTargetFunctionRole(address(plasmaVault), sig, Roles.WHITELIST_ROLE);

        address user = address(0x555);

        deal(USDC, user, 100e18);

        bool canDepositBefore;
        bool canMintBefore;

        vm.startPrank(user);
        ERC20(USDC).approve(address(plasmaVault), 100e18);
        try plasmaVault.deposit(10e18, user) {
            canDepositBefore = true;
        } catch {
            canDepositBefore = false;
        }

        try plasmaVault.mint(10e18, user) {
            canMintBefore = true;
        } catch {
            canMintBefore = false;
        }
        vm.stopPrank();

        // when
        vm.prank(usersToRoles.atomist);
        accessManager.convertToPublicVault(address(plasmaVault));

        // then
        bool canDepositAfter;
        bool canMintAfter;

        vm.startPrank(user);
        try plasmaVault.deposit(10e18, user) {
            canDepositAfter = true;
        } catch {
            canDepositAfter = false;
        }

        try plasmaVault.mint(10e18, user) {
            canMintAfter = true;
        } catch {
            canMintAfter = false;
        }
        vm.stopPrank();

        assertFalse(canDepositBefore, "User should not be able to deposit before");
        assertFalse(canMintBefore, "User should not be able to mint before");
        assertTrue(canDepositAfter, "User should be able to deposit after");
        assertTrue(canMintAfter, "User should be able to mint after");
    }

    function testShouldNotBeAbleToMakePlasmaVaultPublicWhenNotAtomist() public {
        // given
        address underlyingToken = USDC;

        bytes32[] memory assets = new bytes32[](1);
        assets[0] = PlasmaVaultConfigLib.addressToBytes32(USDC);

        MarketSubstratesConfig[] memory marketConfigs = new MarketSubstratesConfig[](0);

        address[] memory initialSupplyFuses = new address[](0);
        MarketBalanceFuseConfig[] memory balanceFuses = new MarketBalanceFuseConfig[](0);

        UsersToRoles memory usersToRoles;
        IporFusionAccessManager accessManager = createAccessManager(usersToRoles);

        PlasmaVault plasmaVault = new IporPlasmaVault(
            PlasmaVaultInitData(
                assetName,
                assetSymbol,
                underlyingToken,
                address(priceOracleMiddlewareProxy),
                alphas,
                marketConfigs,
                initialSupplyFuses,
                balanceFuses,
                FeeConfig(address(0x777), 0, address(0x555), 0),
                address(accessManager)
            )
        );

        setupRoles(plasmaVault, accessManager);

        bytes4[] memory sig = new bytes4[](2);
        sig[0] = PlasmaVault.deposit.selector;
        sig[1] = PlasmaVault.mint.selector;

        vm.prank(usersToRoles.superAdmin);
        accessManager.setTargetFunctionRole(address(plasmaVault), sig, Roles.WHITELIST_ROLE);

        address user = address(0x555);

        deal(USDC, user, 100e18);

        bool canDepositBefore;
        bool canMintBefore;

        vm.startPrank(user);
        ERC20(USDC).approve(address(plasmaVault), 100e18);
        try plasmaVault.deposit(10e18, user) {
            canDepositBefore = true;
        } catch {
            canDepositBefore = false;
        }

        try plasmaVault.mint(10e18, user) {
            canMintBefore = true;
        } catch {
            canMintBefore = false;
        }
        vm.stopPrank();

        bytes memory error = abi.encodeWithSignature("AccessManagedUnauthorized(address)", user);
        // when
        vm.prank(user);
        vm.expectRevert(error);
        accessManager.convertToPublicVault(address(plasmaVault));

        // then
        bool canDepositAfter;
        bool canMintAfter;

        vm.startPrank(user);
        try plasmaVault.deposit(10e18, user) {
            canDepositAfter = true;
        } catch {
            canDepositAfter = false;
        }

        try plasmaVault.mint(10e18, user) {
            canMintAfter = true;
        } catch {
            canMintAfter = false;
        }
        vm.stopPrank();

        assertFalse(canDepositBefore, "User should not be able to deposit before");
        assertFalse(canMintBefore, "User should not be able to mint before");
        assertFalse(canDepositAfter, "User should not be able to deposit after");
        assertFalse(canMintAfter, "User should not be able to mint after");
    }

    function testShouldBeAbleToEnableTransferShares() public {
        // given
        address underlyingToken = USDC;

        bytes32[] memory assets = new bytes32[](1);
        assets[0] = PlasmaVaultConfigLib.addressToBytes32(USDC);

        MarketSubstratesConfig[] memory marketConfigs = new MarketSubstratesConfig[](0);

        address[] memory initialSupplyFuses = new address[](0);
        MarketBalanceFuseConfig[] memory balanceFuses = new MarketBalanceFuseConfig[](0);

        UsersToRoles memory usersToRoles;
        IporFusionAccessManager accessManager = createAccessManager(usersToRoles);

        PlasmaVault plasmaVault = new IporPlasmaVault(
            PlasmaVaultInitData(
                assetName,
                assetSymbol,
                underlyingToken,
                address(priceOracleMiddlewareProxy),
                alphas,
                marketConfigs,
                initialSupplyFuses,
                balanceFuses,
                FeeConfig(address(0x777), 0, address(0x555), 0),
                address(accessManager)
            )
        );

        setupRoles(plasmaVault, accessManager);

        bytes4[] memory sig = new bytes4[](2);
        sig[0] = PlasmaVault.transfer.selector;
        sig[1] = PlasmaVault.transferFrom.selector;

        vm.prank(usersToRoles.superAdmin);
        accessManager.setTargetFunctionRole(address(plasmaVault), sig, Roles.WHITELIST_ROLE);

        address user = address(0x555);

        deal(USDC, user, 100e18);

        bool canTransferBefore;
        bool canTransferFromBefore;

        vm.startPrank(user);
        ERC20(USDC).approve(address(plasmaVault), 100e18);
        ERC20(address(plasmaVault)).approve(address(this), 100e18);
        plasmaVault.deposit(50e18, user);

        try plasmaVault.transfer(address(this), 10e18) {
            canTransferBefore = true;
        } catch {
            canTransferBefore = false;
        }
        vm.stopPrank();

        try plasmaVault.transferFrom(user, address(this), 10e18) {
            canTransferFromBefore = true;
        } catch {
            canTransferFromBefore = false;
        }

        // when
        vm.prank(usersToRoles.atomist);
        accessManager.enableTransferShares(address(plasmaVault));

        // then
        bool canDepositAfter;
        bool canMintAfter;

        vm.startPrank(user);
        try plasmaVault.transfer(address(this), 10e18) {
            canDepositAfter = true;
        } catch {
            canDepositAfter = false;
        }

        vm.stopPrank();

        try plasmaVault.transferFrom(user, address(this), 10e18) {
            canMintAfter = true;
        } catch {
            canMintAfter = false;
        }

        assertFalse(canTransferBefore, "User should not be able to deposit before");
        assertFalse(canTransferFromBefore, "User should not be able to mint before");
        assertTrue(canDepositAfter, "User should be able to deposit after");
        assertTrue(canMintAfter, "User should be able to mint after");
    }

    function testShouldNotBeAbleToEnableTransferSharesWhenNotAtomist() public {
        // given
        address underlyingToken = USDC;

        bytes32[] memory assets = new bytes32[](1);
        assets[0] = PlasmaVaultConfigLib.addressToBytes32(USDC);

        MarketSubstratesConfig[] memory marketConfigs = new MarketSubstratesConfig[](0);

        address[] memory initialSupplyFuses = new address[](0);
        MarketBalanceFuseConfig[] memory balanceFuses = new MarketBalanceFuseConfig[](0);

        UsersToRoles memory usersToRoles;
        IporFusionAccessManager accessManager = createAccessManager(usersToRoles);

        PlasmaVault plasmaVault = new IporPlasmaVault(
            PlasmaVaultInitData(
                assetName,
                assetSymbol,
                underlyingToken,
                address(priceOracleMiddlewareProxy),
                alphas,
                marketConfigs,
                initialSupplyFuses,
                balanceFuses,
                FeeConfig(address(0x777), 0, address(0x555), 0),
                address(accessManager)
            )
        );

        setupRoles(plasmaVault, accessManager);

        bytes4[] memory sig = new bytes4[](2);
        sig[0] = PlasmaVault.transfer.selector;
        sig[1] = PlasmaVault.transferFrom.selector;

        vm.prank(usersToRoles.superAdmin);
        accessManager.setTargetFunctionRole(address(plasmaVault), sig, Roles.WHITELIST_ROLE);

        address user = address(0x555);

        deal(USDC, user, 100e18);

        bool canTransferBefore;
        bool canTransferFromBefore;

        vm.startPrank(user);
        ERC20(USDC).approve(address(plasmaVault), 100e18);
        ERC20(address(plasmaVault)).approve(address(this), 100e18);
        plasmaVault.deposit(50e18, user);

        try plasmaVault.transfer(address(this), 10e18) {
            canTransferBefore = true;
        } catch {
            canTransferBefore = false;
        }
        vm.stopPrank();

        try plasmaVault.transferFrom(user, address(this), 10e18) {
            canTransferFromBefore = true;
        } catch {
            canTransferFromBefore = false;
        }

        bytes memory error = abi.encodeWithSignature("AccessManagedUnauthorized(address)", user);

        // when
        vm.prank(user);
        vm.expectRevert(error);
        accessManager.enableTransferShares(address(plasmaVault));

        // then
        bool canDepositAfter;
        bool canMintAfter;

        vm.startPrank(user);
        try plasmaVault.transfer(address(this), 10e18) {
            canDepositAfter = true;
        } catch {
            canDepositAfter = false;
        }

        vm.stopPrank();

        try plasmaVault.transferFrom(user, address(this), 10e18) {
            canMintAfter = true;
        } catch {
            canMintAfter = false;
        }

        assertFalse(canTransferBefore, "User should not be able to deposit before");
        assertFalse(canTransferFromBefore, "User should not be able to mint before");
        assertFalse(canDepositAfter, "User should not be able to deposit after");
        assertFalse(canMintAfter, "User should not be able to mint after");
    }

    function testShouldBeAbleToSetupMinimalExecutionTimelockOnRole() public {
        // given
        address underlyingToken = USDC;

        bytes32[] memory assets = new bytes32[](1);
        assets[0] = PlasmaVaultConfigLib.addressToBytes32(USDC);

        MarketSubstratesConfig[] memory marketConfigs = new MarketSubstratesConfig[](0);

        address[] memory initialSupplyFuses = new address[](0);
        MarketBalanceFuseConfig[] memory balanceFuses = new MarketBalanceFuseConfig[](0);

        UsersToRoles memory usersToRoles;
        IporFusionAccessManager accessManager = createAccessManager(usersToRoles);
        address owner = usersToRoles.atomist;
        PlasmaVault plasmaVault = new IporPlasmaVault(
            PlasmaVaultInitData(
                assetName,
                assetSymbol,
                underlyingToken,
                address(priceOracleMiddlewareProxy),
                alphas,
                marketConfigs,
                initialSupplyFuses,
                balanceFuses,
                FeeConfig(address(0x777), 0, address(0x555), 0),
                address(accessManager)
            )
        );

        setupRoles(plasmaVault, accessManager);

        uint64[] memory roles = new uint64[](2);
        roles[0] = Roles.ALPHA_ROLE;
        roles[1] = Roles.ATOMIST_ROLE;

        uint256[] memory timeLocks = new uint256[](2);
        timeLocks[0] = 100;
        timeLocks[1] = 200;

        uint256 alphaTimeLockBefore = accessManager.getMinimalExecutionDelayForRole(Roles.ALPHA_ROLE);
        uint256 atomistTimeLockBefore = accessManager.getMinimalExecutionDelayForRole(Roles.ATOMIST_ROLE);

        // when
        vm.prank(owner);
        accessManager.setMinimalExecutionDelaysForRoles(roles, timeLocks);

        // then
        uint256 alphaTimeLockAfter = accessManager.getMinimalExecutionDelayForRole(Roles.ALPHA_ROLE);
        uint256 atomistTimeLockAfter = accessManager.getMinimalExecutionDelayForRole(Roles.ATOMIST_ROLE);

        assertEq(alphaTimeLockBefore, 0, "Alpha time lock before should be equal to 0");
        assertEq(atomistTimeLockBefore, 0, "Atomist time lock before should be equal to 0");
        assertEq(alphaTimeLockAfter, 100, "Alpha time lock after should be equal to 100");
        assertEq(atomistTimeLockAfter, 200, "Atomist time lock after should be equal to 200");
    }

    function testShouldNotBeAbleToSetupMinimalExecutionTimelockOnRoleWhenNotOwner() public {
        // given
        address underlyingToken = USDC;
        address user = address(0x555);

        bytes32[] memory assets = new bytes32[](1);
        assets[0] = PlasmaVaultConfigLib.addressToBytes32(USDC);

        MarketSubstratesConfig[] memory marketConfigs = new MarketSubstratesConfig[](0);

        address[] memory initialSupplyFuses = new address[](0);
        MarketBalanceFuseConfig[] memory balanceFuses = new MarketBalanceFuseConfig[](0);

        UsersToRoles memory usersToRoles;
        IporFusionAccessManager accessManager = createAccessManager(usersToRoles);
        PlasmaVault plasmaVault = new IporPlasmaVault(
            PlasmaVaultInitData(
                assetName,
                assetSymbol,
                underlyingToken,
                address(priceOracleMiddlewareProxy),
                alphas,
                marketConfigs,
                initialSupplyFuses,
                balanceFuses,
                FeeConfig(address(0x777), 0, address(0x555), 0),
                address(accessManager)
            )
        );

        setupRoles(plasmaVault, accessManager);

        uint64[] memory roles = new uint64[](2);
        roles[0] = Roles.ALPHA_ROLE;
        roles[1] = Roles.ATOMIST_ROLE;

        uint256[] memory timeLocks = new uint256[](2);
        timeLocks[0] = 100;
        timeLocks[1] = 200;

        uint256 alphaTimeLockBefore = accessManager.getMinimalExecutionDelayForRole(Roles.ALPHA_ROLE);
        uint256 atomistTimeLockBefore = accessManager.getMinimalExecutionDelayForRole(Roles.ATOMIST_ROLE);

        bytes memory error = abi.encodeWithSignature("AccessManagedUnauthorized(address)", user);
        // when
        vm.prank(user);
        vm.expectRevert(error);
        accessManager.setMinimalExecutionDelaysForRoles(roles, timeLocks);

        // then
        uint256 alphaTimeLockAfter = accessManager.getMinimalExecutionDelayForRole(Roles.ALPHA_ROLE);
        uint256 atomistTimeLockAfter = accessManager.getMinimalExecutionDelayForRole(Roles.ATOMIST_ROLE);

        assertEq(alphaTimeLockBefore, 0, "Alpha time lock before should be equal to 0");
        assertEq(atomistTimeLockBefore, 0, "Atomist time lock before should be equal to 0");
        assertEq(alphaTimeLockAfter, 0, "Alpha time lock after should be equal to 0");
        assertEq(atomistTimeLockAfter, 0, "Atomist time lock after should be equal to 0");
    }

    function testShouldBeAbleToGrantRole() public {
        // given
        address underlyingToken = USDC;
        address user = address(0x555);

        MarketSubstratesConfig[] memory marketConfigs = new MarketSubstratesConfig[](0);

        address[] memory initialSupplyFuses = new address[](0);
        MarketBalanceFuseConfig[] memory balanceFuses = new MarketBalanceFuseConfig[](0);

        UsersToRoles memory usersToRoles;
        IporFusionAccessManager accessManager = createAccessManager(usersToRoles);
        PlasmaVault plasmaVault = new IporPlasmaVault(
            PlasmaVaultInitData(
                assetName,
                assetSymbol,
                underlyingToken,
                address(priceOracleMiddlewareProxy),
                alphas,
                marketConfigs,
                initialSupplyFuses,
                balanceFuses,
                FeeConfig(address(0x777), 0, address(0x555), 0),
                address(accessManager)
            )
        );

        setupRoles(plasmaVault, accessManager);

        uint64[] memory roles = new uint64[](2);
        roles[0] = Roles.ALPHA_ROLE;
        roles[1] = Roles.ATOMIST_ROLE;

        uint256[] memory timeLocks = new uint256[](2);
        timeLocks[0] = 100;
        timeLocks[1] = 200;

        vm.prank(usersToRoles.atomist);
        accessManager.setMinimalExecutionDelaysForRoles(roles, timeLocks);

        (bool isMemberBefore, uint32 executionDelayBefore) = accessManager.hasRole(Roles.ALPHA_ROLE, user);

        // when
        vm.prank(usersToRoles.atomist);
        accessManager.grantRole(Roles.ALPHA_ROLE, user, uint32(timeLocks[1]));

        // then
        (bool isMemberAfter, uint32 executionDelayAfter) = accessManager.hasRole(Roles.ALPHA_ROLE, user);

        assertFalse(isMemberBefore, "User should not be a member before");
        assertEq(executionDelayBefore, 0, "Execution delay before should be equal to 0");
        assertTrue(isMemberAfter, "User should be a member after");
        assertEq(executionDelayAfter, 200, "Execution delay after should be equal to 200");
    }

    function testShouldNotBeAbleToGrantRoleWhenExecutionDaleyTooSmall() public {
        // given
        address underlyingToken = USDC;
        address user = address(0x555);

        MarketSubstratesConfig[] memory marketConfigs = new MarketSubstratesConfig[](0);

        address[] memory initialSupplyFuses = new address[](0);
        MarketBalanceFuseConfig[] memory balanceFuses = new MarketBalanceFuseConfig[](0);

        UsersToRoles memory usersToRoles;
        IporFusionAccessManager accessManager = createAccessManager(usersToRoles);
        PlasmaVault plasmaVault = new IporPlasmaVault(
            PlasmaVaultInitData(
                assetName,
                assetSymbol,
                underlyingToken,
                address(priceOracleMiddlewareProxy),
                alphas,
                marketConfigs,
                initialSupplyFuses,
                balanceFuses,
                FeeConfig(address(0x777), 0, address(0x555), 0),
                address(accessManager)
            )
        );

        setupRoles(plasmaVault, accessManager);

        uint64[] memory roles = new uint64[](2);
        roles[0] = Roles.ALPHA_ROLE;
        roles[1] = Roles.ATOMIST_ROLE;

        uint256[] memory timeLocks = new uint256[](2);
        timeLocks[0] = 100;
        timeLocks[1] = 200;

        vm.prank(usersToRoles.atomist);
        accessManager.setMinimalExecutionDelaysForRoles(roles, timeLocks);

        (bool isMemberBefore, ) = accessManager.hasRole(Roles.ALPHA_ROLE, user);

        bytes memory error = abi.encodeWithSignature(
            "TooShortExecutionDelayForRole(uint64,uint32)",
            Roles.ALPHA_ROLE,
            uint32(99)
        );

        // when
        vm.expectRevert(error);
        vm.prank(usersToRoles.atomist);
        accessManager.grantRole(Roles.ALPHA_ROLE, user, uint32(99));

        // then
        (bool isMemberAfter, ) = accessManager.hasRole(Roles.ALPHA_ROLE, user);

        assertFalse(isMemberBefore, "User should not be a member before");
        assertFalse(isMemberAfter, "User should not be a member after");
    }

    function testShouldBeAbleToSetupDependencyBalanceGraph() public {
        // given
        address underlyingToken = USDC;

        MarketSubstratesConfig[] memory marketConfigs = new MarketSubstratesConfig[](0);

        address[] memory initialSupplyFuses = new address[](0);
        MarketBalanceFuseConfig[] memory balanceFuses = new MarketBalanceFuseConfig[](0);

        UsersToRoles memory usersToRoles;
        IporFusionAccessManager accessManager = createAccessManager(usersToRoles);
        PlasmaVault plasmaVault = new IporPlasmaVault(
            PlasmaVaultInitData(
                assetName,
                assetSymbol,
                underlyingToken,
                address(priceOracleMiddlewareProxy),
                alphas,
                marketConfigs,
                initialSupplyFuses,
                balanceFuses,
                FeeConfig(address(0x777), 0, address(0x555), 0),
                address(accessManager)
            )
        );

        setupRoles(plasmaVault, accessManager);

<<<<<<< HEAD
        uint256[] memory marketIdsBefore = plasmaVault.getDependencyBalanceGraf(1);
=======
        uint256[] memory marketIdsBefore = plasmaVault.getDependencyBalanceGraph(1);
>>>>>>> 99b2cbca

        uint256[] memory marketIdsToUpdate = new uint256[](2);
        marketIdsToUpdate[0] = 1;
        marketIdsToUpdate[1] = 2;

        uint256[] memory marketIds = new uint256[](1);
        marketIds[0] = 1;
        uint256[][] memory marketDependency = new uint256[][](1);

        marketDependency[0] = marketIdsToUpdate;

        // when
        vm.prank(usersToRoles.atomist);
        plasmaVault.updateDependencyBalanceGraphs(marketIds, marketDependency);

        // then
<<<<<<< HEAD
        uint256[] memory marketIdsAfter = plasmaVault.getDependencyBalanceGraf(1);
=======
        uint256[] memory marketIdsAfter = plasmaVault.getDependencyBalanceGraph(1);
>>>>>>> 99b2cbca

        assertEq(marketIdsBefore.length, 0, "Market ids before should be empty");
        assertEq(marketIdsAfter.length, 2, "Market ids after should have length 2");
        assertEq(marketIdsAfter[0], 1, "Market id 1 should be first");
        assertEq(marketIdsAfter[1], 2, "Market id 2 should be second");
    }

    function testShouldNotBeAbleToSetupDependencyBalanceGraphWhenNotAtomist() public {
        // given
        address underlyingToken = USDC;

        MarketSubstratesConfig[] memory marketConfigs = new MarketSubstratesConfig[](0);

        address[] memory initialSupplyFuses = new address[](0);
        MarketBalanceFuseConfig[] memory balanceFuses = new MarketBalanceFuseConfig[](0);

        UsersToRoles memory usersToRoles;
        IporFusionAccessManager accessManager = createAccessManager(usersToRoles);
        PlasmaVault plasmaVault = new IporPlasmaVault(
            PlasmaVaultInitData(
                assetName,
                assetSymbol,
                underlyingToken,
                address(priceOracleMiddlewareProxy),
                alphas,
                marketConfigs,
                initialSupplyFuses,
                balanceFuses,
                FeeConfig(address(0x777), 0, address(0x555), 0),
                address(accessManager)
            )
        );

        setupRoles(plasmaVault, accessManager);

<<<<<<< HEAD
        uint256[] memory marketIdsBefore = plasmaVault.getDependencyBalanceGraf(1);
=======
        uint256[] memory marketIdsBefore = plasmaVault.getDependencyBalanceGraph(1);
>>>>>>> 99b2cbca

        uint256[] memory marketIdsToUpdate = new uint256[](2);
        marketIdsToUpdate[0] = 1;
        marketIdsToUpdate[1] = 2;

        uint256[] memory marketIds = new uint256[](1);
        marketIds[0] = 1;
        uint256[][] memory marketDependency = new uint256[][](1);

        marketDependency[0] = marketIdsToUpdate;

        bytes memory error = abi.encodeWithSignature("AccessManagedUnauthorized(address)", usersToRoles.alphas[0]);

        // when
        vm.prank(usersToRoles.alphas[0]);
        vm.expectRevert(error);
        plasmaVault.updateDependencyBalanceGraphs(marketIds, marketDependency);

        // then
<<<<<<< HEAD
        uint256[] memory marketIdsAfter = plasmaVault.getDependencyBalanceGraf(1);
=======
        uint256[] memory marketIdsAfter = plasmaVault.getDependencyBalanceGraph(1);
>>>>>>> 99b2cbca

        assertEq(marketIdsBefore.length, 0, "Market ids before should be empty");
        assertEq(marketIdsAfter.length, 0, "Market ids after should be empty");
    }
}<|MERGE_RESOLUTION|>--- conflicted
+++ resolved
@@ -2455,11 +2455,7 @@
 
         setupRoles(plasmaVault, accessManager);
 
-<<<<<<< HEAD
-        uint256[] memory marketIdsBefore = plasmaVault.getDependencyBalanceGraf(1);
-=======
         uint256[] memory marketIdsBefore = plasmaVault.getDependencyBalanceGraph(1);
->>>>>>> 99b2cbca
 
         uint256[] memory marketIdsToUpdate = new uint256[](2);
         marketIdsToUpdate[0] = 1;
@@ -2476,11 +2472,7 @@
         plasmaVault.updateDependencyBalanceGraphs(marketIds, marketDependency);
 
         // then
-<<<<<<< HEAD
-        uint256[] memory marketIdsAfter = plasmaVault.getDependencyBalanceGraf(1);
-=======
         uint256[] memory marketIdsAfter = plasmaVault.getDependencyBalanceGraph(1);
->>>>>>> 99b2cbca
 
         assertEq(marketIdsBefore.length, 0, "Market ids before should be empty");
         assertEq(marketIdsAfter.length, 2, "Market ids after should have length 2");
@@ -2516,11 +2508,7 @@
 
         setupRoles(plasmaVault, accessManager);
 
-<<<<<<< HEAD
-        uint256[] memory marketIdsBefore = plasmaVault.getDependencyBalanceGraf(1);
-=======
         uint256[] memory marketIdsBefore = plasmaVault.getDependencyBalanceGraph(1);
->>>>>>> 99b2cbca
 
         uint256[] memory marketIdsToUpdate = new uint256[](2);
         marketIdsToUpdate[0] = 1;
@@ -2540,11 +2528,7 @@
         plasmaVault.updateDependencyBalanceGraphs(marketIds, marketDependency);
 
         // then
-<<<<<<< HEAD
-        uint256[] memory marketIdsAfter = plasmaVault.getDependencyBalanceGraf(1);
-=======
         uint256[] memory marketIdsAfter = plasmaVault.getDependencyBalanceGraph(1);
->>>>>>> 99b2cbca
 
         assertEq(marketIdsBefore.length, 0, "Market ids before should be empty");
         assertEq(marketIdsAfter.length, 0, "Market ids after should be empty");
