// SPDX-License-Identifier: UNLICENSED
pragma solidity 0.8.26;

import {Test} from "forge-std/Test.sol";
import {ERC20} from "@openzeppelin/contracts/token/ERC20/ERC20.sol";
import {PlasmaVault, PlasmaVaultInitData, MarketBalanceFuseConfig, FeeConfig, FuseAction} from "../../contracts/vaults/PlasmaVault.sol";
import {PlasmaVaultBase} from "../../contracts/vaults/PlasmaVaultBase.sol";
import {IporFusionAccessManager} from "../../contracts/managers/access/IporFusionAccessManager.sol";
import {WithdrawManager} from "../../contracts/managers/withdraw/WithdrawManager.sol";
import {IporFusionAccessManagerInitializerLibV1, DataForInitialization, PlasmaVaultAddress, InitializationData} from "../../contracts/vaults/initializers/IporFusionAccessManagerInitializerLibV1.sol";
import {MarketSubstratesConfig, PlasmaVaultInitData} from "../../contracts/vaults/PlasmaVault.sol";
import {FeeConfigHelper} from "../test_helpers/FeeConfigHelper.sol";
import {IporFusionMarkets} from "../../contracts/libraries/IporFusionMarkets.sol";
import {BurnRequestFeeFuse} from "../../contracts/fuses/burn_request_fee/BurnRequestFeeFuse.sol";
import {ZeroBalanceFuse} from "../../contracts/fuses/ZeroBalanceFuse.sol";

contract PlasmaVaultScheduledWithdraw is Test {
    address private constant _ATOMIST = address(1111111);
    address private constant _ALPHA = address(2222222);
    address private constant _USER = address(12121212);
    address private constant _USDC = 0xaf88d065e77c8cC2239327C5EDb3A432268e5831;
    address private constant _USDC_HOLDER = 0x47c031236e19d024b42f8AE6780E44A573170703;

    address private _plasmaVault;
    address private _priceOracle = 0x9838c0d15b439816D25d5fD1AEbd259EeddB66B4;
    address private _accessManager;
    address private _withdrawManager;
    BurnRequestFeeFuse private _burnRequestFeeFuse;

    function setUp() public {
        vm.createSelectFork(vm.envString("ARBITRUM_PROVIDER_URL"), 256415332);
        vm.prank(_USDC_HOLDER);
        ERC20(_USDC).transfer(_USER, 10_000e6);
        _createAccessManager();
        _createWithdrawManager();
        _createPlasmaVault();
        _initAccessManager();

        vm.startPrank(_USER);
        ERC20(_USDC).approve(_plasmaVault, 10_000e6);
        PlasmaVault(_plasmaVault).deposit(10_000e6, _USER);
        vm.stopPrank();
    }

    function _createPlasmaVault() private {
        vm.startPrank(_ATOMIST);
        _plasmaVault = address(
            new PlasmaVault(
                PlasmaVaultInitData({
                    assetName: "PLASMA VAULT",
                    assetSymbol: "PLASMA",
                    underlyingToken: _USDC,
                    priceOracleMiddleware: _priceOracle,
                    marketSubstratesConfigs: _setupMarketConfigs(),
                    fuses: _setupFuses(),
                    balanceFuses: _setupBalanceFuses(),
                    feeConfig: _setupFeeConfig(),
                    accessManager: address(_accessManager),
                    plasmaVaultBase: address(new PlasmaVaultBase()),
                    totalSupplyCap: type(uint256).max,
                    withdrawManager: _withdrawManager
                })
            )
        );
        vm.stopPrank();
    }

    function _setupMarketConfigs() private returns (MarketSubstratesConfig[] memory marketConfigs) {
        marketConfigs = new MarketSubstratesConfig[](1);
        marketConfigs[0] = MarketSubstratesConfig({
            marketId: IporFusionMarkets.ZERO_BALANCE_MARKET,
            substrates: new bytes32[](0)
        });
    }

    function _setupFuses() private returns (address[] memory fuses) {
        _burnRequestFeeFuse = new BurnRequestFeeFuse(IporFusionMarkets.ZERO_BALANCE_MARKET);

        fuses = new address[](1);
        fuses[0] = address(_burnRequestFeeFuse);
    }

    function _setupBalanceFuses() private returns (MarketBalanceFuseConfig[] memory balanceFuses) {
        ZeroBalanceFuse zeroBalanceFuse = new ZeroBalanceFuse(IporFusionMarkets.ZERO_BALANCE_MARKET);
        balanceFuses = new MarketBalanceFuseConfig[](1);
        balanceFuses[0] = MarketBalanceFuseConfig({
            marketId: IporFusionMarkets.ZERO_BALANCE_MARKET,
            fuse: address(zeroBalanceFuse)
        });
    }

    function _setupFeeConfig() private returns (FeeConfig memory feeConfig) {
        feeConfig = FeeConfigHelper.createZeroFeeConfig();
    }

    function _createAccessManager() private {
        _accessManager = address(new IporFusionAccessManager(_ATOMIST, 0));
    }

    function _createWithdrawManager() private {
        _withdrawManager = address(new WithdrawManager(_accessManager));
    }

    function _initAccessManager() private {
        address[] memory initAddress = new address[](3);
        initAddress[0] = address(this);
        initAddress[1] = _ATOMIST;
        initAddress[2] = _ALPHA;

        address[] memory whitelist = new address[](1);
        whitelist[0] = _USER;

        DataForInitialization memory data = DataForInitialization({
            isPublic: false,
            iporDaos: initAddress,
            admins: initAddress,
            owners: initAddress,
            atomists: initAddress,
            alphas: initAddress,
            whitelist: whitelist,
            guardians: initAddress,
            fuseManagers: initAddress,
            claimRewards: initAddress,
            transferRewardsManagers: initAddress,
            configInstantWithdrawalFusesManagers: initAddress,
            updateMarketsBalancesAccounts: initAddress,
            updateRewardsBalanceAccounts: initAddress,
            plasmaVaultAddress: PlasmaVaultAddress({
                plasmaVault: _plasmaVault,
                accessManager: _accessManager,
                rewardsClaimManager: address(0),
                withdrawManager: _withdrawManager,
                feeManager: address(0),
                contextManager: address(0)
            })
        });
        InitializationData memory initializationData = IporFusionAccessManagerInitializerLibV1
            .generateInitializeIporPlasmaVault(data);
        vm.startPrank(_ATOMIST);
        IporFusionAccessManager(_accessManager).initialize(initializationData);
        vm.stopPrank();
    }

    function testShouldNotBeAbleToWithdrawWithoutRequest() external {
        // given
        uint256 withdrawAmount = 1_000e6;

        vm.startPrank(_ALPHA);
        WithdrawManager(_withdrawManager).releaseFunds(block.timestamp - 1, type(uint128).max);
        vm.stopPrank();

        bytes memory error = abi.encodeWithSignature("WithdrawManagerInvalidSharesToRelease(uint256)", withdrawAmount);
        // when
        vm.startPrank(_USER);
        vm.expectRevert(error);
        PlasmaVault(_plasmaVault).redeemFromRequest(withdrawAmount, _USER, _USER);
        vm.stopPrank();
    }

    function testShouldReturnZeroWhenInitWithdrawWindow() external {
        // given
        // when
        uint256 withdrawWindow = WithdrawManager(_withdrawManager).getWithdrawWindow();
        // then
        assertTrue(withdrawWindow == 0, "withdraw window should be zero");
    }

    function testShouldNotBeAbleToUpdateWithdrawWindowWhenNotAtomist() external {
        // given
        uint256 withdrawWindow = 1 days;
        bytes memory error = abi.encodeWithSignature("AccessManagedUnauthorized(address)", _USER);
        // when
        vm.startPrank(_USER);
        vm.expectRevert(error);
        WithdrawManager(_withdrawManager).updateWithdrawWindow(withdrawWindow);
        vm.stopPrank();
    }

    function testShouldBeAbleToUpdateWithdrawWindow() external {
        // given
        uint256 withdrawWindow = 1 days;
        // when
        vm.startPrank(_ATOMIST);
        WithdrawManager(_withdrawManager).updateWithdrawWindow(withdrawWindow);
        // then
        uint256 updatedWithdrawWindow = WithdrawManager(_withdrawManager).getWithdrawWindow();
        assertTrue(updatedWithdrawWindow == withdrawWindow, "withdraw window should be updated");
    }

    function testShouldNotBeAbleToWithdrawWhenNotReleaseFunds() external {
        // given

        vm.startPrank(_ALPHA);
        WithdrawManager(_withdrawManager).releaseFunds(block.timestamp - 1, type(uint128).max);
        vm.stopPrank();

        uint256 withdrawAmount = 1_000e8;
        vm.startPrank(_USER);
        WithdrawManager(_withdrawManager).requestShares(withdrawAmount);
        vm.stopPrank();

        bytes memory error = abi.encodeWithSignature("WithdrawManagerInvalidSharesToRelease(uint256)", withdrawAmount);

        vm.warp(block.timestamp + 10 hours);

        // when
        vm.startPrank(_USER);
        vm.expectRevert(error);
        PlasmaVault(_plasmaVault).redeemFromRequest(withdrawAmount, _USER, _USER);
        vm.stopPrank();
    }

    function testShouldBeAbleToRedeemFromRequest() external {
        // given
        uint256 withdrawAmount = 1_000e8;

        vm.prank(_ATOMIST);
        WithdrawManager(_withdrawManager).updateWithdrawWindow(1 days);

        vm.startPrank(_USER);
        WithdrawManager(_withdrawManager).requestShares(withdrawAmount);
        vm.stopPrank();

        vm.warp(block.timestamp + 1 hours);

        vm.prank(_ALPHA);
        WithdrawManager(_withdrawManager).releaseFunds(block.timestamp - 1, withdrawAmount);

        vm.warp(block.timestamp + 10 hours);

        uint256 balanceBefore = ERC20(_USDC).balanceOf(_USER);

        // when
        vm.startPrank(_USER);
        PlasmaVault(_plasmaVault).redeemFromRequest(withdrawAmount, _USER, _USER);
        vm.stopPrank();

        // then
        uint256 balanceAfter = ERC20(_USDC).balanceOf(_USER);

        assertTrue(
            balanceAfter == withdrawAmount / 100 + balanceBefore,
            "user balance should be increased by withdraw amount"
        );
    }

    function testShouldBeAbleToRedeemFromRequestWithFee() external {
        // given
        uint256 withdrawAmount = 1_000e8;

        vm.prank(_ATOMIST);
        WithdrawManager(_withdrawManager).updateWithdrawWindow(1 days);

        vm.startPrank(_ATOMIST);
        WithdrawManager(_withdrawManager).updateRequestFee(0.01e18);
        WithdrawManager(_withdrawManager).updatePlasmaVaultAddress(_plasmaVault);
        vm.stopPrank();

        uint256 balanceWithdrawManagerBefore = PlasmaVaultBase(_plasmaVault).balanceOf(address(_withdrawManager));

        vm.startPrank(_USER);
        WithdrawManager(_withdrawManager).requestShares(withdrawAmount);
        vm.stopPrank();

        uint256 balanceWithdrawManagerAfter = PlasmaVaultBase(_plasmaVault).balanceOf(address(_withdrawManager));

        vm.warp(block.timestamp + 1 hours);

        vm.prank(_ALPHA);
        WithdrawManager(_withdrawManager).releaseFunds(block.timestamp - 1, withdrawAmount);

        vm.warp(block.timestamp + 10 hours);

        uint256 balanceBefore = ERC20(_USDC).balanceOf(_USER);

        // when
        vm.startPrank(_USER);
        PlasmaVault(_plasmaVault).redeemFromRequest(withdrawAmount - 10e8, _USER, _USER);
        vm.stopPrank();

        // then
        uint256 balanceAfter = ERC20(_USDC).balanceOf(_USER);

        assertEq(balanceBefore, 0);
        assertEq(balanceAfter, 990000000);
        assertEq(balanceWithdrawManagerBefore, 0);
        assertEq(balanceWithdrawManagerAfter, 1000000000);
    }

    function testShouldBeAbleToBurnRequestFee() external {
        // given
        uint256 withdrawAmount = 1_000e8;

        vm.prank(_ATOMIST);
        WithdrawManager(_withdrawManager).updateWithdrawWindow(1 days);

        vm.startPrank(_ATOMIST);
        WithdrawManager(_withdrawManager).updateRequestFee(0.01e18);
        WithdrawManager(_withdrawManager).updatePlasmaVaultAddress(_plasmaVault);
        vm.stopPrank();

        vm.startPrank(_USER);
        WithdrawManager(_withdrawManager).requestShares(withdrawAmount);
        vm.stopPrank();

        vm.warp(block.timestamp + 1 hours);

        vm.prank(_ALPHA);
        WithdrawManager(_withdrawManager).releaseFunds(block.timestamp - 1, withdrawAmount);

        vm.warp(block.timestamp + 10 hours);

        uint256 balanceBefore = ERC20(_USDC).balanceOf(_USER);
        uint256 balanceWithdrawManagerBefore = PlasmaVaultBase(_plasmaVault).balanceOf(address(_withdrawManager));

        FuseAction[] memory actions = new FuseAction[](1);
        actions[0] = FuseAction(
            address(_burnRequestFeeFuse),
            abi.encodeWithSignature("enter((uint256))", balanceWithdrawManagerBefore)
        );

        // when

        vm.startPrank(_ALPHA);
        PlasmaVault(_plasmaVault).execute(actions);
        vm.stopPrank();
        // then

        uint256 balanceWithdrawManagerAfter = PlasmaVaultBase(_plasmaVault).balanceOf(address(_withdrawManager));
        uint256 balanceAfter = ERC20(_USDC).balanceOf(_USER);

        assertEq(balanceBefore, 0);
        assertEq(balanceAfter, 0);
        assertEq(balanceWithdrawManagerBefore, 1000000000);
        assertEq(balanceWithdrawManagerAfter, 0);
    }

    function testShouldNOTBeAbleToRedeemFromRequestBecauseNoExecutionReleaseFunds() external {
        // given
        uint256 withdrawAmount = 1_000e8;

        vm.startPrank(_ALPHA);
        WithdrawManager(_withdrawManager).releaseFunds(block.timestamp - 1, type(uint128).max);
        vm.stopPrank();

        vm.prank(_ATOMIST);
        WithdrawManager(_withdrawManager).updateWithdrawWindow(1 days);

        vm.startPrank(_USER);
        WithdrawManager(_withdrawManager).requestShares(withdrawAmount);
        vm.stopPrank();

        vm.warp(block.timestamp + 1 hours);

        vm.warp(block.timestamp + 10 hours);

        bytes memory error = abi.encodeWithSignature("WithdrawManagerInvalidSharesToRelease(uint256)", withdrawAmount);

        vm.startPrank(_USER);
        //then
        vm.expectRevert(error);
        // when
        PlasmaVault(_plasmaVault).redeemFromRequest(withdrawAmount, _USER, _USER);
        vm.stopPrank();
    }

    function testShouldNotBeAbleToRedeemWhenWithdrawWindowFinish() external {
        // given
        uint256 withdrawAmount = 1_000e8;

        vm.prank(_ATOMIST);
        WithdrawManager(_withdrawManager).updateWithdrawWindow(1 days);

        vm.startPrank(_USER);
        WithdrawManager(_withdrawManager).requestShares(withdrawAmount);
        vm.stopPrank();

        vm.warp(block.timestamp + 1 hours);

        vm.prank(_ALPHA);
        WithdrawManager(_withdrawManager).releaseFunds(block.timestamp - 1, type(uint128).max);

        vm.warp(block.timestamp + 24 hours);

        bytes memory error = abi.encodeWithSignature("WithdrawManagerInvalidSharesToRelease(uint256)", withdrawAmount);

        // when
        vm.startPrank(_USER);
        vm.expectRevert(error);
        PlasmaVault(_plasmaVault).redeemFromRequest(withdrawAmount, _USER, _USER);
        vm.stopPrank();
    }

    function testShouldNotBeAbleToRedeemFromRequestWhenWithdrawWindowFinishAndReleaseFundAfterWithdrawWindow()
        external
    {
        // given
        uint256 withdrawAmount = 1_000e6;

        vm.prank(_ATOMIST);
        WithdrawManager(_withdrawManager).updateWithdrawWindow(1 days);

        vm.startPrank(_USER);
        WithdrawManager(_withdrawManager).requestShares(withdrawAmount);
        vm.stopPrank();

        vm.warp(block.timestamp + 1 days + 1 hours);

        vm.prank(_ALPHA);
        WithdrawManager(_withdrawManager).releaseFunds(block.timestamp - 1, type(uint128).max);

        bytes memory error = abi.encodeWithSignature("WithdrawManagerInvalidSharesToRelease(uint256)", withdrawAmount);

        // when
        vm.startPrank(_USER);
        vm.expectRevert(error);
        PlasmaVault(_plasmaVault).redeemFromRequest(withdrawAmount, _USER, _USER);
        vm.stopPrank();
    }

    function testShouldNotBeAbleToRedeemFromRequestWhenAmountBiggerThenRequest() external {
        // given
        uint256 withdrawAmount = 1_000e8;

        vm.prank(_ATOMIST);
        WithdrawManager(_withdrawManager).updateWithdrawWindow(1 days);

        vm.startPrank(_USER);
        WithdrawManager(_withdrawManager).requestShares(withdrawAmount);
        vm.stopPrank();

        vm.warp(block.timestamp + 1 hours);

        vm.prank(_ALPHA);
        WithdrawManager(_withdrawManager).releaseFunds(block.timestamp - 1, type(uint128).max);

        vm.warp(block.timestamp + 24 hours);

        bytes memory error = abi.encodeWithSignature(
            "WithdrawManagerInvalidSharesToRelease(uint256)",
            withdrawAmount + 1e6
        );

        // when
        vm.startPrank(_USER);
        vm.expectRevert(error);
        PlasmaVault(_plasmaVault).redeemFromRequest(withdrawAmount + 1e6, _USER, _USER);
        vm.stopPrank();
    }

    function testShouldRevertWhenReleaseFundsWithCurrentBlockTimestamp() external {
        // given
        bytes memory error = abi.encodeWithSignature("WithdrawManagerInvalidTimestamp(uint256)", block.timestamp);

        // when
        vm.startPrank(_ALPHA);
        vm.expectRevert(error);
        WithdrawManager(_withdrawManager).releaseFunds(block.timestamp, 1e18);
        vm.stopPrank();
    }

    function testShouldRevertWhenReleaseFundsWithTimestampInFuture() external {
        // given
        bytes memory error = abi.encodeWithSignature("WithdrawManagerInvalidTimestamp(uint256)", block.timestamp + 1);

        // when
        vm.startPrank(_ALPHA);
        vm.expectRevert(error);
        WithdrawManager(_withdrawManager).releaseFunds(block.timestamp + 1, 1e18);
    }

    function testShouldBeAbleToWithdrawWithoutRequestWhenEnoughBalance() external {
        // given
        uint256 withdrawAmount = 1_000e6;
        uint256 balanceBefore = ERC20(_USDC).balanceOf(_USER);

        // Set sharesToRelease to 0 and release funds
        vm.startPrank(_ALPHA);
        WithdrawManager(_withdrawManager).releaseFunds(block.timestamp - 1, 0);
        vm.stopPrank();

        // Set withdraw window to ensure no timing conflicts
        vm.startPrank(_ATOMIST);
        WithdrawManager(_withdrawManager).updateWithdrawWindow(1 days);
        vm.stopPrank();

        // when
        vm.startPrank(_USER);
        PlasmaVault(_plasmaVault).withdraw(withdrawAmount, _USER, _USER);
        vm.stopPrank();

        // then
        uint256 balanceAfter = ERC20(_USDC).balanceOf(_USER);
        assertTrue(
            balanceAfter == withdrawAmount + balanceBefore,
            "user balance should be increased by withdraw amount"
        );
    }

    function testShouldBeAbleToWithdrawMoreThanRequestedAmountFromBuffer() external {
        // given
        uint256 requestAmount = 1_000e6;
        uint256 withdrawAmount = 2_000e6;
        uint256 balanceBefore = ERC20(_USDC).balanceOf(_USER);

        // Set withdraw window
        vm.startPrank(_ATOMIST);
        WithdrawManager(_withdrawManager).updateWithdrawWindow(1 days);
        vm.stopPrank();

        // Make a request for smaller amount
        vm.startPrank(_USER);
        WithdrawManager(_withdrawManager).requestShares(requestAmount);
        vm.stopPrank();

        vm.warp(block.timestamp + 1 hours);

        // Set sharesToRelease to 0 and release funds
        vm.startPrank(_ALPHA);
        WithdrawManager(_withdrawManager).releaseFunds(block.timestamp - 1, 1_500e6);
        vm.stopPrank();

        vm.warp(block.timestamp + 1 hours);
        // when - withdraw more than requested
        vm.startPrank(_USER);
        PlasmaVault(_plasmaVault).withdraw(withdrawAmount, _USER, _USER);
        vm.stopPrank();

        // then
        uint256 balanceAfter = ERC20(_USDC).balanceOf(_USER);
        assertTrue(
            balanceAfter == withdrawAmount + balanceBefore,
            "user balance should be increased by withdraw amount"
        );
    }

<<<<<<< HEAD
    function testShouldNotBeAbleToReleaseFundsWhenNewReleaseFundsTimestampIsLowerThenLastReleaseFundsTimestamp()
        external
    {
        // given
        /// @dev simulate time passing
        vm.warp(block.timestamp + 1 hours);

        uint256 releaseFundsTimestamp = block.timestamp - 1;

        vm.startPrank(_ALPHA);
        WithdrawManager(_withdrawManager).releaseFunds(releaseFundsTimestamp, 1e18);
        vm.stopPrank();

        vm.warp(block.timestamp + 1 days);

        uint256 newReleaseFundsTimestamp = releaseFundsTimestamp - 1;

        bytes memory error = abi.encodeWithSignature(
            "WithdrawManagerInvalidTimestamp(uint256,uint256)",
            releaseFundsTimestamp,
            newReleaseFundsTimestamp
        );

        //then
        vm.expectRevert(error);
        // when
        vm.startPrank(_ALPHA);
        WithdrawManager(_withdrawManager).releaseFunds(newReleaseFundsTimestamp, 1e18);
        vm.stopPrank();
    }

    function testShouldBeAbleToReleaseFundsWhenNewReleaseFundsTimestampIsGreaterThenLastReleaseFundsTimestamp()
        external
    {
        // given
        /// @dev simulate time passing
        vm.warp(block.timestamp + 1 hours);

        uint256 releaseFundsTimestamp = block.timestamp - 1;

        vm.startPrank(_ALPHA);
        WithdrawManager(_withdrawManager).releaseFunds(releaseFundsTimestamp, 1e18);
        vm.stopPrank();

        vm.warp(block.timestamp + 1 days);

        uint256 newReleaseFundsTimestamp = releaseFundsTimestamp + 1;

        // when
        vm.startPrank(_ALPHA);
        WithdrawManager(_withdrawManager).releaseFunds(newReleaseFundsTimestamp, 2e18);
        vm.stopPrank();

        // then
        uint256 amountToRelease = WithdrawManager(_withdrawManager).getAmountToRelease();
        assertEq(amountToRelease, 2e18);
=======
    function testShouldNotBeAbleToUpdateWithdrawFeeWhenNotAtomist() external {
        // given
        uint256 withdrawFee = 0.01e18; // 1% fee
        bytes memory error = abi.encodeWithSignature("AccessManagedUnauthorized(address)", _USER);

        // when
        vm.startPrank(_USER);
        vm.expectRevert(error);
        WithdrawManager(_withdrawManager).updateWithdrawFee(withdrawFee);
        vm.stopPrank();
    }

    function testShouldBeAbleToRedeemWithFee() external {
        // given
        uint256 withdrawFee = 0.01e18; // 1% fee

        vm.startPrank(_ATOMIST);
        WithdrawManager(_withdrawManager).updateWithdrawFee(withdrawFee);
        vm.stopPrank();

        uint256 balanceBefore = ERC20(_USDC).balanceOf(_plasmaVault);

        vm.startPrank(_USER);
        PlasmaVault(_plasmaVault).redeem(1000e8, _USER, _USER);
        vm.stopPrank();

        uint256 balanceAfter = ERC20(_USDC).balanceOf(_plasmaVault);

        assertEq(balanceBefore, 10000000000);
        assertEq(balanceAfter, 9010000000);
    }

    function testShouldBeAbleToUpdateWithdrawFeeWhenAtomist() external {
        // given
        uint256 withdrawFee = 0.01e18; // 1% fee

        // when
        vm.startPrank(_ATOMIST);
        WithdrawManager(_withdrawManager).updateWithdrawFee(withdrawFee);
        vm.stopPrank();

        // then
        uint256 currentFee = WithdrawManager(_withdrawManager).getWithdrawFee();
        assertEq(currentFee, withdrawFee, "withdraw fee should be updated to 1%");
    }

    function testShouldBeAbleToWithdrawWithFee() external {
        // given
        uint256 withdrawFee = 0.01e18; // 1% fee

        vm.startPrank(_ATOMIST);
        WithdrawManager(_withdrawManager).updateWithdrawFee(withdrawFee);
        vm.stopPrank();

        uint256 balanceBefore = ERC20(_USDC).balanceOf(_plasmaVault);

        vm.startPrank(_USER);
        PlasmaVault(_plasmaVault).withdraw(10e6, _USER, _USER);
        vm.stopPrank();

        uint256 balanceAfter = ERC20(_USDC).balanceOf(_plasmaVault);

        assertEq(balanceBefore, 10000000000);
        assertEq(balanceAfter, 9990100000);
    }

    /**
     * @notice Test that previewWithdraw with fee returns higher share value than without fee
     * @dev This is because the fee is taken in shares, so more shares are needed to withdraw the same amount of assets
     */
    function testPreviewWithdrawWithFeeReturnsHigherShareValue() external {
        // given
        uint256 withdrawFee = 0.1e18; // 10% fee
        uint256 assetsToWithdraw = 1000e6; // 1000 USDC

        // Check shares needed without fee
        uint256 sharesWithoutFee = PlasmaVault(_plasmaVault).previewWithdraw(assetsToWithdraw);

        // Set withdraw fee
        vm.startPrank(_ATOMIST);
        WithdrawManager(_withdrawManager).updateWithdrawFee(withdrawFee);
        vm.stopPrank();

        // Check shares needed with fee
        uint256 sharesWithFee = PlasmaVault(_plasmaVault).previewWithdraw(assetsToWithdraw);

        // then
        assertTrue(sharesWithFee > sharesWithoutFee, "Shares with fee should be higher than without fee");
    }

    /**
     * @notice Test that previewRedeem with fee returns lower asset value than without fee
     * @dev This is because the fee is taken in shares, so the same amount of shares yields fewer assets after fee
     */
    function testPreviewRedeemWithFeeReturnsLowerAssetValue() external {
        // given
        uint256 withdrawFee = 0.1e18; // 10% fee
        uint256 sharesToRedeem = 1000e8; // 1000 shares

        // Check assets received without fee
        uint256 assetsWithoutFee = PlasmaVault(_plasmaVault).previewRedeem(sharesToRedeem);

        // Set withdraw fee
        vm.startPrank(_ATOMIST);
        WithdrawManager(_withdrawManager).updateWithdrawFee(withdrawFee);
        vm.stopPrank();

        // Check assets received with fee
        uint256 assetsWithFee = PlasmaVault(_plasmaVault).previewRedeem(sharesToRedeem);

        // then
        assertTrue(assetsWithFee < assetsWithoutFee, "Assets with fee should be lower than without fee");
>>>>>>> bbfcd629
    }
}<|MERGE_RESOLUTION|>--- conflicted
+++ resolved
@@ -534,7 +534,6 @@
         );
     }
 
-<<<<<<< HEAD
     function testShouldNotBeAbleToReleaseFundsWhenNewReleaseFundsTimestampIsLowerThenLastReleaseFundsTimestamp()
         external
     {
@@ -589,9 +588,10 @@
         vm.stopPrank();
 
         // then
-        uint256 amountToRelease = WithdrawManager(_withdrawManager).getAmountToRelease();
-        assertEq(amountToRelease, 2e18);
-=======
+        uint256 sharesToRelease = WithdrawManager(_withdrawManager).getSharesToRelease();
+        assertEq(sharesToRelease, 2e18);
+    }
+
     function testShouldNotBeAbleToUpdateWithdrawFeeWhenNotAtomist() external {
         // given
         uint256 withdrawFee = 0.01e18; // 1% fee
@@ -704,6 +704,5 @@
 
         // then
         assertTrue(assetsWithFee < assetsWithoutFee, "Assets with fee should be lower than without fee");
->>>>>>> bbfcd629
     }
 }