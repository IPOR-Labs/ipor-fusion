--- conflicted
+++ resolved
@@ -124,10 +124,7 @@
             transferRewardsManagers: initAddress,
             configInstantWithdrawalFusesManagers: initAddress,
             updateMarketsBalancesAccounts: initAddress,
-<<<<<<< HEAD
             updateRewardsBalanceAccounts: initAddress,
-=======
->>>>>>> 44368f48
             plasmaVaultAddress: PlasmaVaultAddress({
                 plasmaVault: _plasmaVault,
                 accessManager: _accessManager,
