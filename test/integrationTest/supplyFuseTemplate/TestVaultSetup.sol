--- conflicted
+++ resolved
@@ -15,11 +15,7 @@
         MarketBalanceFuseConfig[] memory balanceFuses = setupBalanceFuses();
         FeeConfig memory feeConfig = setupFeeConfig();
 
-<<<<<<< HEAD
-        createAccessElectron();
-=======
         createAccessManager();
->>>>>>> b4a0a867
         plasmaVault = address(
             new PlasmaVault(
                 PlasmaVaultInitData(
@@ -32,11 +28,7 @@
                     fuses,
                     balanceFuses,
                     feeConfig,
-<<<<<<< HEAD
-                    accessElectron
-=======
                     accessManager
->>>>>>> b4a0a867
                 )
             )
         );
@@ -54,33 +46,21 @@
         });
     }
 
-<<<<<<< HEAD
-    function createAccessElectron() private {
-=======
     function createAccessManager() private {
->>>>>>> b4a0a867
         UsersToRoles memory usersToRoles;
         usersToRoles.superAdmin = accounts[0];
         usersToRoles.atomist = accounts[0];
         address[] memory alphas = new address[](1);
         alphas[0] = alpha;
         usersToRoles.alphas = alphas;
-<<<<<<< HEAD
-        accessElectron = address(RoleLib.createAccessElectron(usersToRoles, vm));
-=======
         accessManager = address(RoleLib.createAccessManager(usersToRoles, vm));
->>>>>>> b4a0a867
     }
 
     function setupRoles() private {
         UsersToRoles memory usersToRoles;
         usersToRoles.superAdmin = accounts[0];
         usersToRoles.atomist = accounts[0];
-<<<<<<< HEAD
-        RoleLib.setupPlasmaVaultRoles(usersToRoles, vm, plasmaVault, PlasmaVaultAccessManager(accessElectron));
-=======
         RoleLib.setupPlasmaVaultRoles(usersToRoles, vm, plasmaVault, PlasmaVaultAccessManager(accessManager));
->>>>>>> b4a0a867
     }
 
     function setupMarketConfigs() public virtual returns (MarketSubstratesConfig[] memory marketConfigs);
