// SPDX-License-Identifier: UNLICENSED
pragma solidity 0.8.26;

import {ERC20} from "@openzeppelin/contracts/token/ERC20/ERC20.sol";
import {SupplyTest} from "../supplyFuseTemplate/SupplyTests.sol";
import {MarketSubstratesConfig, MarketBalanceFuseConfig} from "../../../contracts/vaults/PlasmaVault.sol";
import {PlasmaVaultConfigLib} from "../../../contracts/libraries/PlasmaVaultConfigLib.sol";
import {Erc4626SupplyFuse, Erc4626SupplyFuseEnterData, Erc4626SupplyFuseExitData} from "../../../contracts/fuses/erc4626/Erc4626SupplyFuse.sol";
import {ERC4626BalanceFuse} from "../../../contracts/fuses/erc4626/Erc4626BalanceFuse.sol";
import {IporFusionMarkets} from "../../../contracts/libraries/IporFusionMarkets.sol";

contract FluidInstadappUSDCArbitrum is SupplyTest {
    address private constant USDC = 0xaf88d065e77c8cC2239327C5EDb3A432268e5831;
    address private constant CHAINLINK_USDC = 0x50834F3163758fcC1Df9973b6e91f0F0F0434aD3;
    address public constant F_TOKEN = 0x1A996cb54bb95462040408C06122D45D6Cdb6096;
    address public constant FLUID_LENDING_STAKING_REWARDS = 0x48f89d731C5e3b5BeE8235162FC2C639Ba62DB7d; // stake / exit

    function setUp() public {
        vm.createSelectFork(vm.envString("ARBITRUM_PROVIDER_URL"), 233461793);
        init();
    }

<<<<<<< HEAD
    function getMarketId() public view override returns (uint256) {
=======
    function getMarketId() public pure override returns (uint256) {
>>>>>>> 4a1f4a42
        return IporFusionMarkets.FLUID_INSTADAPP_POOL;
    }

    function setupAsset() public override {
        asset = USDC;
    }

    function dealAssets(address account_, uint256 amount_) public override {
        vm.prank(0x47c031236e19d024b42f8AE6780E44A573170703);
        ERC20(asset).transfer(account_, amount_);
    }

    function setupPriceOracle() public pure override returns (address[] memory assets, address[] memory sources) {
        assets = new address[](1);
        sources = new address[](1);
        assets[0] = USDC;
        sources[0] = CHAINLINK_USDC;
    }

    function setupMarketConfigs() public pure override returns (MarketSubstratesConfig[] memory marketConfigs) {
        marketConfigs = new MarketSubstratesConfig[](1);
        bytes32[] memory assets = new bytes32[](1);
        assets[0] = PlasmaVaultConfigLib.addressToBytes32(F_TOKEN);
        marketConfigs[0] = MarketSubstratesConfig(IporFusionMarkets.FLUID_INSTADAPP_POOL, assets);
    }

    function setupFuses() public override {
        Erc4626SupplyFuse fuse = new Erc4626SupplyFuse(IporFusionMarkets.FLUID_INSTADAPP_POOL);
        fuses = new address[](1);
        fuses[0] = address(fuse);
    }

    function setupBalanceFuses() public override returns (MarketBalanceFuseConfig[] memory balanceFuses) {
        ERC4626BalanceFuse fluidInstadappBalances = new ERC4626BalanceFuse(IporFusionMarkets.FLUID_INSTADAPP_POOL);

        balanceFuses = new MarketBalanceFuseConfig[](1);
        balanceFuses[0] = MarketBalanceFuseConfig(
            IporFusionMarkets.FLUID_INSTADAPP_POOL,
            address(fluidInstadappBalances)
        );
    }

    function getEnterFuseData(
        uint256 amount_,
        //solhint-disable-next-line
        bytes32[] memory data_
    ) public view virtual override returns (bytes[] memory data) {
        Erc4626SupplyFuseEnterData memory enterData = Erc4626SupplyFuseEnterData({
            vault: F_TOKEN,
            vaultAssetAmount: amount_
        });
        data = new bytes[](1);
        data[0] = abi.encode(enterData);
    }

    function getExitFuseData(
        uint256 amount_,
        //solhint-disable-next-line
        bytes32[] memory data_
    ) public view virtual override returns (address[] memory fusesSetup, bytes[] memory data) {
        Erc4626SupplyFuseExitData memory exitData = Erc4626SupplyFuseExitData({
            vault: F_TOKEN,
            vaultAssetAmount: amount_
        });
        data = new bytes[](1);
        data[0] = abi.encode(exitData);
        fusesSetup = fuses;
    }
}<|MERGE_RESOLUTION|>--- conflicted
+++ resolved
@@ -20,11 +20,7 @@
         init();
     }
 
-<<<<<<< HEAD
-    function getMarketId() public view override returns (uint256) {
-=======
     function getMarketId() public pure override returns (uint256) {
->>>>>>> 4a1f4a42
         return IporFusionMarkets.FLUID_INSTADAPP_POOL;
     }
 
