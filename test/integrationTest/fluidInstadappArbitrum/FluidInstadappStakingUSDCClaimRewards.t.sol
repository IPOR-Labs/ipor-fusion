// SPDX-License-Identifier: UNLICENSED
pragma solidity 0.8.26;

import {Test} from "forge-std/Test.sol";
import {ERC1967Proxy} from "@openzeppelin/contracts/proxy/ERC1967/ERC1967Proxy.sol";
import {ERC20} from "@openzeppelin/contracts/token/ERC20/ERC20.sol";
import {MarketSubstratesConfig, MarketBalanceFuseConfig} from "../../../contracts/vaults/PlasmaVault.sol";
import {PlasmaVaultConfigLib} from "../../../contracts/libraries/PlasmaVaultConfigLib.sol";
import {FuseAction, PlasmaVault, FeeConfig, PlasmaVaultInitData} from "../../../contracts/vaults/PlasmaVault.sol";
import {PlasmaVaultGovernance} from "../../../contracts/vaults/PlasmaVaultGovernance.sol";
import {Erc4626SupplyFuse, Erc4626SupplyFuseEnterData} from "../../../contracts/fuses/erc4626/Erc4626SupplyFuse.sol";
import {ERC4626BalanceFuse} from "../../../contracts/fuses/erc4626/Erc4626BalanceFuse.sol";
import {IporFusionMarkets} from "../../../contracts/libraries/IporFusionMarkets.sol";
import {IporFusionAccessManager} from "../../../contracts/managers/access/IporFusionAccessManager.sol";
import {PriceOracleMiddleware} from "../../../contracts/price_oracle/PriceOracleMiddleware.sol";
import {PlasmaVault} from "../../../contracts/vaults/PlasmaVault.sol";
import {RewardsClaimManager} from "../../../contracts/managers/rewards/RewardsClaimManager.sol";
import {IporFusionAccessManagerInitializerLibV1, DataForInitialization, PlasmaVaultAddress} from "../../../contracts/vaults/initializers/IporFusionAccessManagerInitializerLibV1.sol";
import {InitializationData} from "../../../contracts/managers/access/IporFusionAccessManagerInitializationLib.sol";
import {FluidInstadappStakingSupplyFuse, FluidInstadappStakingSupplyFuseEnterData} from "../../../contracts/fuses/fluid_instadapp/FluidInstadappStakingSupplyFuse.sol";
import {IFluidLendingStakingRewards} from "../../../contracts/fuses/fluid_instadapp/ext/IFluidLendingStakingRewards.sol";
import {FluidInstadappStakingBalanceFuse} from "../../../contracts/fuses/fluid_instadapp/FluidInstadappStakingBalanceFuse.sol";
import {FluidInstadappClaimFuse} from "../../../contracts/rewards_fuses/fluid_instadapp/FluidInstadappClaimFuse.sol";
import {PlasmaVaultBase} from "../../../contracts/vaults/PlasmaVaultBase.sol";
import {IporFeeFactory} from "../../../contracts/managers/fee/IporFeeFactory.sol";

contract FluidInstadappStakingUSDCClaimRewards is Test {
    address private constant USDC = 0xaf88d065e77c8cC2239327C5EDb3A432268e5831;
    address private constant CHAINLINK_USDC = 0x50834F3163758fcC1Df9973b6e91f0F0F0434aD3;
    address public constant F_TOKEN = 0x1A996cb54bb95462040408C06122D45D6Cdb6096; // deposit / withdraw
    address public constant FLUID_LENDING_STAKING_REWARDS = 0x48f89d731C5e3b5BeE8235162FC2C639Ba62DB7d; // stake / exit
    address public constant PRICE_ORACLE_MIDDLEWARE_USD = 0x85a3Ee1688eE8D320eDF4024fB67734Fa8492cF4;

    Erc4626SupplyFuse public erc4626SupplyFuse;
    FluidInstadappStakingSupplyFuse public fluidInstadappStakingSupplyFuse;

    uint256 private constant ERROR_DELTA = 100;
    address private admin = address(this);

    address private _priceOracleMiddlewareProxy;
    address private _plasmaVault;
    address private _accessManager;
    address private _claimRewardsManager;
    address private _claimFuse;

    function setUp() public {
        vm.createSelectFork(vm.envString("ARBITRUM_PROVIDER_URL"), 245117371);
        _init();
    }

    function _init() private {
        _setupPriceOracle();
        _createAccessManager();
        _createPlasmaVault();
        _createClaimRewardsManager();
        _setupPlasmaVault();
        _createClaimFuse();
        _addClaimFuseToClaimRewardsManager();
        _initAccessManager();
    }

    function _createPlasmaVault() private {
        address[] memory alphas = new address[](1);
        alphas[0] = address(this);
        _plasmaVault = address(
            new PlasmaVault(
                PlasmaVaultInitData({
                    assetName: "TEST PLASMA VAULT",
                    assetSymbol: "TPLASMA",
                    underlyingToken: USDC,
                    priceOracleMiddleware: _priceOracleMiddlewareProxy,
                    marketSubstratesConfigs: _setupMarketConfigs(),
                    fuses: _setupFuses(),
                    balanceFuses: _setupBalanceFuses(),
                    feeConfig: _setupFeeConfig(),
                    accessManager: _accessManager,
                    plasmaVaultBase: address(new PlasmaVaultBase()),
                    totalSupplyCap: type(uint256).max,
                    withdrawManager: address(0)
                })
            )
        );
    }

    function _setupPlasmaVault() private {
        vm.prank(admin);
        PlasmaVaultGovernance(_plasmaVault).setRewardsClaimManagerAddress(_claimRewardsManager);
    }

    function _initAccessManager() private {
        IporFusionAccessManager accessManager = IporFusionAccessManager(_accessManager);
        address[] memory initAddress = new address[](1);
        initAddress[0] = admin;

        DataForInitialization memory data = DataForInitialization({
            dao: initAddress,
            admins: initAddress,
            owners: initAddress,
            atomists: initAddress,
            alphas: initAddress,
            whitelist: initAddress,
            guardians: initAddress,
            fuseManagers: initAddress,
            performanceFeeManagers: initAddress,
            managementFeeManagers: initAddress,
            claimRewards: initAddress,
            transferRewardsManagers: initAddress,
            configInstantWithdrawalFusesManagers: initAddress,
            plasmaVaultAddress: PlasmaVaultAddress({
                plasmaVault: _plasmaVault,
                accessManager: _accessManager,
                rewardsClaimManager: _claimRewardsManager,
<<<<<<< HEAD
                feeManager: address(0)
=======
                withdrawManager: address(0)
>>>>>>> 35b69e33
            })
        });

        InitializationData memory initializationData = IporFusionAccessManagerInitializerLibV1
            .generateInitializeIporPlasmaVault(data);
        accessManager.initialize(initializationData);
    }

    function _createClaimFuse() private {
        _claimFuse = address(new FluidInstadappClaimFuse(IporFusionMarkets.FLUID_INSTADAPP_STAKING));
    }

    function _addClaimFuseToClaimRewardsManager() private {
        address[] memory fuses = new address[](1);
        fuses[0] = _claimFuse;
        RewardsClaimManager(_claimRewardsManager).addRewardFuses(fuses);
    }

    function _dealAssets(address account_, uint256 amount_) private {
        vm.prank(0x47c031236e19d024b42f8AE6780E44A573170703);
        ERC20(USDC).transfer(account_, amount_);
    }

    function _createAccessManager() private {
        _accessManager = address(new IporFusionAccessManager(admin, 0));
    }

    function _createClaimRewardsManager() private {
        _claimRewardsManager = address(new RewardsClaimManager(_accessManager, _plasmaVault));
    }

    function _setupPriceOracle() private {
        address[] memory assets = new address[](1);
        address[] memory sources = new address[](1);
        assets[0] = USDC;
        sources[0] = CHAINLINK_USDC;

        vm.startPrank(admin);

        PriceOracleMiddleware implementation = new PriceOracleMiddleware(0x0000000000000000000000000000000000000348);

        _priceOracleMiddlewareProxy = address(
            new ERC1967Proxy(address(implementation), abi.encodeWithSignature("initialize(address)", admin))
        );

        assets[0] = USDC;
        sources[0] = CHAINLINK_USDC;

        PriceOracleMiddleware(_priceOracleMiddlewareProxy).setAssetsPricesSources(assets, sources);
        vm.stopPrank();
    }

    function _setupFeeConfig() private returns (FeeConfig memory feeConfig) {
        feeConfig = FeeConfig(0, 0, 0, 0, address(new IporFeeFactory()), address(0), address(0));
    }

    function _setupMarketConfigs() private returns (MarketSubstratesConfig[] memory marketConfigs) {
        marketConfigs = new MarketSubstratesConfig[](2);
        bytes32[] memory assetsPoolUsdc = new bytes32[](1);
        assetsPoolUsdc[0] = PlasmaVaultConfigLib.addressToBytes32(F_TOKEN);
        marketConfigs[0] = MarketSubstratesConfig(IporFusionMarkets.FLUID_INSTADAPP_POOL, assetsPoolUsdc);

        bytes32[] memory assetsStakingUsdc = new bytes32[](1);
        assetsStakingUsdc[0] = PlasmaVaultConfigLib.addressToBytes32(FLUID_LENDING_STAKING_REWARDS);
        marketConfigs[1] = MarketSubstratesConfig(IporFusionMarkets.FLUID_INSTADAPP_STAKING, assetsStakingUsdc);
    }

    function _setupFuses() private returns (address[] memory) {
        erc4626SupplyFuse = new Erc4626SupplyFuse(IporFusionMarkets.FLUID_INSTADAPP_POOL);
        fluidInstadappStakingSupplyFuse = new FluidInstadappStakingSupplyFuse(
            IporFusionMarkets.FLUID_INSTADAPP_STAKING
        );

        address[] memory fuses = new address[](2);
        fuses[0] = address(erc4626SupplyFuse);
        fuses[1] = address(fluidInstadappStakingSupplyFuse);
        return fuses;
    }

    function _setupBalanceFuses() private returns (MarketBalanceFuseConfig[] memory balanceFuses) {
        ERC4626BalanceFuse erc4626BalanceFuse = new ERC4626BalanceFuse(IporFusionMarkets.FLUID_INSTADAPP_POOL);

        FluidInstadappStakingBalanceFuse fluidInstadappStakingBalanceFuse = new FluidInstadappStakingBalanceFuse(
            IporFusionMarkets.FLUID_INSTADAPP_STAKING
        );

        balanceFuses = new MarketBalanceFuseConfig[](2);
        balanceFuses[0] = MarketBalanceFuseConfig(IporFusionMarkets.FLUID_INSTADAPP_POOL, address(erc4626BalanceFuse));

        balanceFuses[1] = MarketBalanceFuseConfig(
            IporFusionMarkets.FLUID_INSTADAPP_STAKING,
            address(fluidInstadappStakingBalanceFuse)
        );
    }

    function _getEnterFuseData(uint256 amount_) private view returns (bytes[] memory data) {
        Erc4626SupplyFuseEnterData memory enterData = Erc4626SupplyFuseEnterData({
            vault: F_TOKEN,
            vaultAssetAmount: amount_
        });
        FluidInstadappStakingSupplyFuseEnterData memory enterDataStaking = FluidInstadappStakingSupplyFuseEnterData({
            stakingPool: FLUID_LENDING_STAKING_REWARDS,
            fluidTokenAmount: amount_
        });
        data = new bytes[](2);
        data[0] = abi.encode(enterData);
        data[1] = abi.encode(enterDataStaking);
    }

    function testT() external {
        address userOne = address(this);
        uint256 depositAmount = 10_000e6;
        _dealAssets(userOne, depositAmount);
        ERC20(USDC).approve(_plasmaVault, depositAmount);
        PlasmaVault(_plasmaVault).deposit(depositAmount, userOne);

        Erc4626SupplyFuseEnterData memory erc4626SupplyFuseEnterData = Erc4626SupplyFuseEnterData({
            vault: F_TOKEN,
            vaultAssetAmount: depositAmount
        });
        FluidInstadappStakingSupplyFuseEnterData
            memory fluidInstadappStakingSupplyFuseEnterData = FluidInstadappStakingSupplyFuseEnterData({
                stakingPool: FLUID_LENDING_STAKING_REWARDS,
                fluidTokenAmount: depositAmount
            });

        FuseAction[] memory enterCalls = new FuseAction[](2);
        enterCalls[0] = FuseAction(
            address(erc4626SupplyFuse),
            abi.encodeWithSignature("enter((address,uint256))", erc4626SupplyFuseEnterData)
        );
        enterCalls[1] = FuseAction(
            address(fluidInstadappStakingSupplyFuse),
            abi.encodeWithSignature("enter((uint256,address))", fluidInstadappStakingSupplyFuseEnterData)
        );

        uint256[] memory marketIds = new uint256[](1);
        marketIds[0] = IporFusionMarkets.FLUID_INSTADAPP_STAKING;

        uint256[] memory dependence = new uint256[](1);
        dependence[0] = IporFusionMarkets.FLUID_INSTADAPP_POOL;

        uint256[][] memory dependenceMarkets = new uint256[][](1);
        dependenceMarkets[0] = dependence;

        PlasmaVaultGovernance(_plasmaVault).updateDependencyBalanceGraphs(marketIds, dependenceMarkets);

        PlasmaVault(_plasmaVault).execute(enterCalls);

        vm.warp(block.timestamp + 100 days);

        uint256 stakingBalanceBefore = IFluidLendingStakingRewards(FLUID_LENDING_STAKING_REWARDS).earned(_plasmaVault);

        address rewardsToken = IFluidLendingStakingRewards(FLUID_LENDING_STAKING_REWARDS).rewardsToken();
        uint256 rewardsClaimManagerRewardsBalanceBefore = ERC20(rewardsToken).balanceOf(_claimRewardsManager);

        // when
        FuseAction[] memory rewardsClaimCalls = new FuseAction[](1);
        rewardsClaimCalls[0] = FuseAction(_claimFuse, abi.encodeWithSignature("claim()"));

        RewardsClaimManager(_claimRewardsManager).claimRewards(rewardsClaimCalls);

        uint256 stakingBalanceAfter = IFluidLendingStakingRewards(FLUID_LENDING_STAKING_REWARDS).earned(_plasmaVault);
        uint256 rewardsClaimManagerRewardsBalanceAfter = ERC20(rewardsToken).balanceOf(_claimRewardsManager);

        uint256 thisBalanceBeforeTransfer = ERC20(rewardsToken).balanceOf(address(this));

        RewardsClaimManager(_claimRewardsManager).transfer(
            rewardsToken,
            address(this),
            rewardsClaimManagerRewardsBalanceAfter
        );

        uint256 thisBalanceAfterTransfer = ERC20(rewardsToken).balanceOf(address(this));

        // then

        assertApproxEqAbs(stakingBalanceBefore, 77287149242680700470, ERROR_DELTA, "stakingBalanceBefore");
        assertApproxEqAbs(stakingBalanceAfter, 0, ERROR_DELTA, "stakingBalanceAfter");
        assertApproxEqAbs(
            rewardsClaimManagerRewardsBalanceBefore,
            0,
            ERROR_DELTA,
            "rewardsClaimManagerRewardsBalanceBefore"
        );
        assertApproxEqAbs(
            rewardsClaimManagerRewardsBalanceAfter,
            77287149242680700470,
            ERROR_DELTA,
            "rewardsClaimManagerRewardsBalanceAfter"
        );
        assertApproxEqAbs(thisBalanceBeforeTransfer, 0, ERROR_DELTA, "thisBalanceBeforeTransfer");
        assertApproxEqAbs(thisBalanceAfterTransfer, 77287149242680700470, ERROR_DELTA, "thisBalanceAfterTransfer");
    }
}<|MERGE_RESOLUTION|>--- conflicted
+++ resolved
@@ -110,11 +110,8 @@
                 plasmaVault: _plasmaVault,
                 accessManager: _accessManager,
                 rewardsClaimManager: _claimRewardsManager,
-<<<<<<< HEAD
+                withdrawManager: address(0),
                 feeManager: address(0)
-=======
-                withdrawManager: address(0)
->>>>>>> 35b69e33
             })
         });
 
