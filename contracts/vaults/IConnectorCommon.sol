// SPDX-License-Identifier: GPL-2.0-or-later
pragma solidity 0.8.20;

interface IConnectorCommon {
    function getSupportedAssets() external view returns (address[] memory assets);

    function isSupportedAsset(address asset) external view returns (bool);

<<<<<<< HEAD
    //solhint-disable-next-line
    function MARKET_ID() external view returns (uint256);
=======
    function marketName() external view returns (string memory);
>>>>>>> ac6b7031
}<|MERGE_RESOLUTION|>--- conflicted
+++ resolved
@@ -2,14 +2,6 @@
 pragma solidity 0.8.20;
 
 interface IConnectorCommon {
-    function getSupportedAssets() external view returns (address[] memory assets);
-
-    function isSupportedAsset(address asset) external view returns (bool);
-
-<<<<<<< HEAD
     //solhint-disable-next-line
     function MARKET_ID() external view returns (uint256);
-=======
-    function marketName() external view returns (string memory);
->>>>>>> ac6b7031
 }