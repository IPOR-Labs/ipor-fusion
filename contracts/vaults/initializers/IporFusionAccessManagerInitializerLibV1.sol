--- conflicted
+++ resolved
@@ -8,11 +8,8 @@
 import {Roles} from "../../libraries/Roles.sol";
 import {RewardsClaimManager} from "../../managers/rewards/RewardsClaimManager.sol";
 import {IporFusionAccessManager} from "../../managers/access/IporFusionAccessManager.sol";
-<<<<<<< HEAD
 import {IporFusionFeeManager} from "../../managers/fee/IporFusionFeeManager.sol";
-=======
 import {WithdrawManager} from "../../managers/withdraw/WithdrawManager.sol";
->>>>>>> 35b69e33
 
 /// @notice Plasma Vault address struct.
 struct PlasmaVaultAddress {
@@ -22,13 +19,10 @@
     address accessManager;
     /// @notice Address of the Rewards Claim Manager.
     address rewardsClaimManager;
-<<<<<<< HEAD
+    /// @notice Address of the Withdraw Manager.
+    address withdrawManager;
     /// @notice Address of the Fee Manager.
     address feeManager;
-=======
-    /// @notice Address of the Withdraw Manager.
-    address withdrawManager;
->>>>>>> 35b69e33
 }
 
 /// @notice Data for the initialization of the IPOR Fusion Plasma Vault, contain accounts involved in interactions with the Plasma Vault.
@@ -72,12 +66,8 @@
     uint256 private constant ADMIN_ROLES_ARRAY_LENGTH = 13;
     uint256 private constant ROLES_TO_FUNCTION_ARRAY_LENGTH_WHEN_NO_REWARDS_CLAIM_MANAGER = 33;
     uint256 private constant ROLES_TO_FUNCTION_CLAIM_MANAGER = 8;
-<<<<<<< HEAD
-    uint256 private constant ROLES_TO_FUNCTION_WITHDRAW_MANAGER = 4;
+    uint256 private constant ROLES_TO_FUNCTION_WITHDRAW_MANAGER = 3;
     uint256 private constant ROLES_TO_FUNCTION_FEE_MANAGER = 4;
-=======
-    uint256 private constant ROLES_TO_FUNCTION_WITHDRAW_MANAGER = 3;
->>>>>>> 35b69e33
 
     /// @notice Generates the data for the initialization of the IPOR Fusion Plasma Vault.
     /// @param data_ Data for the initialization of the IPOR Fusion Plasma Vault.
@@ -109,10 +99,7 @@
                 data_.whitelist.length +
                 data_.configInstantWithdrawalFusesManagers.length +
                 (data_.plasmaVaultAddress.rewardsClaimManager == address(0) ? 0 : 1) +
-<<<<<<< HEAD
                 (data_.plasmaVaultAddress.feeManager == address(0) ? 0 : 2) +
-=======
->>>>>>> 35b69e33
                 1 // Plasma Vault
         );
         uint256 index;
@@ -297,17 +284,11 @@
 
         uint256 length = ROLES_TO_FUNCTION_ARRAY_LENGTH_WHEN_NO_REWARDS_CLAIM_MANAGER;
         length += plasmaVaultAddress_.rewardsClaimManager == address(0) ? 0 : ROLES_TO_FUNCTION_CLAIM_MANAGER;
-<<<<<<< HEAD
+        length += plasmaVaultAddress_.withdrawManager == address(0) ? 0 : ROLES_TO_FUNCTION_WITHDRAW_MANAGER;
         length += plasmaVaultAddress_.feeManager == address(0) ? 0 : ROLES_TO_FUNCTION_FEE_MANAGER;
 
         rolesToFunction = new RoleToFunction[](length);
 
-=======
-        length += plasmaVaultAddress_.withdrawManager == address(0) ? 0 : ROLES_TO_FUNCTION_WITHDRAW_MANAGER;
-
-        rolesToFunction = new RoleToFunction[](length);
-
->>>>>>> 35b69e33
         rolesToFunction[iterator.index] = RoleToFunction({
             target: plasmaVaultAddress_.plasmaVault,
             roleId: Roles.ALPHA_ROLE,
@@ -571,7 +552,27 @@
             });
         }
 
-<<<<<<< HEAD
+        if (plasmaVaultAddress_.withdrawManager != address(0)) {
+            rolesToFunction[_next(iterator)] = RoleToFunction({
+                target: plasmaVaultAddress_.withdrawManager,
+                roleId: Roles.ALPHA_ROLE,
+                functionSelector: WithdrawManager.releaseFunds.selector,
+                minimalExecutionDelay: 0
+            });
+            rolesToFunction[_next(iterator)] = RoleToFunction({
+                target: plasmaVaultAddress_.withdrawManager,
+                roleId: Roles.ATOMIST_ROLE,
+                functionSelector: WithdrawManager.updateWithdrawWindow.selector,
+                minimalExecutionDelay: 0
+            });
+            rolesToFunction[_next(iterator)] = RoleToFunction({
+                target: plasmaVaultAddress_.withdrawManager,
+                roleId: Roles.PLASMA_VAULT_ROLE,
+                functionSelector: WithdrawManager.canWithdrawAndUpdate.selector,
+                minimalExecutionDelay: 0
+            });
+        }
+
         if (plasmaVaultAddress_.feeManager != address(0)) {
             rolesToFunction[_next(iterator)] = RoleToFunction({
                 target: plasmaVaultAddress_.feeManager,
@@ -595,25 +596,6 @@
                 target: plasmaVaultAddress_.feeManager,
                 roleId: Roles.DAO_ROLE,
                 functionSelector: IporFusionFeeManager.setDaoFeeRecipientAddress.selector,
-=======
-        if (plasmaVaultAddress_.withdrawManager != address(0)) {
-            rolesToFunction[_next(iterator)] = RoleToFunction({
-                target: plasmaVaultAddress_.withdrawManager,
-                roleId: Roles.ALPHA_ROLE,
-                functionSelector: WithdrawManager.releaseFunds.selector,
-                minimalExecutionDelay: 0
-            });
-            rolesToFunction[_next(iterator)] = RoleToFunction({
-                target: plasmaVaultAddress_.withdrawManager,
-                roleId: Roles.ATOMIST_ROLE,
-                functionSelector: WithdrawManager.updateWithdrawWindow.selector,
-                minimalExecutionDelay: 0
-            });
-            rolesToFunction[_next(iterator)] = RoleToFunction({
-                target: plasmaVaultAddress_.withdrawManager,
-                roleId: Roles.PLASMA_VAULT_ROLE,
-                functionSelector: WithdrawManager.canWithdrawAndUpdate.selector,
->>>>>>> 35b69e33
                 minimalExecutionDelay: 0
             });
         }
