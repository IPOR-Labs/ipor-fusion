--- conflicted
+++ resolved
@@ -70,12 +70,8 @@
     uint256 private constant ROLES_TO_FUNCTION_ARRAY_LENGTH_WHEN_NO_REWARDS_CLAIM_MANAGER = 34;
     uint256 private constant ROLES_TO_FUNCTION_CLAIM_MANAGER = 7;
     uint256 private constant ROLES_TO_FUNCTION_WITHDRAW_MANAGER = 3;
-<<<<<<< HEAD
-    uint256 private constant ROLES_TO_FUNCTION_FEE_MANAGER = 4;
+    uint256 private constant ROLES_TO_FUNCTION_FEE_MANAGER = 3;
     uint256 private constant ROLES_TO_FUNCTION_CONTEXT_MANAGER = 2 + 2 + 2 + 2 + 2; // 2 for context manager functions, 2 for plasmaVault technical function, +2 for fee manager functions, 2 for withdraw manager functions + 2 for rewards claim manager functions
-=======
-    uint256 private constant ROLES_TO_FUNCTION_FEE_MANAGER = 3;
->>>>>>> 1c26b493
 
     /// @notice Generates the data for the initialization of the IPOR Fusion Plasma Vault.
     /// @param data_ Data for the initialization of the IPOR Fusion Plasma Vault.
