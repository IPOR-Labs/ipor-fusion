// SPDX-License-Identifier: BUSL-1.1
pragma solidity 0.8.20;

import {AccessManager} from "@openzeppelin/contracts/access/manager/AccessManager.sol";
import {RoleToFunction, AdminRole, AccountToRole, InitializationData} from "../../managers/access/IporFusionAccessManagerInitializationLib.sol";
import {PlasmaVault} from "../PlasmaVault.sol";
import {PlasmaVaultGovernance} from "../PlasmaVaultGovernance.sol";
import {Roles} from "../../libraries/Roles.sol";
import {RewardsClaimManager} from "../../managers/rewards/RewardsClaimManager.sol";
import {IporFusionAccessManager} from "../../managers/access/IporFusionAccessManager.sol";

struct PlasmaVaultAddress {
    address plasmaVault;
    address accessManager;
    address rewardsClaimManager;
    address feeManager;
}

struct DataForInitialization {
    address[] admins;
    address[] owners;
    address[] atomists;
    address[] alphas;
    address[] whitelist;
    address[] guardians;
    address[] fuseManagers;
    address[] performanceFeeManagers;
    address[] managementFeeManagers;
    address[] claimRewards;
    address[] transferRewardsManagers;
    address[] configInstantWithdrawalFusesManagers;
    PlasmaVaultAddress plasmaVaultAddress;
    address claimRewardsManager;
}

/// @title IPOR Fusion Plasma Vault Initializer V1 for IPOR Protocol AMM.
library IporFusionAccessManagerInitializerLibV1 {
    function generateInitializeIporPlasmaVault(
        DataForInitialization memory data_
    ) internal returns (InitializationData memory) {
        InitializationData memory initializeData;
        initializeData.roleToFunctions = _generateRoleToFunction(data_.plasmaVaultAddress);
        initializeData.adminRoles = _generateAdminRoles();
        initializeData.accountToRoles = _generateAccountToRoles(data_);
        initializeData.redemptionDelay = 0;
        return initializeData;
    }

    function _generateAccountToRoles(
        DataForInitialization memory data_
    ) private returns (AccountToRole[] memory accountToRoles) {
        accountToRoles = new AccountToRole[](
            data_.owners.length +
                data_.admins.length +
                data_.atomists.length +
                data_.alphas.length +
                data_.whitelist.length +
                data_.guardians.length +
                data_.fuseManagers.length +
                data_.performanceFeeManagers.length +
                data_.managementFeeManagers.length +
                data_.claimRewards.length +
                data_.transferRewardsManagers.length +
                data_.configInstantWithdrawalFusesManagers.length +
                (data_.claimRewardsManager == address(0) ? 0 : 1)
        );
        uint256 index;

        if (data_.claimRewardsManager != address(0)) {
            accountToRoles[index] = AccountToRole({
<<<<<<< HEAD
                roleId: Roles.CLAIM_REWARDS_MANAGER_ROLE,
                account: data_.claimRewardsManager,
=======
                roleId: IporFusionRoles.REWARDS_CLAIM_MANAGER_ROLE,
                account: data.claimRewardsManager,
>>>>>>> ca40a067
                executionDelay: 0
            });
            ++index;
        }

        for (uint256 i; i < data_.admins.length; ++i) {
            accountToRoles[index] = AccountToRole({
                roleId: Roles.ADMIN_ROLE,
                account: data_.admins[i],
                executionDelay: 0
            });
            ++index;
        }
        for (uint256 i; i < data_.guardians.length; ++i) {
            accountToRoles[index] = AccountToRole({
                roleId: Roles.GUARDIAN_ROLE,
                account: data_.guardians[i],
                executionDelay: 0
            });
            ++index;
        }
        for (uint256 i; i < data_.fuseManagers.length; ++i) {
            accountToRoles[index] = AccountToRole({
                roleId: Roles.FUSE_MANAGER_ROLE,
                account: data_.fuseManagers[i],
                executionDelay: 0
            });
            ++index;
        }
        for (uint256 i; i < data_.performanceFeeManagers.length; ++i) {
            accountToRoles[index] = AccountToRole({
                roleId: Roles.PERFORMANCE_FEE_MANAGER_ROLE,
                account: data_.performanceFeeManagers[i],
                executionDelay: 0
            });
            ++index;
        }
        for (uint256 i; i < data_.managementFeeManagers.length; ++i) {
            accountToRoles[index] = AccountToRole({
                roleId: Roles.MANAGEMENT_FEE_MANAGER_ROLE,
                account: data_.managementFeeManagers[i],
                executionDelay: 0
            });
            ++index;
        }
        for (uint256 i; i < data_.claimRewards.length; ++i) {
            accountToRoles[index] = AccountToRole({
                roleId: Roles.CLAIM_REWARDS_ROLE,
                account: data_.claimRewards[i],
                executionDelay: 0
            });
            ++index;
        }
        for (uint256 i; i < data_.transferRewardsManagers.length; ++i) {
            accountToRoles[index] = AccountToRole({
                roleId: Roles.TRANSFER_REWARDS_ROLE,
                account: data_.transferRewardsManagers[i],
                executionDelay: 0
            });
            ++index;
        }

        for (uint256 i; i < data_.owners.length; ++i) {
            accountToRoles[index] = AccountToRole({
                roleId: Roles.OWNER_ROLE,
                account: data_.owners[i],
                executionDelay: 0
            });
            ++index;
        }
        for (uint256 i; i < data_.atomists.length; ++i) {
            accountToRoles[index] = AccountToRole({
                roleId: Roles.ATOMIST_ROLE,
                account: data_.atomists[i],
                executionDelay: 0
            });
            ++index;
        }
        for (uint256 i; i < data_.alphas.length; ++i) {
            accountToRoles[index] = AccountToRole({
                roleId: Roles.ALPHA_ROLE,
                account: data_.alphas[i],
                executionDelay: 0
            });
            ++index;
        }
        for (uint256 i; i < data_.whitelist.length; ++i) {
            accountToRoles[index] = AccountToRole({
                roleId: Roles.WHITELIST_ROLE,
                account: data_.whitelist[i],
                executionDelay: 0
            });
            ++index;
        }
        for (uint256 i; i < data_.configInstantWithdrawalFusesManagers.length; ++i) {
            accountToRoles[index] = AccountToRole({
                roleId: Roles.CONFIG_INSTANT_WITHDRAWAL_FUSES_ROLE,
                account: data_.configInstantWithdrawalFusesManagers[i],
                executionDelay: 0
            });
            ++index;
        }
        return accountToRoles;
    }

<<<<<<< HEAD
    function _generateAdminRoles() private returns (AdminRole[] memory adminRoles_) {
        adminRoles_ = new AdminRole[](12);
        adminRoles_[0] = AdminRole({roleId: Roles.OWNER_ROLE, adminRoleId: Roles.ADMIN_ROLE});
        adminRoles_[1] = AdminRole({roleId: Roles.GUARDIAN_ROLE, adminRoleId: Roles.OWNER_ROLE});
        adminRoles_[2] = AdminRole({roleId: Roles.ATOMIST_ROLE, adminRoleId: Roles.OWNER_ROLE});
        adminRoles_[3] = AdminRole({roleId: Roles.ALPHA_ROLE, adminRoleId: Roles.ATOMIST_ROLE});
        adminRoles_[4] = AdminRole({roleId: Roles.WHITELIST_ROLE, adminRoleId: Roles.ATOMIST_ROLE});
        adminRoles_[5] = AdminRole({
            roleId: Roles.CONFIG_INSTANT_WITHDRAWAL_FUSES_ROLE,
            adminRoleId: Roles.ATOMIST_ROLE
        });
        adminRoles_[6] = AdminRole({roleId: Roles.TRANSFER_REWARDS_ROLE, adminRoleId: Roles.ATOMIST_ROLE});
        adminRoles_[7] = AdminRole({roleId: Roles.CLAIM_REWARDS_ROLE, adminRoleId: Roles.ATOMIST_ROLE});
        adminRoles_[8] = AdminRole({roleId: Roles.FUSE_MANAGER_ROLE, adminRoleId: Roles.ATOMIST_ROLE});
        adminRoles_[9] = AdminRole({
            roleId: Roles.PERFORMANCE_FEE_MANAGER_ROLE,
            adminRoleId: Roles.PERFORMANCE_FEE_MANAGER_ROLE
        });
        adminRoles_[10] = AdminRole({
            roleId: Roles.MANAGEMENT_FEE_MANAGER_ROLE,
            adminRoleId: Roles.MANAGEMENT_FEE_MANAGER_ROLE
        });
        adminRoles_[11] = AdminRole({
            roleId: Roles.CLAIM_REWARDS_MANAGER_ROLE,
            adminRoleId: Roles.CLAIM_REWARDS_MANAGER_ROLE
        });
        return adminRoles_;
=======
    function _generateAdminRoles() private returns (AdminRole[] memory adminRoles) {
        adminRoles = new AdminRole[](12);
        adminRoles[0] = AdminRole({roleId: IporFusionRoles.OWNER_ROLE, adminRoleId: IporFusionRoles.ADMIN_ROLE});
        adminRoles[1] = AdminRole({roleId: IporFusionRoles.GUARDIAN_ROLE, adminRoleId: IporFusionRoles.OWNER_ROLE});
        adminRoles[2] = AdminRole({roleId: IporFusionRoles.ATOMIST_ROLE, adminRoleId: IporFusionRoles.OWNER_ROLE});
        adminRoles[3] = AdminRole({roleId: IporFusionRoles.ALPHA_ROLE, adminRoleId: IporFusionRoles.ATOMIST_ROLE});
        adminRoles[4] = AdminRole({roleId: IporFusionRoles.WHITELIST_ROLE, adminRoleId: IporFusionRoles.ATOMIST_ROLE});
        adminRoles[5] = AdminRole({
            roleId: IporFusionRoles.CONFIG_INSTANT_WITHDRAWAL_FUSES_ROLE,
            adminRoleId: IporFusionRoles.ATOMIST_ROLE
        });
        adminRoles[6] = AdminRole({
            roleId: IporFusionRoles.TRANSFER_REWARDS_ROLE,
            adminRoleId: IporFusionRoles.ATOMIST_ROLE
        });
        adminRoles[7] = AdminRole({
            roleId: IporFusionRoles.CLAIM_REWARDS_ROLE,
            adminRoleId: IporFusionRoles.ATOMIST_ROLE
        });
        adminRoles[8] = AdminRole({
            roleId: IporFusionRoles.FUSE_MANAGER_ROLE,
            adminRoleId: IporFusionRoles.ATOMIST_ROLE
        });
        adminRoles[9] = AdminRole({
            roleId: IporFusionRoles.PERFORMANCE_FEE_MANAGER_ROLE,
            adminRoleId: IporFusionRoles.PERFORMANCE_FEE_MANAGER_ROLE
        });
        adminRoles[10] = AdminRole({
            roleId: IporFusionRoles.MANAGEMENT_FEE_MANAGER_ROLE,
            adminRoleId: IporFusionRoles.MANAGEMENT_FEE_MANAGER_ROLE
        });
        adminRoles[11] = AdminRole({
            roleId: IporFusionRoles.REWARDS_CLAIM_MANAGER_ROLE,
            adminRoleId: IporFusionRoles.REWARDS_CLAIM_MANAGER_ROLE
        });
        return adminRoles;
>>>>>>> ca40a067
    }

    function _generateRoleToFunction(
        PlasmaVaultAddress memory plasmaVaultAddress_
    ) private returns (RoleToFunction[] memory rolesToFunction) {
<<<<<<< HEAD
        rolesToFunction = plasmaVaultAddress_.rewardsClaimManager == address(0)
            ? new RoleToFunction[](26)
            : new RoleToFunction[](34);
=======
        rolesToFunction = plasmaVaultAddress.rewardsClaimManager == address(0)
            ? new RoleToFunction[](27)
            : new RoleToFunction[](35);
>>>>>>> ca40a067

        rolesToFunction[0] = RoleToFunction({
            target: plasmaVaultAddress_.plasmaVault,
            roleId: Roles.ALPHA_ROLE,
            functionSelector: PlasmaVault.execute.selector,
            minimalExecutionDelay: 0
        });
        rolesToFunction[1] = RoleToFunction({
            target: plasmaVaultAddress_.plasmaVault,
            roleId: Roles.WHITELIST_ROLE,
            functionSelector: PlasmaVault.deposit.selector,
            minimalExecutionDelay: 0
        });
        rolesToFunction[2] = RoleToFunction({
            target: plasmaVaultAddress_.plasmaVault,
            roleId: Roles.WHITELIST_ROLE,
            functionSelector: PlasmaVault.mint.selector,
            minimalExecutionDelay: 0
        });

        rolesToFunction[3] = RoleToFunction({
            target: plasmaVaultAddress_.plasmaVault,
            roleId: Roles.PUBLIC_ROLE,
            functionSelector: PlasmaVault.redeem.selector,
            minimalExecutionDelay: 0
        });
        rolesToFunction[4] = RoleToFunction({
            target: plasmaVaultAddress_.plasmaVault,
            roleId: Roles.PUBLIC_ROLE,
            functionSelector: PlasmaVault.withdraw.selector,
            minimalExecutionDelay: 0
        });
        // @dev The shares in this vault are transferable, hence we assign the PUBLIC_ROLE.
        rolesToFunction[5] = RoleToFunction({
            target: plasmaVaultAddress_.plasmaVault,
            roleId: Roles.PUBLIC_ROLE,
            functionSelector: PlasmaVault.transfer.selector,
            minimalExecutionDelay: 0
        });
        // @dev The shares in this vault are transferable, hence we assign the PUBLIC_ROLE.
        rolesToFunction[6] = RoleToFunction({
            target: plasmaVaultAddress_.plasmaVault,
            roleId: Roles.PUBLIC_ROLE,
            functionSelector: PlasmaVault.transferFrom.selector,
            minimalExecutionDelay: 0
        });
        rolesToFunction[7] = RoleToFunction({
<<<<<<< HEAD
            target: plasmaVaultAddress_.plasmaVault,
            roleId: Roles.CLAIM_REWARDS_MANAGER_ROLE,
=======
            target: plasmaVaultAddress.plasmaVault,
            roleId: IporFusionRoles.REWARDS_CLAIM_MANAGER_ROLE,
>>>>>>> ca40a067
            functionSelector: PlasmaVault.claimRewards.selector,
            minimalExecutionDelay: 0
        });
        rolesToFunction[8] = RoleToFunction({
            target: plasmaVaultAddress_.plasmaVault,
            roleId: Roles.FUSE_MANAGER_ROLE,
            functionSelector: PlasmaVaultGovernance.addFuses.selector,
            minimalExecutionDelay: 0
        });
        rolesToFunction[9] = RoleToFunction({
            target: plasmaVaultAddress_.plasmaVault,
            roleId: Roles.FUSE_MANAGER_ROLE,
            functionSelector: PlasmaVaultGovernance.removeFuses.selector,
            minimalExecutionDelay: 0
        });
        rolesToFunction[10] = RoleToFunction({
            target: plasmaVaultAddress_.plasmaVault,
            roleId: Roles.FUSE_MANAGER_ROLE,
            functionSelector: PlasmaVaultGovernance.addBalanceFuse.selector,
            minimalExecutionDelay: 0
        });
        rolesToFunction[11] = RoleToFunction({
            target: plasmaVaultAddress_.plasmaVault,
            roleId: Roles.FUSE_MANAGER_ROLE,
            functionSelector: PlasmaVaultGovernance.removeBalanceFuse.selector,
            minimalExecutionDelay: 0
        });
        rolesToFunction[12] = RoleToFunction({
            target: plasmaVaultAddress_.plasmaVault,
            roleId: Roles.MANAGEMENT_FEE_MANAGER_ROLE,
            functionSelector: PlasmaVaultGovernance.configureManagementFee.selector,
            minimalExecutionDelay: 0
        });
        rolesToFunction[13] = RoleToFunction({
            target: plasmaVaultAddress_.plasmaVault,
            roleId: Roles.PERFORMANCE_FEE_MANAGER_ROLE,
            functionSelector: PlasmaVaultGovernance.configurePerformanceFee.selector,
            minimalExecutionDelay: 0
        });
        rolesToFunction[14] = RoleToFunction({
            target: plasmaVaultAddress_.plasmaVault,
            roleId: Roles.ATOMIST_ROLE,
            functionSelector: PlasmaVaultGovernance.deactivateMarketsLimits.selector,
            minimalExecutionDelay: 0
        });
        rolesToFunction[15] = RoleToFunction({
            target: plasmaVaultAddress_.plasmaVault,
            roleId: Roles.CONFIG_INSTANT_WITHDRAWAL_FUSES_ROLE,
            functionSelector: PlasmaVaultGovernance.configureInstantWithdrawalFuses.selector,
            minimalExecutionDelay: 0
        });
        rolesToFunction[16] = RoleToFunction({
            target: plasmaVaultAddress_.plasmaVault,
            roleId: Roles.ATOMIST_ROLE,
            functionSelector: PlasmaVaultGovernance.setPriceOracle.selector,
            minimalExecutionDelay: 0
        });
        rolesToFunction[17] = RoleToFunction({
            target: plasmaVaultAddress_.plasmaVault,
            roleId: Roles.ATOMIST_ROLE,
            functionSelector: PlasmaVaultGovernance.setupMarketsLimits.selector,
            minimalExecutionDelay: 0
        });
        rolesToFunction[18] = RoleToFunction({
            target: plasmaVaultAddress_.plasmaVault,
            roleId: Roles.ATOMIST_ROLE,
            functionSelector: PlasmaVaultGovernance.activateMarketsLimits.selector,
            minimalExecutionDelay: 0
        });

        rolesToFunction[19] = RoleToFunction({
<<<<<<< HEAD
            target: plasmaVaultAddress_.accessManager,
            roleId: Roles.OWNER_ROLE,
            functionSelector: IporFusionAccessManager.setMinimalExecutionDelaysForRoles.selector,
=======
            target: plasmaVaultAddress.plasmaVault,
            roleId: IporFusionRoles.REWARDS_CLAIM_MANAGER_ROLE,
            functionSelector: PlasmaVaultGovernance.setRewardsClaimManagerAddress.selector,
>>>>>>> ca40a067
            minimalExecutionDelay: 0
        });

        // IporFuseAccessManager
        rolesToFunction[20] = RoleToFunction({
            target: plasmaVaultAddress_.accessManager,
            roleId: Roles.GUARDIAN_ROLE,
            functionSelector: AccessManager.cancel.selector,
            minimalExecutionDelay: 0
        });
        rolesToFunction[21] = RoleToFunction({
            target: plasmaVaultAddress_.accessManager,
            roleId: Roles.ATOMIST_ROLE,
            functionSelector: IporFusionAccessManager.setRedemptionDelay.selector,
            minimalExecutionDelay: 0
        });

        rolesToFunction[22] = RoleToFunction({
            target: plasmaVaultAddress_.accessManager,
            roleId: Roles.GUARDIAN_ROLE,
            functionSelector: IporFusionAccessManager.updateTargetClosed.selector,
            minimalExecutionDelay: 0
        });
        rolesToFunction[23] = RoleToFunction({
            target: plasmaVaultAddress_.accessManager,
            roleId: Roles.ADMIN_ROLE,
            functionSelector: IporFusionAccessManager.initialize.selector,
            minimalExecutionDelay: 0
        });

        rolesToFunction[24] = RoleToFunction({
            target: plasmaVaultAddress_.accessManager,
            roleId: Roles.ATOMIST_ROLE,
            functionSelector: IporFusionAccessManager.convertToPublicVault.selector,
            minimalExecutionDelay: 0
        });
        rolesToFunction[25] = RoleToFunction({
            target: plasmaVaultAddress_.accessManager,
            roleId: Roles.ATOMIST_ROLE,
            functionSelector: IporFusionAccessManager.enableTransferShares.selector,
            minimalExecutionDelay: 0
        });
        rolesToFunction[26] = RoleToFunction({
            target: plasmaVaultAddress.accessManager,
            roleId: IporFusionRoles.OWNER_ROLE,
            functionSelector: IporFusionAccessManager.setMinimalExecutionDelaysForRoles.selector,
            minimalExecutionDelay: 0
        });

        // RewardsClaimManager
        if (plasmaVaultAddress_.rewardsClaimManager == address(0)) {
            return rolesToFunction;
        }
<<<<<<< HEAD
        rolesToFunction[26] = RoleToFunction({
            target: plasmaVaultAddress_.rewardsClaimManager,
            roleId: Roles.FUSE_MANAGER_ROLE,
            functionSelector: RewardsClaimManager.addRewardFuses.selector,
            minimalExecutionDelay: 0
        });
=======
>>>>>>> ca40a067
        rolesToFunction[27] = RoleToFunction({
            target: plasmaVaultAddress_.rewardsClaimManager,
            roleId: Roles.FUSE_MANAGER_ROLE,
            functionSelector: RewardsClaimManager.removeRewardFuses.selector,
            minimalExecutionDelay: 0
        });
        rolesToFunction[28] = RoleToFunction({
            target: plasmaVaultAddress_.rewardsClaimManager,
            roleId: Roles.CLAIM_REWARDS_ROLE,
            functionSelector: RewardsClaimManager.claimRewards.selector,
            minimalExecutionDelay: 0
        });

        rolesToFunction[29] = RoleToFunction({
            target: plasmaVaultAddress_.rewardsClaimManager,
            roleId: Roles.PUBLIC_ROLE,
            functionSelector: RewardsClaimManager.transferVestedTokensToVault.selector,
            minimalExecutionDelay: 0
        });
        rolesToFunction[31] = RoleToFunction({
            target: plasmaVaultAddress_.rewardsClaimManager,
            roleId: Roles.TRANSFER_REWARDS_ROLE,
            functionSelector: RewardsClaimManager.transfer.selector,
            minimalExecutionDelay: 0
        });
        rolesToFunction[32] = RoleToFunction({
            target: plasmaVaultAddress_.rewardsClaimManager,
            roleId: Roles.PUBLIC_ROLE,
            functionSelector: RewardsClaimManager.updateBalance.selector,
            minimalExecutionDelay: 0
        });
        rolesToFunction[33] = RoleToFunction({
            target: plasmaVaultAddress_.rewardsClaimManager,
            roleId: Roles.ATOMIST_ROLE,
            functionSelector: RewardsClaimManager.setupVestingTime.selector,
            minimalExecutionDelay: 0
        });
        rolesToFunction[34] = RoleToFunction({
            target: plasmaVaultAddress.rewardsClaimManager,
            roleId: IporFusionRoles.FUSE_MANAGER_ROLE,
            functionSelector: RewardsClaimManager.addRewardFuses.selector,
            minimalExecutionDelay: 0
        });

        return rolesToFunction;
    }
}<|MERGE_RESOLUTION|>--- conflicted
+++ resolved
@@ -68,13 +68,8 @@
 
         if (data_.claimRewardsManager != address(0)) {
             accountToRoles[index] = AccountToRole({
-<<<<<<< HEAD
-                roleId: Roles.CLAIM_REWARDS_MANAGER_ROLE,
+                roleId: Roles.REWARDS_CLAIM_MANAGER_ROLE,
                 account: data_.claimRewardsManager,
-=======
-                roleId: IporFusionRoles.REWARDS_CLAIM_MANAGER_ROLE,
-                account: data.claimRewardsManager,
->>>>>>> ca40a067
                 executionDelay: 0
             });
             ++index;
@@ -180,7 +175,6 @@
         return accountToRoles;
     }
 
-<<<<<<< HEAD
     function _generateAdminRoles() private returns (AdminRole[] memory adminRoles_) {
         adminRoles_ = new AdminRole[](12);
         adminRoles_[0] = AdminRole({roleId: Roles.OWNER_ROLE, adminRoleId: Roles.ADMIN_ROLE});
@@ -204,62 +198,18 @@
             adminRoleId: Roles.MANAGEMENT_FEE_MANAGER_ROLE
         });
         adminRoles_[11] = AdminRole({
-            roleId: Roles.CLAIM_REWARDS_MANAGER_ROLE,
-            adminRoleId: Roles.CLAIM_REWARDS_MANAGER_ROLE
+            roleId: Roles.REWARDS_CLAIM_MANAGER_ROLE,
+            adminRoleId: Roles.REWARDS_CLAIM_MANAGER_ROLE
         });
         return adminRoles_;
-=======
-    function _generateAdminRoles() private returns (AdminRole[] memory adminRoles) {
-        adminRoles = new AdminRole[](12);
-        adminRoles[0] = AdminRole({roleId: IporFusionRoles.OWNER_ROLE, adminRoleId: IporFusionRoles.ADMIN_ROLE});
-        adminRoles[1] = AdminRole({roleId: IporFusionRoles.GUARDIAN_ROLE, adminRoleId: IporFusionRoles.OWNER_ROLE});
-        adminRoles[2] = AdminRole({roleId: IporFusionRoles.ATOMIST_ROLE, adminRoleId: IporFusionRoles.OWNER_ROLE});
-        adminRoles[3] = AdminRole({roleId: IporFusionRoles.ALPHA_ROLE, adminRoleId: IporFusionRoles.ATOMIST_ROLE});
-        adminRoles[4] = AdminRole({roleId: IporFusionRoles.WHITELIST_ROLE, adminRoleId: IporFusionRoles.ATOMIST_ROLE});
-        adminRoles[5] = AdminRole({
-            roleId: IporFusionRoles.CONFIG_INSTANT_WITHDRAWAL_FUSES_ROLE,
-            adminRoleId: IporFusionRoles.ATOMIST_ROLE
-        });
-        adminRoles[6] = AdminRole({
-            roleId: IporFusionRoles.TRANSFER_REWARDS_ROLE,
-            adminRoleId: IporFusionRoles.ATOMIST_ROLE
-        });
-        adminRoles[7] = AdminRole({
-            roleId: IporFusionRoles.CLAIM_REWARDS_ROLE,
-            adminRoleId: IporFusionRoles.ATOMIST_ROLE
-        });
-        adminRoles[8] = AdminRole({
-            roleId: IporFusionRoles.FUSE_MANAGER_ROLE,
-            adminRoleId: IporFusionRoles.ATOMIST_ROLE
-        });
-        adminRoles[9] = AdminRole({
-            roleId: IporFusionRoles.PERFORMANCE_FEE_MANAGER_ROLE,
-            adminRoleId: IporFusionRoles.PERFORMANCE_FEE_MANAGER_ROLE
-        });
-        adminRoles[10] = AdminRole({
-            roleId: IporFusionRoles.MANAGEMENT_FEE_MANAGER_ROLE,
-            adminRoleId: IporFusionRoles.MANAGEMENT_FEE_MANAGER_ROLE
-        });
-        adminRoles[11] = AdminRole({
-            roleId: IporFusionRoles.REWARDS_CLAIM_MANAGER_ROLE,
-            adminRoleId: IporFusionRoles.REWARDS_CLAIM_MANAGER_ROLE
-        });
-        return adminRoles;
->>>>>>> ca40a067
     }
 
     function _generateRoleToFunction(
         PlasmaVaultAddress memory plasmaVaultAddress_
     ) private returns (RoleToFunction[] memory rolesToFunction) {
-<<<<<<< HEAD
         rolesToFunction = plasmaVaultAddress_.rewardsClaimManager == address(0)
-            ? new RoleToFunction[](26)
-            : new RoleToFunction[](34);
-=======
-        rolesToFunction = plasmaVaultAddress.rewardsClaimManager == address(0)
             ? new RoleToFunction[](27)
             : new RoleToFunction[](35);
->>>>>>> ca40a067
 
         rolesToFunction[0] = RoleToFunction({
             target: plasmaVaultAddress_.plasmaVault,
@@ -307,13 +257,8 @@
             minimalExecutionDelay: 0
         });
         rolesToFunction[7] = RoleToFunction({
-<<<<<<< HEAD
-            target: plasmaVaultAddress_.plasmaVault,
-            roleId: Roles.CLAIM_REWARDS_MANAGER_ROLE,
-=======
-            target: plasmaVaultAddress.plasmaVault,
-            roleId: IporFusionRoles.REWARDS_CLAIM_MANAGER_ROLE,
->>>>>>> ca40a067
+            target: plasmaVaultAddress_.plasmaVault,
+            roleId: Roles.REWARDS_CLAIM_MANAGER_ROLE,
             functionSelector: PlasmaVault.claimRewards.selector,
             minimalExecutionDelay: 0
         });
@@ -385,15 +330,9 @@
         });
 
         rolesToFunction[19] = RoleToFunction({
-<<<<<<< HEAD
-            target: plasmaVaultAddress_.accessManager,
-            roleId: Roles.OWNER_ROLE,
-            functionSelector: IporFusionAccessManager.setMinimalExecutionDelaysForRoles.selector,
-=======
-            target: plasmaVaultAddress.plasmaVault,
-            roleId: IporFusionRoles.REWARDS_CLAIM_MANAGER_ROLE,
+            target: plasmaVaultAddress_.plasmaVault,
+            roleId: Roles.REWARDS_CLAIM_MANAGER_ROLE,
             functionSelector: PlasmaVaultGovernance.setRewardsClaimManagerAddress.selector,
->>>>>>> ca40a067
             minimalExecutionDelay: 0
         });
 
@@ -437,8 +376,8 @@
             minimalExecutionDelay: 0
         });
         rolesToFunction[26] = RoleToFunction({
-            target: plasmaVaultAddress.accessManager,
-            roleId: IporFusionRoles.OWNER_ROLE,
+            target: plasmaVaultAddress_.accessManager,
+            roleId: Roles.OWNER_ROLE,
             functionSelector: IporFusionAccessManager.setMinimalExecutionDelaysForRoles.selector,
             minimalExecutionDelay: 0
         });
@@ -447,15 +386,12 @@
         if (plasmaVaultAddress_.rewardsClaimManager == address(0)) {
             return rolesToFunction;
         }
-<<<<<<< HEAD
         rolesToFunction[26] = RoleToFunction({
             target: plasmaVaultAddress_.rewardsClaimManager,
             roleId: Roles.FUSE_MANAGER_ROLE,
             functionSelector: RewardsClaimManager.addRewardFuses.selector,
             minimalExecutionDelay: 0
         });
-=======
->>>>>>> ca40a067
         rolesToFunction[27] = RoleToFunction({
             target: plasmaVaultAddress_.rewardsClaimManager,
             roleId: Roles.FUSE_MANAGER_ROLE,
@@ -494,8 +430,8 @@
             minimalExecutionDelay: 0
         });
         rolesToFunction[34] = RoleToFunction({
-            target: plasmaVaultAddress.rewardsClaimManager,
-            roleId: IporFusionRoles.FUSE_MANAGER_ROLE,
+            target: plasmaVaultAddress_.rewardsClaimManager,
+            roleId: Roles.FUSE_MANAGER_ROLE,
             functionSelector: RewardsClaimManager.addRewardFuses.selector,
             minimalExecutionDelay: 0
         });
