// SPDX-License-Identifier: GPL-2.0-or-later
pragma solidity 0.8.20;

import {IERC20} from "@openzeppelin/contracts/token/ERC20/IERC20.sol";
<<<<<<< HEAD

=======
>>>>>>> ac6b7031
import {IConnector} from "./IConnector.sol";
import {IwstEth} from "./interfaces/IwstEth.sol";
import {IStETH} from "./interfaces/IStETH.sol";
import {IWETH9} from "./interfaces/IWETH9.sol";

contract NativeSwapWethToWstEthConnector is IConnector {
    struct SwapData {
        uint256 wEthAmount;
    }

    address public constant W_ETH = 0xC02aaA39b223FE8D0A0e5C4F27eAD9083C756Cc2;
    address public constant WST_ETH = 0x7f39C581F595B53c5cb19bD0b3f8dA6c935E2Ca0;
    address public constant ST_ETH = 0xae7ab96520DE3A18E5e111B5EaAb095312D7fE84;
    uint256 public constant MARKET_ID = 0; // todo: set correct market id

    function enter(bytes calldata data) external returns (bytes memory executionStatus) {
        SwapData memory swapData = abi.decode(data, (SwapData));

        IWETH9(W_ETH).withdraw(swapData.wEthAmount);

        IStETH(ST_ETH).submit{value: swapData.wEthAmount}(address(0));

        uint256 stEthAmount = IStETH(ST_ETH).balanceOf(address(this));

        IERC20(ST_ETH).approve(WST_ETH, stEthAmount);

        IwstEth(WST_ETH).wrap(stEthAmount);
    }

    //todo remove solhint disable
    //solhint-disable-next-line
    function exit(bytes calldata data) external returns (bytes memory executionStatus) {
        //warning  Error message for revert is too long: 41 counted / 32 allowed  reason-string
        // todo remove solhint disable
        //solhint-disable-next-line
        revert("AaveV3SupplyConnector: exit not supported");
    }

    function getSupportedAssets() external view returns (address[] memory assets) {
        assets = new address[](0);
    }

    // todo remove solhint disable
    //solhint-disable-next-line
    function isSupportedAsset(address asset) external view returns (bool) {
        return true;
    }

    function marketName() external view returns (string memory) {
        return "";
    }
}<|MERGE_RESOLUTION|>--- conflicted
+++ resolved
@@ -2,10 +2,6 @@
 pragma solidity 0.8.20;
 
 import {IERC20} from "@openzeppelin/contracts/token/ERC20/IERC20.sol";
-<<<<<<< HEAD
-
-=======
->>>>>>> ac6b7031
 import {IConnector} from "./IConnector.sol";
 import {IwstEth} from "./interfaces/IwstEth.sol";
 import {IStETH} from "./interfaces/IStETH.sol";
@@ -19,7 +15,7 @@
     address public constant W_ETH = 0xC02aaA39b223FE8D0A0e5C4F27eAD9083C756Cc2;
     address public constant WST_ETH = 0x7f39C581F595B53c5cb19bD0b3f8dA6c935E2Ca0;
     address public constant ST_ETH = 0xae7ab96520DE3A18E5e111B5EaAb095312D7fE84;
-    uint256 public constant MARKET_ID = 0; // todo: set correct market id
+    uint256 public constant MARKET_ID = 0;
 
     function enter(bytes calldata data) external returns (bytes memory executionStatus) {
         SwapData memory swapData = abi.decode(data, (SwapData));
@@ -53,8 +49,4 @@
     function isSupportedAsset(address asset) external view returns (bool) {
         return true;
     }
-
-    function marketName() external view returns (string memory) {
-        return "";
-    }
 }