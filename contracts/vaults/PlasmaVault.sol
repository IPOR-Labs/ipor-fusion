--- conflicted
+++ resolved
@@ -736,9 +736,6 @@
             withdrawnShares
         );
 
-<<<<<<< HEAD
-        _burn(owner_, feeSharesToBurn);
-=======
         if (feeSharesToBurn > 0) {
             if (_msgSender() != owner_) {
                 _spendAllowance(owner_, _msgSender(), feeSharesToBurn);
@@ -746,7 +743,6 @@
 
             _burn(owner_, feeSharesToBurn);
         }
->>>>>>> f087167d
     }
 
     function previewRedeem(uint256 shares_) public view override returns (uint256) {
@@ -822,59 +818,6 @@
         }
 
         withdrawnAssets = _redeem(shares_, receiver_, owner_, true);
-<<<<<<< HEAD
-    }
-
-    function _redeem(
-        uint256 shares_,
-        address receiver_,
-        address owner_,
-        bool withFee_
-    ) internal returns (uint256 withdrawnAssets) {
-        if (shares_ == 0) {
-            revert NoSharesToRedeem();
-        }
-
-        if (receiver_ == address(0) || owner_ == address(0)) {
-            revert Errors.WrongAddress();
-        }
-
-        /// @dev first realize management fee, then other actions
-        _realizeManagementFee();
-
-        uint256 assets;
-        uint256 vaultCurrentBalanceUnderlying;
-
-        uint256 totalAssetsBefore = totalAssets();
-
-        address withdrawManager = PlasmaVaultStorageLib.getWithdrawManager().manager;
-
-        uint256 assetsToRelease = convertToAssets(WithdrawManager(withdrawManager).getSharesToRelease());
-
-        for (uint256 i; i < REDEEM_ATTEMPTS; ++i) {
-            assets = convertToAssets(shares_);
-            vaultCurrentBalanceUnderlying = IERC20(asset()).balanceOf(address(this));
-
-            _withdrawFromMarkets(_includeSlippage(assets) + assetsToRelease, vaultCurrentBalanceUnderlying);
-        }
-
-        _addPerformanceFee(totalAssetsBefore);
-
-        if (!withFee_) {
-            withdrawnAssets = convertToAssets(shares_);
-            _withdraw(_msgSender(), receiver_, owner_, withdrawnAssets, shares_);
-        } else {
-            uint256 feeSharesToBurn = WithdrawManager(withdrawManager).canWithdrawFromUnallocated(shares_);
-            uint256 sharesToWithdraw = shares_ - feeSharesToBurn;
-
-            withdrawnAssets = convertToAssets(sharesToWithdraw);
-
-            _withdraw(_msgSender(), receiver_, owner_, withdrawnAssets, sharesToWithdraw);
-
-            _burn(owner_, feeSharesToBurn);
-        }
-=======
->>>>>>> f087167d
     }
 
     /// @notice Redeems shares from a previously submitted withdrawal request
