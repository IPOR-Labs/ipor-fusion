// SPDX-License-Identifier: GPL-2.0-or-later
pragma solidity 0.8.20;

import {Math} from "@openzeppelin/contracts/utils/math/Math.sol";
import {ReentrancyGuard} from "@openzeppelin/contracts/utils/ReentrancyGuard.sol";
import {ERC20Permit} from "@openzeppelin/contracts/token/ERC20/extensions/ERC20Permit.sol";
import {IERC20} from "@openzeppelin/contracts/token/ERC20/IERC20.sol";
import {ERC20} from "@openzeppelin/contracts/token/ERC20/ERC20.sol";
import {SafeCast} from "@openzeppelin/contracts/utils/math/SafeCast.sol";
import {ERC4626Permit} from "../tokens/ERC4626/ERC4626Permit.sol";
import {Address} from "@openzeppelin/contracts/utils/Address.sol";
import {AuthorityUtils} from "@openzeppelin/contracts/access/manager/AuthorityUtils.sol";
import {IAccessManager} from "@openzeppelin/contracts/access/manager/IAccessManager.sol";
import {FusesLib} from "../libraries/FusesLib.sol";
import {IFuseCommon} from "../fuses/IFuseCommon.sol";
import {PlasmaVaultConfigLib} from "../libraries/PlasmaVaultConfigLib.sol";
import {PlasmaVaultLib} from "../libraries/PlasmaVaultLib.sol";
import {IporMath} from "../libraries/math/IporMath.sol";
import {IIporPriceOracle} from "../priceOracle/IIporPriceOracle.sol";
import {Errors} from "../libraries/errors/Errors.sol";
import {PlasmaVaultStorageLib} from "../libraries/PlasmaVaultStorageLib.sol";
import {PlasmaVaultGovernance} from "./PlasmaVaultGovernance.sol";
<<<<<<< HEAD
import {AccessElectron} from "../electrons/AccessElectron.sol";
=======
import {IRewardManager} from "../managers/IRewardManager.sol";
>>>>>>> 3ebb354b

struct PlasmaVaultInitData {
    string assetName;
    string assetSymbol;
    address underlyingToken;
    address iporPriceOracle;
    address[] alphas;
    MarketSubstratesConfig[] marketSubstratesConfigs;
    address[] fuses;
    MarketBalanceFuseConfig[] balanceFuses;
    FeeConfig feeConfig;
    address accessElectron;
}

/// @notice FuseAction is a struct that represents a single action that can be executed by a Alpha
struct FuseAction {
    /// @notice fuse is a address of the Fuse contract
    address fuse;
    /// @notice data is a bytes data that is passed to the Fuse contract
    bytes data;
}

/// @notice MarketBalanceFuseConfig is a struct that represents a configuration of a balance fuse for a specific market
struct MarketBalanceFuseConfig {
    /// @notice When marketId is 0, then fuse is independent to a market - example flashloan fuse
    uint256 marketId;
    /// @notice address of the balance fuse
    address fuse;
}

/// @notice MarketSubstratesConfig is a struct that represents a configuration of substrates for a specific market
/// @notice substrates are assets or sub markets in a specific protocol or any other ids required to calculate balance in the market (external protocol)
struct MarketSubstratesConfig {
    /// @notice marketId is a id of the market
    uint256 marketId;
    /// @notice substrates is a list of substrates for the market
    /// @dev it could be list of assets or sub markets in a specific protocol or any other ids required to calculate balance in the market (external protocol)
    bytes32[] substrates;
}

/// @notice FeeConfig is a struct that represents a configuration of performance and management fees used during Plasma Vault construction
struct FeeConfig {
    /// @notice performanceFeeManager is a address of the performance fee manager
    address performanceFeeManager;
    /// @notice performanceFeeInPercentageInput is in percentage with 2 decimals, example 10000 is 100%, 100 is 1%
    uint256 performanceFeeInPercentage;
    /// @notice managementFeeManager is a address of the management fee manager
    address managementFeeManager;
    /// @notice managementFeeInPercentageInput is in percentage with 2 decimals, example 10000 is 100%, 100 is 1%
    uint256 managementFeeInPercentage;
}

/// @title PlasmaVault contract, ERC4626 contract, decimals in underlying token decimals
contract PlasmaVault is ERC4626Permit, ReentrancyGuard, PlasmaVaultGovernance {
    using Address for address;
    using SafeCast for int256;

    address private constant USD = address(0x0000000000000000000000000000000000000348);
    uint256 public constant DEFAULT_SLIPPAGE_IN_PERCENTAGE = 2;

    error NoSharesToRedeem();
    error NoSharesToMint();
    error NoAssetsToWithdraw();
    error NoAssetsToDeposit();
    error UnsupportedFuse();

    event ManagementFeeRealized(uint256 unrealizedFeeInUnderlying, uint256 unrealizedFeeInShares);

    uint256 public immutable BASE_CURRENCY_DECIMALS;

    bool private _consumingSchedule;

    constructor(
        PlasmaVaultInitData memory initData
    )
        ERC4626Permit(IERC20(initData.underlyingToken))
        ERC20Permit(initData.assetName)
        ERC20(initData.assetName, initData.assetSymbol)
        PlasmaVaultGovernance(initData.accessElectron)
    {
        IIporPriceOracle priceOracle = IIporPriceOracle(initData.iporPriceOracle);

        if (priceOracle.BASE_CURRENCY() != USD) {
            revert Errors.UnsupportedBaseCurrencyFromOracle(Errors.UNSUPPORTED_BASE_CURRENCY);
        }

        BASE_CURRENCY_DECIMALS = priceOracle.BASE_CURRENCY_DECIMALS();

        PlasmaVaultLib.setPriceOracle(initData.iporPriceOracle);

        for (uint256 i; i < initData.fuses.length; ++i) {
            _addFuse(initData.fuses[i]);
        }

        for (uint256 i; i < initData.balanceFuses.length; ++i) {
            _addBalanceFuse(initData.balanceFuses[i].marketId, initData.balanceFuses[i].fuse);
        }

        for (uint256 i; i < initData.marketSubstratesConfigs.length; ++i) {
            PlasmaVaultConfigLib.grandMarketSubstrates(
                initData.marketSubstratesConfigs[i].marketId,
                initData.marketSubstratesConfigs[i].substrates
            );
        }

        PlasmaVaultLib.configurePerformanceFee(
            initData.feeConfig.performanceFeeManager,
            initData.feeConfig.performanceFeeInPercentage
        );
        PlasmaVaultLib.configureManagementFee(
            initData.feeConfig.managementFeeManager,
            initData.feeConfig.managementFeeInPercentage
        );

        PlasmaVaultLib.updateManagementFeeData();
    }

    fallback() external {}

    /// @notice Execute multiple FuseActions by a granted Alphas. Any FuseAction is moving funds between markets and vault. Fuse Action not consider deposit and withdraw from Vault.
    function execute(FuseAction[] calldata calls) external nonReentrant restricted {
        uint256 callsCount = calls.length;
        uint256[] memory markets = new uint256[](callsCount);
        uint256 marketIndex;
        uint256 fuseMarketId;

        uint256 totalAssetsBefore = totalAssets();

        for (uint256 i; i < callsCount; ++i) {
            if (!FusesLib.isFuseSupported(calls[i].fuse)) {
                revert UnsupportedFuse();
            }

            fuseMarketId = IFuseCommon(calls[i].fuse).MARKET_ID();

            if (_checkIfExistsMarket(markets, fuseMarketId) == false) {
                markets[marketIndex] = fuseMarketId;
                marketIndex++;
            }

            calls[i].fuse.functionDelegateCall(calls[i].data);
        }

        _updateMarketsBalances(markets);

        _addPerformanceFee(totalAssetsBefore);
    }

    function claimRewards(FuseAction[] calldata calls) external nonReentrant restricted {
        uint256 callsCount = calls.length;
        for (uint256 i; i < callsCount; ++i) {
            calls[i].fuse.functionDelegateCall(calls[i].data);
        }
    }

    function deposit(uint256 assets, address receiver) public override nonReentrant restricted returns (uint256) {
        if (assets == 0) {
            revert NoAssetsToDeposit();
        }
        if (receiver == address(0)) {
            revert Errors.WrongAddress();
        }

        _realizeManagementFee();

        return super.deposit(assets, receiver);
    }

    function mint(uint256 shares, address receiver) public override nonReentrant restricted returns (uint256) {
        if (shares == 0) {
            revert NoSharesToMint();
        }
        if (receiver == address(0)) {
            revert Errors.WrongAddress();
        }

        _realizeManagementFee();

        return super.mint(shares, receiver);
    }

    function withdraw(uint256 assets, address receiver, address owner) public override nonReentrant returns (uint256) {
        if (assets == 0) {
            revert NoAssetsToWithdraw();
        }

        if (receiver == address(0)) {
            revert Errors.WrongAddress();
        }

        /// @dev first realize management fee, then other actions
        _realizeManagementFee();

        uint256 totalAssetsBefore = totalAssets();

        _withdrawFromMarkets(assets, IERC20(asset()).balanceOf(address(this)));

        _addPerformanceFee(totalAssetsBefore);

        return super.withdraw(assets, receiver, owner);
    }

    function redeem(uint256 shares, address receiver, address owner) public override nonReentrant returns (uint256) {
        if (shares == 0) {
            revert NoSharesToRedeem();
        }

        if (receiver == address(0) || owner == address(0)) {
            revert Errors.WrongAddress();
        }

        /// @dev first realize management fee, then other actions
        _realizeManagementFee();

        uint256 assets;
        uint256 vaultCurrentBalanceUnderlying;

        uint256 totalAssetsBefore = totalAssets();

        for (uint256 i; i < 10; ++i) {
            assets = convertToAssets(shares);
            vaultCurrentBalanceUnderlying = IERC20(asset()).balanceOf(address(this));
            if (vaultCurrentBalanceUnderlying >= assets) {
                break;
            }
            _withdrawFromMarkets(_includeSlippage(assets), vaultCurrentBalanceUnderlying);
        }

        _addPerformanceFee(totalAssetsBefore);

        return super.redeem(shares, receiver, owner);
    }

    /// @notice Returns the total assets in the vault
    /// @dev value not take into account runtime accrued interest in the markets, and NOT take into account runtime accrued management fee
    /// @return total assets in the vault, represented in underlying token decimals
    function totalAssets() public view virtual override returns (uint256) {
        uint256 grossTotalAssets = _getGrossTotalAssets();
        return grossTotalAssets - _getUnrealizedManagementFee(grossTotalAssets);
    }

    /// @notice Returns the total assets in the vault for a specific market
    /// @param marketId The market id
    /// @return total assets in the vault for the market, represented in underlying token decimals
    function totalAssetsInMarket(uint256 marketId) public view virtual returns (uint256) {
        return PlasmaVaultLib.getTotalAssetsInMarket(marketId);
    }

    /// @notice Returns the unrealized management fee in underlying token decimals
    /// @dev Unrealized management fee is calculated based on the management fee in percentage and the time since the last update
    /// @return unrealized management fee, represented in underlying token decimals
    function getUnrealizedManagementFee() public view returns (uint256) {
        return _getUnrealizedManagementFee(_getGrossTotalAssets());
    }

    function _addPerformanceFee(uint256 totalAssetsBefore) internal {
        uint256 totalAssetsAfter = totalAssets();

        if (totalAssetsAfter < totalAssetsBefore) {
            return;
        }

        PlasmaVaultStorageLib.PerformanceFeeData memory feeData = PlasmaVaultLib.getPerformanceFeeData();

        uint256 fee = Math.mulDiv(totalAssetsAfter - totalAssetsBefore, feeData.feeInPercentage, 1e4);

        _mint(feeData.feeManager, convertToShares(fee));
    }

    function _realizeManagementFee() internal {
        PlasmaVaultStorageLib.ManagementFeeData memory feeData = PlasmaVaultLib.getManagementFeeData();

        uint256 unrealizedFeeInUnderlying = getUnrealizedManagementFee();

        if (unrealizedFeeInUnderlying == 0) {
            return;
        }

        PlasmaVaultLib.updateManagementFeeData();

        uint256 unrealizedFeeInShares = convertToShares(unrealizedFeeInUnderlying);

        /// @dev minting is an act of management fee realization
        _mint(feeData.feeManager, unrealizedFeeInShares);

        emit ManagementFeeRealized(unrealizedFeeInUnderlying, unrealizedFeeInShares);
    }

    function _includeSlippage(uint256 value) internal pure returns (uint256) {
        /// @dev increase value by DEFAULT_SLIPPAGE_IN_PERCENTAGE to cover potential slippage
        return value + IporMath.division(value * DEFAULT_SLIPPAGE_IN_PERCENTAGE, 100);
    }

    /// @notice Withdraw assets from the markets
    /// @param assets Amount of assets to withdraw
    /// @param vaultCurrentBalanceUnderlying Current balance of the vault in underlying token
    function _withdrawFromMarkets(uint256 assets, uint256 vaultCurrentBalanceUnderlying) internal {
        if (assets == 0) {
            return;
        }

        uint256 left;

        if (assets >= vaultCurrentBalanceUnderlying) {
            uint256 marketIndex;
            uint256 fuseMarketId;

            bytes32[] memory params;

            /// @dev assume that the same fuse can be used multiple times
            /// @dev assume that more than one fuse can be from the same market
            address[] memory fuses = PlasmaVaultLib.getInstantWithdrawalFuses();

            uint256[] memory markets = new uint256[](fuses.length);

            left = assets - vaultCurrentBalanceUnderlying;

            uint256 i;
            uint256 fusesLength = fuses.length;

            for (i; left != 0 && i < fusesLength; ++i) {
                params = PlasmaVaultLib.getInstantWithdrawalFusesParams(fuses[i], i);

                /// @dev always first param is amount, by default is 0 in storage, set to left
                params[0] = bytes32(left);

                fuses[i].functionDelegateCall(abi.encodeWithSignature("instantWithdraw(bytes32[])", params));

                left = assets - IERC20(asset()).balanceOf(address(this));

                fuseMarketId = IFuseCommon(fuses[i]).MARKET_ID();

                if (_checkIfExistsMarket(markets, fuseMarketId) == false) {
                    markets[marketIndex] = fuseMarketId;
                    marketIndex++;
                }
            }

            _updateMarketsBalances(markets);
        }
    }

    /// @notice Update balances in the vault for markets touched by the fuses during the execution of all FuseActions
    /// @param markets Array of market ids touched by the fuses in the FuseActions
    function _updateMarketsBalances(uint256[] memory markets) internal {
        uint256 wadBalanceAmountInUSD;
        address balanceFuse;
        int256 deltasInUnderlying;

        /// @dev USD price is represented in 8 decimals
        uint256 underlyingAssetPrice = IIporPriceOracle(PlasmaVaultLib.getPriceOracle()).getAssetPrice(asset());

        for (uint256 i; i < markets.length; ++i) {
            if (markets[i] == 0) {
                break;
            }

            balanceFuse = FusesLib.getBalanceFuse(markets[i]);

            wadBalanceAmountInUSD = abi.decode(
                balanceFuse.functionDelegateCall(abi.encodeWithSignature("balanceOf(address)", address(this))),
                (uint256)
            );

            deltasInUnderlying =
                deltasInUnderlying +
                PlasmaVaultLib.updateTotalAssetsInMarket(
                    markets[i],
                    IporMath.convertWadToAssetDecimals(
                        IporMath.division(wadBalanceAmountInUSD * 10 ** BASE_CURRENCY_DECIMALS, underlyingAssetPrice),
                        decimals()
                    )
                );
        }

        if (deltasInUnderlying != 0) {
            PlasmaVaultLib.addToTotalAssetsInAllMarkets(deltasInUnderlying);
        }
    }

    function _checkIfExistsMarket(uint256[] memory markets, uint256 marketId) internal pure returns (bool exists) {
        for (uint256 i; i < markets.length; ++i) {
            if (markets[i] == 0) {
                break;
            }
            if (markets[i] == marketId) {
                exists = true;
                break;
            }
        }
    }

    function _getGrossTotalAssets() internal view returns (uint256) {
        address rewardElectronAddress = getRewardElectronAddress();
        if (rewardElectronAddress != address(0)) {
            return
                IERC20(asset()).balanceOf(address(this)) +
                PlasmaVaultLib.getTotalAssetsInAllMarkets() +
                IRewardManager(rewardElectronAddress).balanceOf();
        }
        return IERC20(asset()).balanceOf(address(this)) + PlasmaVaultLib.getTotalAssetsInAllMarkets();
    }

    function _getUnrealizedManagementFee(uint256 totalAssets) internal view returns (uint256) {
        PlasmaVaultStorageLib.ManagementFeeData memory feeData = PlasmaVaultLib.getManagementFeeData();

        uint256 blockTimestamp = block.timestamp;

        if (
            feeData.feeInPercentage == 0 ||
            feeData.lastUpdateTimestamp == 0 ||
            blockTimestamp <= feeData.lastUpdateTimestamp
        ) {
            return 0;
        }

        return
            (totalAssets * (blockTimestamp - feeData.lastUpdateTimestamp) * feeData.feeInPercentage) / 1e4 / 365 days;
    }

    /**
     * @dev Reverts if the caller is not allowed to call the function identified by a selector. Panics if the calldata
     * is less than 4 bytes long.
     */
    function _checkCanCall(address caller, bytes calldata data) internal virtual override {
        bytes4 sig = bytes4(data[0:4]);
        bool immediate;
        uint32 delay;
        if (
            this.deposit.selector == sig ||
            this.mint.selector == sig ||
            this.withdraw.selector == sig ||
            this.redeem.selector == sig
        ) {
            (immediate, delay) = canCallWithUpdate(authority(), caller, address(this), sig);
        } else {
            (immediate, delay) = AuthorityUtils.canCallWithDelay(authority(), caller, address(this), sig);
        }
        if (!immediate) {
            if (delay > 0) {
                _consumingSchedule = true;
                IAccessManager(authority()).consumeScheduledOp(caller, data);
                _consumingSchedule = false;
            } else {
                revert AccessManagedUnauthorized(caller);
            }
        }
    }

    /**
     * @dev Since `AccessManager` implements an extended IAuthority interface, invoking `canCall` with backwards compatibility
     * for the preexisting `IAuthority` interface requires special care to avoid reverting on insufficient return data.
     * This helper function takes care of invoking `canCall` in a backwards compatible way without reverting.
     */
    function canCallWithUpdate(
        address authority,
        address caller,
        address target,
        bytes4 selector
    ) internal view returns (bool immediate, uint32 delay) {
        (bool success, bytes memory data) = authority.staticcall(
            abi.encodeCall(AccessElectron.canCallAndUpdate, (caller, target, selector)) // TODO: convert AccessElectron -> Interface
        );
        if (success) {
            if (data.length >= 0x40) {
                (immediate, delay) = abi.decode(data, (bool, uint32));
            } else if (data.length >= 0x20) {
                immediate = abi.decode(data, (bool));
            }
        }
        return (immediate, delay);
    }
}<|MERGE_RESOLUTION|>--- conflicted
+++ resolved
@@ -20,12 +20,9 @@
 import {Errors} from "../libraries/errors/Errors.sol";
 import {PlasmaVaultStorageLib} from "../libraries/PlasmaVaultStorageLib.sol";
 import {PlasmaVaultGovernance} from "./PlasmaVaultGovernance.sol";
-<<<<<<< HEAD
-import {AccessElectron} from "../electrons/AccessElectron.sol";
-=======
+import {PlasmaVaultAccessManager} from "../managers/PlasmaVaultAccessManager.sol";
+
 import {IRewardManager} from "../managers/IRewardManager.sol";
->>>>>>> 3ebb354b
-
 struct PlasmaVaultInitData {
     string assetName;
     string assetSymbol;
@@ -486,7 +483,7 @@
         bytes4 selector
     ) internal view returns (bool immediate, uint32 delay) {
         (bool success, bytes memory data) = authority.staticcall(
-            abi.encodeCall(AccessElectron.canCallAndUpdate, (caller, target, selector)) // TODO: convert AccessElectron -> Interface
+            abi.encodeCall(PlasmaVaultAccessManager.canCallAndUpdate, (caller, target, selector)) // TODO: convert AccessElectron -> Interface
         );
         if (success) {
             if (data.length >= 0x40) {
