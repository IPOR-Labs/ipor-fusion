// SPDX-License-Identifier: GPL-2.0-or-later
pragma solidity 0.8.20;

import {Math} from "@openzeppelin/contracts/utils/math/Math.sol";
import {ReentrancyGuard} from "@openzeppelin/contracts/utils/ReentrancyGuard.sol";
import {ERC20Permit} from "@openzeppelin/contracts/token/ERC20/extensions/ERC20Permit.sol";
import {IERC20} from "@openzeppelin/contracts/token/ERC20/IERC20.sol";
import {ERC20} from "@openzeppelin/contracts/token/ERC20/ERC20.sol";
import {SafeCast} from "@openzeppelin/contracts/utils/math/SafeCast.sol";
import {ERC4626Permit} from "../tokens/ERC4626/ERC4626Permit.sol";
import {Address} from "@openzeppelin/contracts/utils/Address.sol";
import {FusesLib} from "../libraries/FusesLib.sol";
import {IFuseCommon} from "../fuses/IFuseCommon.sol";
import {PlasmaVaultConfigLib} from "../libraries/PlasmaVaultConfigLib.sol";
import {PlasmaVaultLib} from "../libraries/PlasmaVaultLib.sol";
import {IporMath} from "../libraries/math/IporMath.sol";
import {IPriceOracleMiddleware} from "../priceOracle/IPriceOracleMiddleware.sol";
import {Errors} from "../libraries/errors/Errors.sol";
import {PlasmaVaultStorageLib} from "../libraries/PlasmaVaultStorageLib.sol";
import {PlasmaVaultGovernance} from "./PlasmaVaultGovernance.sol";
import {IRewardsManager} from "../managers/IRewardsManager.sol";
<<<<<<< HEAD
import {AssetDistributionProtectionLib, DataToCheck, MarketToCheck} from "../libraries/AssetDistributionProtectionLib.sol";
import {PlasmaVaultAccessManager} from "../managers/PlasmaVaultAccessManager.sol";
=======
import {IporFusionAccessManager} from "../managers/IporFusionAccessManager.sol";
>>>>>>> 55f80bfb
import {IAccessManager} from "@openzeppelin/contracts/access/manager/IAccessManager.sol";
import {AuthorityUtils} from "@openzeppelin/contracts/access/manager/AuthorityUtils.sol";

struct PlasmaVaultInitData {
    string assetName;
    string assetSymbol;
    address underlyingToken;
    address priceOracle;
    address[] alphas;
    MarketSubstratesConfig[] marketSubstratesConfigs;
    address[] fuses;
    MarketBalanceFuseConfig[] balanceFuses;
    FeeConfig feeConfig;
    address accessManager;
}

/// @notice FuseAction is a struct that represents a single action that can be executed by a Alpha
struct FuseAction {
    /// @notice fuse is a address of the Fuse contract
    address fuse;
    /// @notice data is a bytes data that is passed to the Fuse contract
    bytes data;
}

/// @notice MarketBalanceFuseConfig is a struct that represents a configuration of a balance fuse for a specific market
struct MarketBalanceFuseConfig {
    /// @notice When marketId is 0, then fuse is independent to a market - example flashloan fuse
    uint256 marketId;
    /// @notice address of the balance fuse
    address fuse;
}

/// @notice MarketSubstratesConfig is a struct that represents a configuration of substrates for a specific market
/// @notice substrates are assets or sub markets in a specific protocol or any other ids required to calculate balance in the market (external protocol)
struct MarketSubstratesConfig {
    /// @notice marketId is a id of the market
    uint256 marketId;
    /// @notice substrates is a list of substrates for the market
    /// @dev it could be list of assets or sub markets in a specific protocol or any other ids required to calculate balance in the market (external protocol)
    bytes32[] substrates;
}

/// @notice FeeConfig is a struct that represents a configuration of performance and management fees used during Plasma Vault construction
struct FeeConfig {
    /// @notice performanceFeeManager is a address of the performance fee manager
    address performanceFeeManager;
    /// @notice performanceFeeInPercentageInput is in percentage with 2 decimals, example 10000 is 100%, 100 is 1%
    uint256 performanceFeeInPercentage;
    /// @notice managementFeeManager is a address of the management fee manager
    address managementFeeManager;
    /// @notice managementFeeInPercentageInput is in percentage with 2 decimals, example 10000 is 100%, 100 is 1%
    uint256 managementFeeInPercentage;
}

/// @title PlasmaVault contract, ERC4626 contract, decimals in underlying token decimals
contract PlasmaVault is ERC4626Permit, ReentrancyGuard, PlasmaVaultGovernance {
    using Address for address;
    using SafeCast for int256;

    address private constant USD = address(0x0000000000000000000000000000000000000348);
    uint256 public constant DEFAULT_SLIPPAGE_IN_PERCENTAGE = 2;

    error NoSharesToRedeem();
    error NoSharesToMint();
    error NoAssetsToWithdraw();
    error NoAssetsToDeposit();
    error UnsupportedFuse();

    event ManagementFeeRealized(uint256 unrealizedFeeInUnderlying, uint256 unrealizedFeeInShares);

    uint256 public immutable BASE_CURRENCY_DECIMALS;
    bool private _customConsumingSchedule;

    constructor(
        PlasmaVaultInitData memory initData
    )
        ERC4626Permit(IERC20(initData.underlyingToken))
        ERC20Permit(initData.assetName)
        ERC20(initData.assetName, initData.assetSymbol)
        PlasmaVaultGovernance(initData.accessManager)
    {
        IPriceOracleMiddleware priceOracle = IPriceOracleMiddleware(initData.priceOracle);

        if (priceOracle.BASE_CURRENCY() != USD) {
            revert Errors.UnsupportedBaseCurrencyFromOracle(Errors.UNSUPPORTED_BASE_CURRENCY);
        }

        BASE_CURRENCY_DECIMALS = priceOracle.BASE_CURRENCY_DECIMALS();

        PlasmaVaultLib.setPriceOracle(initData.priceOracle);

        for (uint256 i; i < initData.fuses.length; ++i) {
            _addFuse(initData.fuses[i]);
        }

        for (uint256 i; i < initData.balanceFuses.length; ++i) {
            _addBalanceFuse(initData.balanceFuses[i].marketId, initData.balanceFuses[i].fuse);
        }

        for (uint256 i; i < initData.marketSubstratesConfigs.length; ++i) {
            PlasmaVaultConfigLib.grandMarketSubstrates(
                initData.marketSubstratesConfigs[i].marketId,
                initData.marketSubstratesConfigs[i].substrates
            );
        }

        PlasmaVaultLib.configurePerformanceFee(
            initData.feeConfig.performanceFeeManager,
            initData.feeConfig.performanceFeeInPercentage
        );
        PlasmaVaultLib.configureManagementFee(
            initData.feeConfig.managementFeeManager,
            initData.feeConfig.managementFeeInPercentage
        );

        PlasmaVaultLib.updateManagementFeeData();
    }

    fallback() external {}

    /// @notice Execute multiple FuseActions by a granted Alphas. Any FuseAction is moving funds between markets and vault. Fuse Action not consider deposit and withdraw from Vault.
    function execute(FuseAction[] calldata calls) external nonReentrant restricted {
        uint256 callsCount = calls.length;
        uint256[] memory markets = new uint256[](callsCount);
        uint256 marketIndex;
        uint256 fuseMarketId;

        uint256 totalAssetsBefore = totalAssets();

        for (uint256 i; i < callsCount; ++i) {
            if (!FusesLib.isFuseSupported(calls[i].fuse)) {
                revert UnsupportedFuse();
            }

            fuseMarketId = IFuseCommon(calls[i].fuse).MARKET_ID();

            if (_checkIfExistsMarket(markets, fuseMarketId) == false) {
                markets[marketIndex] = fuseMarketId;
                marketIndex++;
            }

            calls[i].fuse.functionDelegateCall(calls[i].data);
        }

        _updateMarketsBalances(markets);

        _addPerformanceFee(totalAssetsBefore);
    }

    function transfer(address to, uint256 value) public override(IERC20, ERC20) virtual restricted returns (bool) {
        return super.transfer(to, value);
    }

    function transferFrom(address from, address to, uint256 value) public override(IERC20, ERC20) virtual restricted returns (bool) {
        return super.transferFrom(from, to, value);
    }

    function deposit(uint256 assets, address receiver) public override nonReentrant restricted returns (uint256) {
        if (assets == 0) {
            revert NoAssetsToDeposit();
        }
        if (receiver == address(0)) {
            revert Errors.WrongAddress();
        }

        _realizeManagementFee();

        return super.deposit(assets, receiver);
    }

    function mint(uint256 shares, address receiver) public override nonReentrant restricted returns (uint256) {
        if (shares == 0) {
            revert NoSharesToMint();
        }
        if (receiver == address(0)) {
            revert Errors.WrongAddress();
        }

        _realizeManagementFee();

        return super.mint(shares, receiver);
    }

    function withdraw(
        uint256 assets,
        address receiver,
        address owner
    ) public override nonReentrant restricted returns (uint256) {
        if (assets == 0) {
            revert NoAssetsToWithdraw();
        }

        if (receiver == address(0)) {
            revert Errors.WrongAddress();
        }

        /// @dev first realize management fee, then other actions
        _realizeManagementFee();

        uint256 totalAssetsBefore = totalAssets();

        _withdrawFromMarkets(assets, IERC20(asset()).balanceOf(address(this)));

        _addPerformanceFee(totalAssetsBefore);

        return super.withdraw(assets, receiver, owner);
    }

    function redeem(
        uint256 shares,
        address receiver,
        address owner
    ) public override nonReentrant restricted returns (uint256) {
        if (shares == 0) {
            revert NoSharesToRedeem();
        }

        if (receiver == address(0) || owner == address(0)) {
            revert Errors.WrongAddress();
        }

        /// @dev first realize management fee, then other actions
        _realizeManagementFee();

        uint256 assets;
        uint256 vaultCurrentBalanceUnderlying;

        uint256 totalAssetsBefore = totalAssets();

        for (uint256 i; i < 10; ++i) {
            assets = convertToAssets(shares);
            vaultCurrentBalanceUnderlying = IERC20(asset()).balanceOf(address(this));
            if (vaultCurrentBalanceUnderlying >= assets) {
                break;
            }
            _withdrawFromMarkets(_includeSlippage(assets), vaultCurrentBalanceUnderlying);
        }

        _addPerformanceFee(totalAssetsBefore);

        return super.redeem(shares, receiver, owner);
    }

    function claimRewards(FuseAction[] calldata calls) external nonReentrant restricted {
        uint256 callsCount = calls.length;
        for (uint256 i; i < callsCount; ++i) {
            calls[i].fuse.functionDelegateCall(calls[i].data);
        }
    }

    /// @notice Returns the total assets in the vault
    /// @dev value not take into account runtime accrued interest in the markets, and NOT take into account runtime accrued management fee
    /// @return total assets in the vault, represented in underlying token decimals
    function totalAssets() public view virtual override returns (uint256) {
        uint256 grossTotalAssets = _getGrossTotalAssets();
        return grossTotalAssets - _getUnrealizedManagementFee(grossTotalAssets);
    }

    /// @notice Returns the total assets in the vault for a specific market
    /// @param marketId The market id
    /// @return total assets in the vault for the market, represented in underlying token decimals
    function totalAssetsInMarket(uint256 marketId) public view virtual returns (uint256) {
        return PlasmaVaultLib.getTotalAssetsInMarket(marketId);
    }

    function isConsumingScheduledOp() public view override returns (bytes4) {
        return _customConsumingSchedule ? this.isConsumingScheduledOp.selector : bytes4(0);
    }

    /// @notice Returns the unrealized management fee in underlying token decimals
    /// @dev Unrealized management fee is calculated based on the management fee in percentage and the time since the last update
    /// @return unrealized management fee, represented in underlying token decimals
    function getUnrealizedManagementFee() public view returns (uint256) {
        return _getUnrealizedManagementFee(_getGrossTotalAssets());
    }

    function _addPerformanceFee(uint256 totalAssetsBefore) internal {
        uint256 totalAssetsAfter = totalAssets();

        if (totalAssetsAfter < totalAssetsBefore) {
            return;
        }

        PlasmaVaultStorageLib.PerformanceFeeData memory feeData = PlasmaVaultLib.getPerformanceFeeData();

        uint256 fee = Math.mulDiv(totalAssetsAfter - totalAssetsBefore, feeData.feeInPercentage, 1e4);

        _mint(feeData.feeManager, convertToShares(fee));
    }

    function _realizeManagementFee() internal {
        PlasmaVaultStorageLib.ManagementFeeData memory feeData = PlasmaVaultLib.getManagementFeeData();

        uint256 unrealizedFeeInUnderlying = getUnrealizedManagementFee();

        if (unrealizedFeeInUnderlying == 0) {
            return;
        }

        PlasmaVaultLib.updateManagementFeeData();

        uint256 unrealizedFeeInShares = convertToShares(unrealizedFeeInUnderlying);

        /// @dev minting is an act of management fee realization
        _mint(feeData.feeManager, unrealizedFeeInShares);

        emit ManagementFeeRealized(unrealizedFeeInUnderlying, unrealizedFeeInShares);
    }

    function _includeSlippage(uint256 value) internal pure returns (uint256) {
        /// @dev increase value by DEFAULT_SLIPPAGE_IN_PERCENTAGE to cover potential slippage
        return value + IporMath.division(value * DEFAULT_SLIPPAGE_IN_PERCENTAGE, 100);
    }

    /// @notice Withdraw assets from the markets
    /// @param assets Amount of assets to withdraw
    /// @param vaultCurrentBalanceUnderlying Current balance of the vault in underlying token
    function _withdrawFromMarkets(uint256 assets, uint256 vaultCurrentBalanceUnderlying) internal {
        if (assets == 0) {
            return;
        }

        uint256 left;

        if (assets >= vaultCurrentBalanceUnderlying) {
            uint256 marketIndex;
            uint256 fuseMarketId;

            bytes32[] memory params;

            /// @dev assume that the same fuse can be used multiple times
            /// @dev assume that more than one fuse can be from the same market
            address[] memory fuses = PlasmaVaultLib.getInstantWithdrawalFuses();

            uint256[] memory markets = new uint256[](fuses.length);

            left = assets - vaultCurrentBalanceUnderlying;

            uint256 i;
            uint256 fusesLength = fuses.length;

            for (i; left != 0 && i < fusesLength; ++i) {
                params = PlasmaVaultLib.getInstantWithdrawalFusesParams(fuses[i], i);

                /// @dev always first param is amount, by default is 0 in storage, set to left
                params[0] = bytes32(left);

                fuses[i].functionDelegateCall(abi.encodeWithSignature("instantWithdraw(bytes32[])", params));

                left = assets - IERC20(asset()).balanceOf(address(this));

                fuseMarketId = IFuseCommon(fuses[i]).MARKET_ID();

                if (_checkIfExistsMarket(markets, fuseMarketId) == false) {
                    markets[marketIndex] = fuseMarketId;
                    marketIndex++;
                }
            }

            _updateMarketsBalances(markets);
        }
    }

    /// @notice Update balances in the vault for markets touched by the fuses during the execution of all FuseActions
    /// @param markets Array of market ids touched by the fuses in the FuseActions
    function _updateMarketsBalances(uint256[] memory markets) internal {
        uint256 wadBalanceAmountInUSD;
        DataToCheck memory dataToCheck;
        address balanceFuse;
        int256 deltasInUnderlying;
        uint256 marketsLength = markets.length;
        /// @dev USD price is represented in 8 decimals
        uint256 underlyingAssetPrice = IPriceOracleMiddleware(PlasmaVaultLib.getPriceOracle()).getAssetPrice(asset());

        dataToCheck.marketsToCheck = new MarketToCheck[](marketsLength);
        for (uint256 i; i < marketsLength; ++i) {
            if (markets[i] == 0) {
                break;
            }

            balanceFuse = FusesLib.getBalanceFuse(markets[i]);

            wadBalanceAmountInUSD = abi.decode(
                balanceFuse.functionDelegateCall(abi.encodeWithSignature("balanceOf(address)", address(this))),
                (uint256)
            );
            dataToCheck.marketsToCheck[i].marketId = markets[i];
            dataToCheck.marketsToCheck[i].balanceInMarket = IporMath.convertWadToAssetDecimals(
                IporMath.division(wadBalanceAmountInUSD * 10 ** BASE_CURRENCY_DECIMALS, underlyingAssetPrice),
                decimals()
            );
            deltasInUnderlying =
                deltasInUnderlying +
                PlasmaVaultLib.updateTotalAssetsInMarket(markets[i], dataToCheck.marketsToCheck[i].balanceInMarket);
        }

        if (deltasInUnderlying != 0) {
            PlasmaVaultLib.addToTotalAssetsInAllMarkets(deltasInUnderlying);
        }

        dataToCheck.totalBalanceInVault = _getGrossTotalAssets();
        AssetDistributionProtectionLib.checkLimits(dataToCheck);
    }

    function _checkIfExistsMarket(uint256[] memory markets, uint256 marketId) internal pure returns (bool exists) {
        for (uint256 i; i < markets.length; ++i) {
            if (markets[i] == 0) {
                break;
            }
            if (markets[i] == marketId) {
                exists = true;
                break;
            }
        }
    }

    function _getGrossTotalAssets() internal view returns (uint256) {
        address rewardsManagerAddress = getRewardsManagerAddress();
        if (rewardsManagerAddress != address(0)) {
            return
                IERC20(asset()).balanceOf(address(this)) +
                PlasmaVaultLib.getTotalAssetsInAllMarkets() +
                IRewardsManager(rewardsManagerAddress).balanceOf();
        }
        return IERC20(asset()).balanceOf(address(this)) + PlasmaVaultLib.getTotalAssetsInAllMarkets();
    }

    function _getUnrealizedManagementFee(uint256 totalAssets_) internal view returns (uint256) {
        PlasmaVaultStorageLib.ManagementFeeData memory feeData = PlasmaVaultLib.getManagementFeeData();

        uint256 blockTimestamp = block.timestamp;

        if (
            feeData.feeInPercentage == 0 ||
            feeData.lastUpdateTimestamp == 0 ||
            blockTimestamp <= feeData.lastUpdateTimestamp
        ) {
            return 0;
        }

        return
            (totalAssets_ * (blockTimestamp - feeData.lastUpdateTimestamp) * feeData.feeInPercentage) / 1e4 / 365 days;
    }

    /**
     * @dev Reverts if the caller is not allowed to call the function identified by a selector. Panics if the calldata
     * is less than 4 bytes long.
     */
    function _checkCanCall(address caller, bytes calldata data) internal virtual override {
        bytes4 sig = bytes4(data[0:4]);
        bool immediate;
        uint32 delay;
        if (
            this.deposit.selector == sig ||
            this.mint.selector == sig ||
            this.withdraw.selector == sig ||
            this.redeem.selector == sig
        ) {
            (immediate, delay) = IporFusionAccessManager(authority()).canCallAndUpdate(caller, address(this), sig);
        } else {
            (immediate, delay) = AuthorityUtils.canCallWithDelay(authority(), caller, address(this), sig);
        }
        if (!immediate) {
            if (delay > 0) {
                _customConsumingSchedule = true;
                IAccessManager(authority()).consumeScheduledOp(caller, data);
                _customConsumingSchedule = false;
            } else {
                revert AccessManagedUnauthorized(caller);
            }
        }
    }
}<|MERGE_RESOLUTION|>--- conflicted
+++ resolved
@@ -19,12 +19,8 @@
 import {PlasmaVaultStorageLib} from "../libraries/PlasmaVaultStorageLib.sol";
 import {PlasmaVaultGovernance} from "./PlasmaVaultGovernance.sol";
 import {IRewardsManager} from "../managers/IRewardsManager.sol";
-<<<<<<< HEAD
 import {AssetDistributionProtectionLib, DataToCheck, MarketToCheck} from "../libraries/AssetDistributionProtectionLib.sol";
-import {PlasmaVaultAccessManager} from "../managers/PlasmaVaultAccessManager.sol";
-=======
 import {IporFusionAccessManager} from "../managers/IporFusionAccessManager.sol";
->>>>>>> 55f80bfb
 import {IAccessManager} from "@openzeppelin/contracts/access/manager/IAccessManager.sol";
 import {AuthorityUtils} from "@openzeppelin/contracts/access/manager/AuthorityUtils.sol";
 
@@ -174,11 +170,15 @@
         _addPerformanceFee(totalAssetsBefore);
     }
 
-    function transfer(address to, uint256 value) public override(IERC20, ERC20) virtual restricted returns (bool) {
+    function transfer(address to, uint256 value) public virtual override(IERC20, ERC20) restricted returns (bool) {
         return super.transfer(to, value);
     }
 
-    function transferFrom(address from, address to, uint256 value) public override(IERC20, ERC20) virtual restricted returns (bool) {
+    function transferFrom(
+        address from,
+        address to,
+        uint256 value
+    ) public virtual override(IERC20, ERC20) restricted returns (bool) {
         return super.transferFrom(from, to, value);
     }
 
