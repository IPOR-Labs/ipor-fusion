// SPDX-License-Identifier: GPL-2.0-or-later
pragma solidity 0.8.20;

import {Math} from "@openzeppelin/contracts/utils/math/Math.sol";
import {ReentrancyGuard} from "@openzeppelin/contracts/utils/ReentrancyGuard.sol";
import {ERC20Permit} from "@openzeppelin/contracts/token/ERC20/extensions/ERC20Permit.sol";
import {IERC20} from "@openzeppelin/contracts/token/ERC20/IERC20.sol";
import {ERC20} from "@openzeppelin/contracts/token/ERC20/ERC20.sol";
import {SafeCast} from "@openzeppelin/contracts/utils/math/SafeCast.sol";
import {ERC4626Permit} from "../tokens/ERC4626/ERC4626Permit.sol";
import {Address} from "@openzeppelin/contracts/utils/Address.sol";
<<<<<<< HEAD
import {AuthorityUtils} from "@openzeppelin/contracts/access/manager/AuthorityUtils.sol";
import {IAccessManager} from "@openzeppelin/contracts/access/manager/IAccessManager.sol";
=======
>>>>>>> b4a0a867
import {FusesLib} from "../libraries/FusesLib.sol";
import {IFuseCommon} from "../fuses/IFuseCommon.sol";
import {PlasmaVaultConfigLib} from "../libraries/PlasmaVaultConfigLib.sol";
import {PlasmaVaultLib} from "../libraries/PlasmaVaultLib.sol";
import {IporMath} from "../libraries/math/IporMath.sol";
import {IIporPriceOracle} from "../priceOracle/IIporPriceOracle.sol";
import {Errors} from "../libraries/errors/Errors.sol";
import {PlasmaVaultStorageLib} from "../libraries/PlasmaVaultStorageLib.sol";
import {PlasmaVaultGovernance} from "./PlasmaVaultGovernance.sol";
<<<<<<< HEAD
import {PlasmaVaultAccessManager} from "../managers/PlasmaVaultAccessManager.sol";

import {IRewardManager} from "../managers/IRewardManager.sol";
=======
import {IRewardsManager} from "../managers/IRewardsManager.sol";

>>>>>>> b4a0a867
struct PlasmaVaultInitData {
    string assetName;
    string assetSymbol;
    address underlyingToken;
    address iporPriceOracle;
    address[] alphas;
    MarketSubstratesConfig[] marketSubstratesConfigs;
    address[] fuses;
    MarketBalanceFuseConfig[] balanceFuses;
    FeeConfig feeConfig;
<<<<<<< HEAD
    address accessElectron;
=======
    address accessManager;
>>>>>>> b4a0a867
}

/// @notice FuseAction is a struct that represents a single action that can be executed by a Alpha
struct FuseAction {
    /// @notice fuse is a address of the Fuse contract
    address fuse;
    /// @notice data is a bytes data that is passed to the Fuse contract
    bytes data;
}

/// @notice MarketBalanceFuseConfig is a struct that represents a configuration of a balance fuse for a specific market
struct MarketBalanceFuseConfig {
    /// @notice When marketId is 0, then fuse is independent to a market - example flashloan fuse
    uint256 marketId;
    /// @notice address of the balance fuse
    address fuse;
}

/// @notice MarketSubstratesConfig is a struct that represents a configuration of substrates for a specific market
/// @notice substrates are assets or sub markets in a specific protocol or any other ids required to calculate balance in the market (external protocol)
struct MarketSubstratesConfig {
    /// @notice marketId is a id of the market
    uint256 marketId;
    /// @notice substrates is a list of substrates for the market
    /// @dev it could be list of assets or sub markets in a specific protocol or any other ids required to calculate balance in the market (external protocol)
    bytes32[] substrates;
}

/// @notice FeeConfig is a struct that represents a configuration of performance and management fees used during Plasma Vault construction
struct FeeConfig {
    /// @notice performanceFeeManager is a address of the performance fee manager
    address performanceFeeManager;
    /// @notice performanceFeeInPercentageInput is in percentage with 2 decimals, example 10000 is 100%, 100 is 1%
    uint256 performanceFeeInPercentage;
    /// @notice managementFeeManager is a address of the management fee manager
    address managementFeeManager;
    /// @notice managementFeeInPercentageInput is in percentage with 2 decimals, example 10000 is 100%, 100 is 1%
    uint256 managementFeeInPercentage;
}

/// @title PlasmaVault contract, ERC4626 contract, decimals in underlying token decimals
contract PlasmaVault is ERC4626Permit, ReentrancyGuard, PlasmaVaultGovernance {
    using Address for address;
    using SafeCast for int256;

    address private constant USD = address(0x0000000000000000000000000000000000000348);
    uint256 public constant DEFAULT_SLIPPAGE_IN_PERCENTAGE = 2;

    error NoSharesToRedeem();
    error NoSharesToMint();
    error NoAssetsToWithdraw();
    error NoAssetsToDeposit();
    error UnsupportedFuse();

    event ManagementFeeRealized(uint256 unrealizedFeeInUnderlying, uint256 unrealizedFeeInShares);

    uint256 public immutable BASE_CURRENCY_DECIMALS;

<<<<<<< HEAD
    bool private _consumingSchedule;

=======
>>>>>>> b4a0a867
    constructor(
        PlasmaVaultInitData memory initData
    )
        ERC4626Permit(IERC20(initData.underlyingToken))
        ERC20Permit(initData.assetName)
        ERC20(initData.assetName, initData.assetSymbol)
<<<<<<< HEAD
        PlasmaVaultGovernance(initData.accessElectron)
=======
        PlasmaVaultGovernance(initData.accessManager)
>>>>>>> b4a0a867
    {
        IIporPriceOracle priceOracle = IIporPriceOracle(initData.iporPriceOracle);

        if (priceOracle.BASE_CURRENCY() != USD) {
            revert Errors.UnsupportedBaseCurrencyFromOracle(Errors.UNSUPPORTED_BASE_CURRENCY);
        }

        BASE_CURRENCY_DECIMALS = priceOracle.BASE_CURRENCY_DECIMALS();

        PlasmaVaultLib.setPriceOracle(initData.iporPriceOracle);

        for (uint256 i; i < initData.fuses.length; ++i) {
            _addFuse(initData.fuses[i]);
        }

        for (uint256 i; i < initData.balanceFuses.length; ++i) {
            _addBalanceFuse(initData.balanceFuses[i].marketId, initData.balanceFuses[i].fuse);
        }

        for (uint256 i; i < initData.marketSubstratesConfigs.length; ++i) {
            PlasmaVaultConfigLib.grandMarketSubstrates(
                initData.marketSubstratesConfigs[i].marketId,
                initData.marketSubstratesConfigs[i].substrates
            );
        }

        PlasmaVaultLib.configurePerformanceFee(
            initData.feeConfig.performanceFeeManager,
            initData.feeConfig.performanceFeeInPercentage
        );
        PlasmaVaultLib.configureManagementFee(
            initData.feeConfig.managementFeeManager,
            initData.feeConfig.managementFeeInPercentage
        );

        PlasmaVaultLib.updateManagementFeeData();
    }

    fallback() external {}

    /// @notice Execute multiple FuseActions by a granted Alphas. Any FuseAction is moving funds between markets and vault. Fuse Action not consider deposit and withdraw from Vault.
    function execute(FuseAction[] calldata calls) external nonReentrant restricted {
        uint256 callsCount = calls.length;
        uint256[] memory markets = new uint256[](callsCount);
        uint256 marketIndex;
        uint256 fuseMarketId;

        uint256 totalAssetsBefore = totalAssets();

        for (uint256 i; i < callsCount; ++i) {
            if (!FusesLib.isFuseSupported(calls[i].fuse)) {
                revert UnsupportedFuse();
            }

            fuseMarketId = IFuseCommon(calls[i].fuse).MARKET_ID();

            if (_checkIfExistsMarket(markets, fuseMarketId) == false) {
                markets[marketIndex] = fuseMarketId;
                marketIndex++;
            }

            calls[i].fuse.functionDelegateCall(calls[i].data);
        }

        _updateMarketsBalances(markets);

        _addPerformanceFee(totalAssetsBefore);
    }

    function claimRewards(FuseAction[] calldata calls) external nonReentrant restricted {
        uint256 callsCount = calls.length;
        for (uint256 i; i < callsCount; ++i) {
            calls[i].fuse.functionDelegateCall(calls[i].data);
        }
    }

    function deposit(uint256 assets, address receiver) public override nonReentrant restricted returns (uint256) {
        if (assets == 0) {
            revert NoAssetsToDeposit();
        }
        if (receiver == address(0)) {
            revert Errors.WrongAddress();
        }

        _realizeManagementFee();

        return super.deposit(assets, receiver);
    }

    function mint(uint256 shares, address receiver) public override nonReentrant restricted returns (uint256) {
        if (shares == 0) {
            revert NoSharesToMint();
        }
        if (receiver == address(0)) {
            revert Errors.WrongAddress();
        }

        _realizeManagementFee();

        return super.mint(shares, receiver);
    }

    function withdraw(uint256 assets, address receiver, address owner) public override nonReentrant returns (uint256) {
        if (assets == 0) {
            revert NoAssetsToWithdraw();
        }

        if (receiver == address(0)) {
            revert Errors.WrongAddress();
        }

        /// @dev first realize management fee, then other actions
        _realizeManagementFee();

        uint256 totalAssetsBefore = totalAssets();

        _withdrawFromMarkets(assets, IERC20(asset()).balanceOf(address(this)));

        _addPerformanceFee(totalAssetsBefore);

        return super.withdraw(assets, receiver, owner);
    }

    function redeem(uint256 shares, address receiver, address owner) public override nonReentrant returns (uint256) {
        if (shares == 0) {
            revert NoSharesToRedeem();
        }

        if (receiver == address(0) || owner == address(0)) {
            revert Errors.WrongAddress();
        }

        /// @dev first realize management fee, then other actions
        _realizeManagementFee();

        uint256 assets;
        uint256 vaultCurrentBalanceUnderlying;

        uint256 totalAssetsBefore = totalAssets();

        for (uint256 i; i < 10; ++i) {
            assets = convertToAssets(shares);
            vaultCurrentBalanceUnderlying = IERC20(asset()).balanceOf(address(this));
            if (vaultCurrentBalanceUnderlying >= assets) {
                break;
            }
            _withdrawFromMarkets(_includeSlippage(assets), vaultCurrentBalanceUnderlying);
        }

        _addPerformanceFee(totalAssetsBefore);

        return super.redeem(shares, receiver, owner);
    }

    /// @notice Returns the total assets in the vault
    /// @dev value not take into account runtime accrued interest in the markets, and NOT take into account runtime accrued management fee
    /// @return total assets in the vault, represented in underlying token decimals
    function totalAssets() public view virtual override returns (uint256) {
        uint256 grossTotalAssets = _getGrossTotalAssets();
        return grossTotalAssets - _getUnrealizedManagementFee(grossTotalAssets);
    }

    /// @notice Returns the total assets in the vault for a specific market
    /// @param marketId The market id
    /// @return total assets in the vault for the market, represented in underlying token decimals
    function totalAssetsInMarket(uint256 marketId) public view virtual returns (uint256) {
        return PlasmaVaultLib.getTotalAssetsInMarket(marketId);
    }

    /// @notice Returns the unrealized management fee in underlying token decimals
    /// @dev Unrealized management fee is calculated based on the management fee in percentage and the time since the last update
    /// @return unrealized management fee, represented in underlying token decimals
    function getUnrealizedManagementFee() public view returns (uint256) {
        return _getUnrealizedManagementFee(_getGrossTotalAssets());
    }

    function _addPerformanceFee(uint256 totalAssetsBefore) internal {
        uint256 totalAssetsAfter = totalAssets();

        if (totalAssetsAfter < totalAssetsBefore) {
            return;
        }

        PlasmaVaultStorageLib.PerformanceFeeData memory feeData = PlasmaVaultLib.getPerformanceFeeData();

        uint256 fee = Math.mulDiv(totalAssetsAfter - totalAssetsBefore, feeData.feeInPercentage, 1e4);

        _mint(feeData.feeManager, convertToShares(fee));
    }

    function _realizeManagementFee() internal {
        PlasmaVaultStorageLib.ManagementFeeData memory feeData = PlasmaVaultLib.getManagementFeeData();

        uint256 unrealizedFeeInUnderlying = getUnrealizedManagementFee();

        if (unrealizedFeeInUnderlying == 0) {
            return;
        }

        PlasmaVaultLib.updateManagementFeeData();

        uint256 unrealizedFeeInShares = convertToShares(unrealizedFeeInUnderlying);

        /// @dev minting is an act of management fee realization
        _mint(feeData.feeManager, unrealizedFeeInShares);

        emit ManagementFeeRealized(unrealizedFeeInUnderlying, unrealizedFeeInShares);
    }

    function _includeSlippage(uint256 value) internal pure returns (uint256) {
        /// @dev increase value by DEFAULT_SLIPPAGE_IN_PERCENTAGE to cover potential slippage
        return value + IporMath.division(value * DEFAULT_SLIPPAGE_IN_PERCENTAGE, 100);
    }

    /// @notice Withdraw assets from the markets
    /// @param assets Amount of assets to withdraw
    /// @param vaultCurrentBalanceUnderlying Current balance of the vault in underlying token
    function _withdrawFromMarkets(uint256 assets, uint256 vaultCurrentBalanceUnderlying) internal {
        if (assets == 0) {
            return;
        }

        uint256 left;

        if (assets >= vaultCurrentBalanceUnderlying) {
            uint256 marketIndex;
            uint256 fuseMarketId;

            bytes32[] memory params;

            /// @dev assume that the same fuse can be used multiple times
            /// @dev assume that more than one fuse can be from the same market
            address[] memory fuses = PlasmaVaultLib.getInstantWithdrawalFuses();

            uint256[] memory markets = new uint256[](fuses.length);

            left = assets - vaultCurrentBalanceUnderlying;

            uint256 i;
            uint256 fusesLength = fuses.length;

            for (i; left != 0 && i < fusesLength; ++i) {
                params = PlasmaVaultLib.getInstantWithdrawalFusesParams(fuses[i], i);

                /// @dev always first param is amount, by default is 0 in storage, set to left
                params[0] = bytes32(left);

                fuses[i].functionDelegateCall(abi.encodeWithSignature("instantWithdraw(bytes32[])", params));

                left = assets - IERC20(asset()).balanceOf(address(this));

                fuseMarketId = IFuseCommon(fuses[i]).MARKET_ID();

                if (_checkIfExistsMarket(markets, fuseMarketId) == false) {
                    markets[marketIndex] = fuseMarketId;
                    marketIndex++;
                }
            }

            _updateMarketsBalances(markets);
        }
    }

    /// @notice Update balances in the vault for markets touched by the fuses during the execution of all FuseActions
    /// @param markets Array of market ids touched by the fuses in the FuseActions
    function _updateMarketsBalances(uint256[] memory markets) internal {
        uint256 wadBalanceAmountInUSD;
        address balanceFuse;
        int256 deltasInUnderlying;

        /// @dev USD price is represented in 8 decimals
        uint256 underlyingAssetPrice = IIporPriceOracle(PlasmaVaultLib.getPriceOracle()).getAssetPrice(asset());

        for (uint256 i; i < markets.length; ++i) {
            if (markets[i] == 0) {
                break;
            }

            balanceFuse = FusesLib.getBalanceFuse(markets[i]);

            wadBalanceAmountInUSD = abi.decode(
                balanceFuse.functionDelegateCall(abi.encodeWithSignature("balanceOf(address)", address(this))),
                (uint256)
            );

            deltasInUnderlying =
                deltasInUnderlying +
                PlasmaVaultLib.updateTotalAssetsInMarket(
                    markets[i],
                    IporMath.convertWadToAssetDecimals(
                        IporMath.division(wadBalanceAmountInUSD * 10 ** BASE_CURRENCY_DECIMALS, underlyingAssetPrice),
                        decimals()
                    )
                );
        }

        if (deltasInUnderlying != 0) {
            PlasmaVaultLib.addToTotalAssetsInAllMarkets(deltasInUnderlying);
        }
    }

    function _checkIfExistsMarket(uint256[] memory markets, uint256 marketId) internal pure returns (bool exists) {
        for (uint256 i; i < markets.length; ++i) {
            if (markets[i] == 0) {
                break;
            }
            if (markets[i] == marketId) {
                exists = true;
                break;
            }
        }
    }

    function _getGrossTotalAssets() internal view returns (uint256) {
<<<<<<< HEAD
        address rewardElectronAddress = getRewardElectronAddress();
        if (rewardElectronAddress != address(0)) {
            return
                IERC20(asset()).balanceOf(address(this)) +
                PlasmaVaultLib.getTotalAssetsInAllMarkets() +
                IRewardManager(rewardElectronAddress).balanceOf();
=======
        address rewardsManagerAddress = getRewardsManagerAddress();
        if (rewardsManagerAddress != address(0)) {
            return
                IERC20(asset()).balanceOf(address(this)) +
                PlasmaVaultLib.getTotalAssetsInAllMarkets() +
                IRewardsManager(rewardsManagerAddress).balanceOf();
>>>>>>> b4a0a867
        }
        return IERC20(asset()).balanceOf(address(this)) + PlasmaVaultLib.getTotalAssetsInAllMarkets();
    }

    function _getUnrealizedManagementFee(uint256 totalAssets) internal view returns (uint256) {
        PlasmaVaultStorageLib.ManagementFeeData memory feeData = PlasmaVaultLib.getManagementFeeData();

        uint256 blockTimestamp = block.timestamp;

        if (
            feeData.feeInPercentage == 0 ||
            feeData.lastUpdateTimestamp == 0 ||
            blockTimestamp <= feeData.lastUpdateTimestamp
        ) {
            return 0;
        }

        return
            (totalAssets * (blockTimestamp - feeData.lastUpdateTimestamp) * feeData.feeInPercentage) / 1e4 / 365 days;
    }

    /**
     * @dev Reverts if the caller is not allowed to call the function identified by a selector. Panics if the calldata
     * is less than 4 bytes long.
     */
    function _checkCanCall(address caller, bytes calldata data) internal virtual override {
        bytes4 sig = bytes4(data[0:4]);
        bool immediate;
        uint32 delay;
        if (
            this.deposit.selector == sig ||
            this.mint.selector == sig ||
            this.withdraw.selector == sig ||
            this.redeem.selector == sig
        ) {
            (immediate, delay) = canCallWithUpdate(authority(), caller, address(this), sig);
        } else {
            (immediate, delay) = AuthorityUtils.canCallWithDelay(authority(), caller, address(this), sig);
        }
        if (!immediate) {
            if (delay > 0) {
                _consumingSchedule = true;
                IAccessManager(authority()).consumeScheduledOp(caller, data);
                _consumingSchedule = false;
            } else {
                revert AccessManagedUnauthorized(caller);
            }
        }
    }

    /**
     * @dev Since `AccessManager` implements an extended IAuthority interface, invoking `canCall` with backwards compatibility
     * for the preexisting `IAuthority` interface requires special care to avoid reverting on insufficient return data.
     * This helper function takes care of invoking `canCall` in a backwards compatible way without reverting.
     */
    function canCallWithUpdate(
        address authority,
        address caller,
        address target,
        bytes4 selector
    ) internal view returns (bool immediate, uint32 delay) {
        (bool success, bytes memory data) = authority.staticcall(
            abi.encodeCall(PlasmaVaultAccessManager.canCallAndUpdate, (caller, target, selector)) // TODO: convert AccessElectron -> Interface
        );
        if (success) {
            if (data.length >= 0x40) {
                (immediate, delay) = abi.decode(data, (bool, uint32));
            } else if (data.length >= 0x20) {
                immediate = abi.decode(data, (bool));
            }
        }
        return (immediate, delay);
    }
}<|MERGE_RESOLUTION|>--- conflicted
+++ resolved
@@ -9,11 +9,6 @@
 import {SafeCast} from "@openzeppelin/contracts/utils/math/SafeCast.sol";
 import {ERC4626Permit} from "../tokens/ERC4626/ERC4626Permit.sol";
 import {Address} from "@openzeppelin/contracts/utils/Address.sol";
-<<<<<<< HEAD
-import {AuthorityUtils} from "@openzeppelin/contracts/access/manager/AuthorityUtils.sol";
-import {IAccessManager} from "@openzeppelin/contracts/access/manager/IAccessManager.sol";
-=======
->>>>>>> b4a0a867
 import {FusesLib} from "../libraries/FusesLib.sol";
 import {IFuseCommon} from "../fuses/IFuseCommon.sol";
 import {PlasmaVaultConfigLib} from "../libraries/PlasmaVaultConfigLib.sol";
@@ -23,14 +18,8 @@
 import {Errors} from "../libraries/errors/Errors.sol";
 import {PlasmaVaultStorageLib} from "../libraries/PlasmaVaultStorageLib.sol";
 import {PlasmaVaultGovernance} from "./PlasmaVaultGovernance.sol";
-<<<<<<< HEAD
-import {PlasmaVaultAccessManager} from "../managers/PlasmaVaultAccessManager.sol";
-
-import {IRewardManager} from "../managers/IRewardManager.sol";
-=======
 import {IRewardsManager} from "../managers/IRewardsManager.sol";
 
->>>>>>> b4a0a867
 struct PlasmaVaultInitData {
     string assetName;
     string assetSymbol;
@@ -41,11 +30,7 @@
     address[] fuses;
     MarketBalanceFuseConfig[] balanceFuses;
     FeeConfig feeConfig;
-<<<<<<< HEAD
-    address accessElectron;
-=======
     address accessManager;
->>>>>>> b4a0a867
 }
 
 /// @notice FuseAction is a struct that represents a single action that can be executed by a Alpha
@@ -103,23 +88,15 @@
     event ManagementFeeRealized(uint256 unrealizedFeeInUnderlying, uint256 unrealizedFeeInShares);
 
     uint256 public immutable BASE_CURRENCY_DECIMALS;
-
-<<<<<<< HEAD
     bool private _consumingSchedule;
 
-=======
->>>>>>> b4a0a867
     constructor(
         PlasmaVaultInitData memory initData
     )
         ERC4626Permit(IERC20(initData.underlyingToken))
         ERC20Permit(initData.assetName)
         ERC20(initData.assetName, initData.assetSymbol)
-<<<<<<< HEAD
-        PlasmaVaultGovernance(initData.accessElectron)
-=======
         PlasmaVaultGovernance(initData.accessManager)
->>>>>>> b4a0a867
     {
         IIporPriceOracle priceOracle = IIporPriceOracle(initData.iporPriceOracle);
 
@@ -434,21 +411,12 @@
     }
 
     function _getGrossTotalAssets() internal view returns (uint256) {
-<<<<<<< HEAD
-        address rewardElectronAddress = getRewardElectronAddress();
-        if (rewardElectronAddress != address(0)) {
-            return
-                IERC20(asset()).balanceOf(address(this)) +
-                PlasmaVaultLib.getTotalAssetsInAllMarkets() +
-                IRewardManager(rewardElectronAddress).balanceOf();
-=======
         address rewardsManagerAddress = getRewardsManagerAddress();
         if (rewardsManagerAddress != address(0)) {
             return
                 IERC20(asset()).balanceOf(address(this)) +
                 PlasmaVaultLib.getTotalAssetsInAllMarkets() +
                 IRewardsManager(rewardsManagerAddress).balanceOf();
->>>>>>> b4a0a867
         }
         return IERC20(asset()).balanceOf(address(this)) + PlasmaVaultLib.getTotalAssetsInAllMarkets();
     }
