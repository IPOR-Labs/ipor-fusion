// SPDX-License-Identifier: GPL-2.0-or-later
pragma solidity 0.8.20;

import {Address} from "@openzeppelin/contracts/utils/Address.sol";
import {SafeCast} from "@openzeppelin/contracts/utils/math/SafeCast.sol";
import {Math} from "@openzeppelin/contracts/utils/math/Math.sol";
import {ReentrancyGuard} from "@openzeppelin/contracts/utils/ReentrancyGuard.sol";
import {IERC20} from "@openzeppelin/contracts/token/ERC20/IERC20.sol";
import {IERC20Metadata} from "@openzeppelin/contracts/token/ERC20/extensions/IERC20Metadata.sol";
import {IAccessManager} from "@openzeppelin/contracts/access/manager/IAccessManager.sol";
import {AuthorityUtils} from "@openzeppelin/contracts/access/manager/AuthorityUtils.sol";
import {ERC20} from "@openzeppelin/contracts/token/ERC20/ERC20.sol";
import {ERC4626} from "@openzeppelin/contracts/token/ERC20/extensions/ERC4626.sol";
import {IFuseCommon} from "../fuses/IFuseCommon.sol";
import {IPriceOracleMiddleware} from "../priceOracle/IPriceOracleMiddleware.sol";
import {IRewardsClaimManager} from "../interfaces/IRewardsClaimManager.sol";
import {Errors} from "../libraries/errors/Errors.sol";
import {IporMath} from "../libraries/math/IporMath.sol";
import {PlasmaVaultStorageLib} from "../libraries/PlasmaVaultStorageLib.sol";
import {PlasmaVaultConfigLib} from "../libraries/PlasmaVaultConfigLib.sol";
import {FusesLib} from "../libraries/FusesLib.sol";
import {PlasmaVaultLib} from "../libraries/PlasmaVaultLib.sol";
import {IporFusionAccessManager} from "../managers/access/IporFusionAccessManager.sol";
import {AssetDistributionProtectionLib, DataToCheck, MarketToCheck} from "../libraries/AssetDistributionProtectionLib.sol";
import {PlasmaVaultGovernance} from "./PlasmaVaultGovernance.sol";

struct PlasmaVaultInitData {
    string assetName;
    string assetSymbol;
    address underlyingToken;
    address priceOracle;
    address[] alphas;
    MarketSubstratesConfig[] marketSubstratesConfigs;
    address[] fuses;
    MarketBalanceFuseConfig[] balanceFuses;
    FeeConfig feeConfig;
    address accessManager;
}

/// @notice FuseAction is a struct that represents a single action that can be executed by a Alpha
struct FuseAction {
    /// @notice fuse is a address of the Fuse contract
    address fuse;
    /// @notice data is a bytes data that is passed to the Fuse contract
    bytes data;
}

/// @notice MarketBalanceFuseConfig is a struct that represents a configuration of a balance fuse for a specific market
struct MarketBalanceFuseConfig {
    /// @notice When marketId is 0, then fuse is independent to a market - example flashloan fuse
    uint256 marketId;
    /// @notice address of the balance fuse
    address fuse;
}

/// @notice MarketSubstratesConfig is a struct that represents a configuration of substrates for a specific market
/// @notice substrates are assets or sub markets in a specific protocol or any other ids required to calculate balance in the market (external protocol)
struct MarketSubstratesConfig {
    /// @notice marketId is a id of the market
    uint256 marketId;
    /// @notice substrates is a list of substrates for the market
    /// @dev it could be list of assets or sub markets in a specific protocol or any other ids required to calculate balance in the market (external protocol)
    bytes32[] substrates;
}

/// @notice FeeConfig is a struct that represents a configuration of performance and management fees used during Plasma Vault construction
struct FeeConfig {
    /// @notice performanceFeeManager is a address of the performance fee manager
    address performanceFeeManager;
    /// @notice performanceFeeInPercentageInput is in percentage with 2 decimals, example 10000 is 100%, 100 is 1%
    uint256 performanceFeeInPercentage;
    /// @notice managementFeeManager is a address of the management fee manager
    address managementFeeManager;
    /// @notice managementFeeInPercentageInput is in percentage with 2 decimals, example 10000 is 100%, 100 is 1%
    uint256 managementFeeInPercentage;
}

/// @title PlasmaVault contract, ERC4626 contract, decimals in underlying token decimals
abstract contract PlasmaVault is ERC20, ERC4626, ReentrancyGuard, PlasmaVaultGovernance {
    using Address for address;
    using SafeCast for int256;

    address private constant USD = address(0x0000000000000000000000000000000000000348);
    uint256 public constant DEFAULT_SLIPPAGE_IN_PERCENTAGE = 2;

    error NoSharesToRedeem();
    error NoSharesToMint();
    error NoAssetsToWithdraw();
    error NoAssetsToDeposit();
    error UnsupportedFuse();

    event ManagementFeeRealized(uint256 unrealizedFeeInUnderlying, uint256 unrealizedFeeInShares);
    event MarketBalancesUpdated(uint256[] marketIds, int256 deltaInUnderlying);

    uint256 public immutable BASE_CURRENCY_DECIMALS;
    bool private _customConsumingSchedule;

    constructor(
        PlasmaVaultInitData memory initData_
    )
        ERC20(initData_.assetName, initData_.assetSymbol)
        ERC4626(IERC20Metadata(initData_.underlyingToken))
        PlasmaVaultGovernance(initData_.accessManager)
    {
        IPriceOracleMiddleware priceOracle = IPriceOracleMiddleware(initData_.priceOracle);

        if (priceOracle.BASE_CURRENCY() != USD) {
            revert Errors.UnsupportedBaseCurrencyFromOracle();
        }

        BASE_CURRENCY_DECIMALS = priceOracle.BASE_CURRENCY_DECIMALS();

        PlasmaVaultLib.setPriceOracle(initData_.priceOracle);

        for (uint256 i; i < initData_.fuses.length; ++i) {
            _addFuse(initData_.fuses[i]);
        }

        for (uint256 i; i < initData_.balanceFuses.length; ++i) {
            _addBalanceFuse(initData_.balanceFuses[i].marketId, initData_.balanceFuses[i].fuse);
        }

        for (uint256 i; i < initData_.marketSubstratesConfigs.length; ++i) {
            PlasmaVaultConfigLib.grandMarketSubstrates(
                initData_.marketSubstratesConfigs[i].marketId,
                initData_.marketSubstratesConfigs[i].substrates
            );
        }

        PlasmaVaultLib.configurePerformanceFee(
            initData_.feeConfig.performanceFeeManager,
            initData_.feeConfig.performanceFeeInPercentage
        );
        PlasmaVaultLib.configureManagementFee(
            initData_.feeConfig.managementFeeManager,
            initData_.feeConfig.managementFeeInPercentage
        );

        PlasmaVaultLib.updateManagementFeeData();
    }

    fallback() external {}

    /// @notice Execute multiple FuseActions by a granted Alphas. Any FuseAction is moving funds between markets and vault. Fuse Action not consider deposit and withdraw from Vault.
    function execute(FuseAction[] calldata calls_) external nonReentrant restricted {
        uint256 callsCount = calls_.length;
        uint256[] memory markets = new uint256[](callsCount);
        uint256 marketIndex;
        uint256 fuseMarketId;

        uint256 totalAssetsBefore = totalAssets();

        for (uint256 i; i < callsCount; ++i) {
            if (!FusesLib.isFuseSupported(calls_[i].fuse)) {
                revert UnsupportedFuse();
            }

            fuseMarketId = IFuseCommon(calls_[i].fuse).MARKET_ID();

            if (_checkIfExistsMarket(markets, fuseMarketId) == false) {
                markets[marketIndex] = fuseMarketId;
                marketIndex++;
            }

            calls_[i].fuse.functionDelegateCall(calls_[i].data);
        }

        _updateMarketsBalances(markets);

        _addPerformanceFee(totalAssetsBefore);
    }

    function decimals() public view virtual override(ERC20, ERC4626) returns (uint8) {
        return super.decimals();
    }

    function transfer(address to_, uint256 value_) public virtual override(IERC20, ERC20) restricted returns (bool) {
        return super.transfer(to_, value_);
    }

    function transferFrom(
        address from_,
        address to_,
        uint256 value_
    ) public virtual override(IERC20, ERC20) restricted returns (bool) {
        return super.transferFrom(from_, to_, value_);
    }

    function deposit(uint256 assets_, address receiver_) public override nonReentrant restricted returns (uint256) {
        if (assets_ == 0) {
            revert NoAssetsToDeposit();
        }
        if (receiver_ == address(0)) {
            revert Errors.WrongAddress();
        }

        _realizeManagementFee();

        return super.deposit(assets_, receiver_);
    }

    function mint(uint256 shares_, address receiver_) public override nonReentrant restricted returns (uint256) {
        if (shares_ == 0) {
            revert NoSharesToMint();
        }
        if (receiver_ == address(0)) {
            revert Errors.WrongAddress();
        }

        _realizeManagementFee();

        return super.mint(shares_, receiver_);
    }

    function withdraw(
        uint256 assets_,
        address receiver_,
        address owner_
    ) public override nonReentrant restricted returns (uint256) {
        if (assets_ == 0) {
            revert NoAssetsToWithdraw();
        }

        if (receiver_ == address(0)) {
            revert Errors.WrongAddress();
        }

        /// @dev first realize management fee, then other actions
        _realizeManagementFee();

        uint256 totalAssetsBefore = totalAssets();

        _withdrawFromMarkets(assets_, IERC20(asset()).balanceOf(address(this)));

        _addPerformanceFee(totalAssetsBefore);

        return super.withdraw(assets_, receiver_, owner_);
    }

    function redeem(
        uint256 shares_,
        address receiver_,
        address owner_
    ) public override nonReentrant restricted returns (uint256) {
        if (shares_ == 0) {
            revert NoSharesToRedeem();
        }

        if (receiver_ == address(0) || owner_ == address(0)) {
            revert Errors.WrongAddress();
        }

        /// @dev first realize management fee, then other actions
        _realizeManagementFee();

        uint256 assets;
        uint256 vaultCurrentBalanceUnderlying;

        uint256 totalAssetsBefore = totalAssets();

        for (uint256 i; i < 10; ++i) {
            assets = convertToAssets(shares_);
            vaultCurrentBalanceUnderlying = IERC20(asset()).balanceOf(address(this));
            if (vaultCurrentBalanceUnderlying >= assets) {
                break;
            }
            _withdrawFromMarkets(_includeSlippage(assets), vaultCurrentBalanceUnderlying);
        }

        _addPerformanceFee(totalAssetsBefore);

        return super.redeem(shares_, receiver_, owner_);
    }

    function claimRewards(FuseAction[] calldata calls_) external nonReentrant restricted {
        uint256 callsCount = calls_.length;
        for (uint256 i; i < callsCount; ++i) {
            calls_[i].fuse.functionDelegateCall(calls_[i].data);
        }
    }

    /// @notice Returns the total assets in the vault
    /// @dev value not take into account runtime accrued interest in the markets, and NOT take into account runtime accrued management fee
    /// @return total assets in the vault, represented in underlying token decimals
    function totalAssets() public view virtual override returns (uint256) {
        uint256 grossTotalAssets = _getGrossTotalAssets();
        uint256 unrealizedManagementFee = _getUnrealizedManagementFee(grossTotalAssets);
        if (unrealizedManagementFee >= grossTotalAssets) {
            return 0;
        } else {
            return grossTotalAssets - _getUnrealizedManagementFee(grossTotalAssets);
        }
    }

    /// @notice Returns the total assets in the vault for a specific market
    /// @param marketId_ The market id
    /// @return total assets in the vault for the market, represented in underlying token decimals
    function totalAssetsInMarket(uint256 marketId_) public view virtual returns (uint256) {
        return PlasmaVaultLib.getTotalAssetsInMarket(marketId_);
    }

    function isConsumingScheduledOp() public view override returns (bytes4) {
        return _customConsumingSchedule ? this.isConsumingScheduledOp.selector : bytes4(0);
    }

    /// @notice Returns the unrealized management fee in underlying token decimals
    /// @dev Unrealized management fee is calculated based on the management fee in percentage and the time since the last update
    /// @return unrealized management fee, represented in underlying token decimals
    function getUnrealizedManagementFee() public view returns (uint256) {
        return _getUnrealizedManagementFee(_getGrossTotalAssets());
    }

    function _addPerformanceFee(uint256 totalAssetsBefore_) internal {
        uint256 totalAssetsAfter = totalAssets();

        if (totalAssetsAfter < totalAssetsBefore_) {
            return;
        }

        PlasmaVaultStorageLib.PerformanceFeeData memory feeData = PlasmaVaultLib.getPerformanceFeeData();

        uint256 fee = Math.mulDiv(totalAssetsAfter - totalAssetsBefore_, feeData.feeInPercentage, 1e4);

        _mint(feeData.feeManager, convertToShares(fee));
    }

    function _realizeManagementFee() internal {
        PlasmaVaultStorageLib.ManagementFeeData memory feeData = PlasmaVaultLib.getManagementFeeData();

        uint256 unrealizedFeeInUnderlying = getUnrealizedManagementFee();

        if (unrealizedFeeInUnderlying == 0) {
            return;
        }

        PlasmaVaultLib.updateManagementFeeData();

        uint256 unrealizedFeeInShares = convertToShares(unrealizedFeeInUnderlying);

        /// @dev minting is an act of management fee realization
        _mint(feeData.feeManager, unrealizedFeeInShares);

        emit ManagementFeeRealized(unrealizedFeeInUnderlying, unrealizedFeeInShares);
    }

    function _includeSlippage(uint256 value_) internal pure returns (uint256) {
        /// @dev increase value by DEFAULT_SLIPPAGE_IN_PERCENTAGE to cover potential slippage
        return value_ + IporMath.division(value_ * DEFAULT_SLIPPAGE_IN_PERCENTAGE, 100);
    }

    /// @notice Withdraw assets from the markets
    /// @param assets_ Amount of assets to withdraw
    /// @param vaultCurrentBalanceUnderlying_ Current balance of the vault in underlying token
    function _withdrawFromMarkets(uint256 assets_, uint256 vaultCurrentBalanceUnderlying_) internal {
        if (assets_ == 0) {
            return;
        }

        uint256 left;

        if (assets_ >= vaultCurrentBalanceUnderlying_) {
            uint256 marketIndex;
            uint256 fuseMarketId;

            bytes32[] memory params;

            /// @dev assume that the same fuse can be used multiple times
            /// @dev assume that more than one fuse can be from the same market
            address[] memory fuses = PlasmaVaultLib.getInstantWithdrawalFuses();

            uint256[] memory markets = new uint256[](fuses.length);

            left = assets_ - vaultCurrentBalanceUnderlying_;

            uint256 i;
            uint256 fusesLength = fuses.length;

            for (i; left != 0 && i < fusesLength; ++i) {
                params = PlasmaVaultLib.getInstantWithdrawalFusesParams(fuses[i], i);

                /// @dev always first param is amount, by default is 0 in storage, set to left
                params[0] = bytes32(left);

                fuses[i].functionDelegateCall(abi.encodeWithSignature("instantWithdraw(bytes32[])", params));

                left = assets_ - IERC20(asset()).balanceOf(address(this));

                fuseMarketId = IFuseCommon(fuses[i]).MARKET_ID();

                if (_checkIfExistsMarket(markets, fuseMarketId) == false) {
                    markets[marketIndex] = fuseMarketId;
                    marketIndex++;
                }
            }

            _updateMarketsBalances(markets);
        }
    }

    /// @notice Update balances in the vault for markets touched by the fuses during the execution of all FuseActions
    /// @param markets_ Array of market ids touched by the fuses in the FuseActions
    function _updateMarketsBalances(uint256[] memory markets_) internal {
        uint256 wadBalanceAmountInUSD;
        DataToCheck memory dataToCheck;
        address balanceFuse;
        int256 deltasInUnderlying;
<<<<<<< HEAD
        uint256[] memory markets = _checkBalanceFusesDependencies(new uint256[](0), markets_, markets_.length);
=======
        uint256[] memory markets = _checkBalanceFusesDependencies(new uint[](0), markets_, markets_.length);
>>>>>>> 99b2cbca
        uint256 marketsLength = markets.length;
        /// @dev USD price is represented in 8 decimals
        uint256 underlyingAssetPrice = IPriceOracleMiddleware(PlasmaVaultLib.getPriceOracle()).getAssetPrice(asset());

        dataToCheck.marketsToCheck = new MarketToCheck[](marketsLength);
        for (uint256 i; i < marketsLength; ++i) {
            if (markets[i] == 0) {
                break;
            }

            balanceFuse = FusesLib.getBalanceFuse(markets[i]);

            wadBalanceAmountInUSD = abi.decode(
                balanceFuse.functionDelegateCall(abi.encodeWithSignature("balanceOf(address)", address(this))),
                (uint256)
            );
            dataToCheck.marketsToCheck[i].marketId = markets[i];
            dataToCheck.marketsToCheck[i].balanceInMarket = IporMath.convertWadToAssetDecimals(
                IporMath.division(wadBalanceAmountInUSD * 10 ** BASE_CURRENCY_DECIMALS, underlyingAssetPrice),
                decimals()
            );
            deltasInUnderlying =
                deltasInUnderlying +
                PlasmaVaultLib.updateTotalAssetsInMarket(markets[i], dataToCheck.marketsToCheck[i].balanceInMarket);
        }

        if (deltasInUnderlying != 0) {
            PlasmaVaultLib.addToTotalAssetsInAllMarkets(deltasInUnderlying);
        }

        dataToCheck.totalBalanceInVault = _getGrossTotalAssets();
        AssetDistributionProtectionLib.checkLimits(dataToCheck);

        emit MarketBalancesUpdated(markets, deltasInUnderlying);
    }

    function _checkBalanceFusesDependencies(
        uint256[] memory markets_,
        uint256[] memory marketsToCheck_,
        uint256 marketsToCheckLength_
    ) internal view returns (uint256[] memory updatedMarkets) {
        if (marketsToCheckLength_ == 0) {
            return markets_;
        }
        uint256[] memory tempMarkets = new uint256[](marketsToCheckLength_ * 2);
        uint256 tempMarketsIndex;

        for (uint256 i; i < marketsToCheckLength_; ++i) {
            if (
<<<<<<< HEAD
                _checkIfExistsMarket(markets_, marketsToCheck_[i]) ||
                _checkIfExistsMarket(tempMarkets, marketsToCheck_[i]) ||
                marketsToCheck_[i] == 0
=======
                marketsToCheck_[i] == 0 ||
                _checkIfExistsMarket(markets_, marketsToCheck_[i]) ||
                _checkIfExistsMarket(tempMarkets, marketsToCheck_[i])
>>>>>>> 99b2cbca
            ) {
                continue;
            }

            if (tempMarkets.length == tempMarketsIndex + 1) {
                tempMarkets = _increaseArray(tempMarkets, tempMarkets.length + 10);
            }
            tempMarkets[tempMarketsIndex] = marketsToCheck_[i];
            ++tempMarketsIndex;

            uint256 dependentMarketsLength = PlasmaVaultLib.getDependencyBalanceGraph(marketsToCheck_[i]).length;

            if (dependentMarketsLength == 0) {
                continue;
            }

            uint256[] memory dependentMarkets = PlasmaVaultLib.getDependencyBalanceGraph(marketsToCheck_[i]);
            for (uint256 j; j < dependentMarketsLength; ++j) {
                if (tempMarkets.length == tempMarketsIndex + 1) {
                    tempMarkets = _increaseArray(tempMarkets, tempMarkets.length + 10);
                }
                tempMarkets[tempMarketsIndex] = dependentMarkets[j];
                ++tempMarketsIndex;
            }
        }
        updatedMarkets = _concatArrays(markets_, marketsToCheck_, markets_.length + marketsToCheckLength_);

        if (tempMarketsIndex > 0) {
            return _checkBalanceFusesDependencies(updatedMarkets, tempMarkets, tempMarketsIndex);
        }
        return updatedMarkets;
    }

    function _increaseArray(uint256[] memory arr_, uint256 newSize_) internal pure returns (uint256[] memory) {
        uint256[] memory result = new uint256[](newSize_);
        for (uint256 i; i < arr_.length; ++i) {
            result[i] = arr_[i];
        }
        return result;
    }

    function _concatArrays(
        uint256[] memory arr1_,
        uint256[] memory arr2_,
        uint256 lengthOfNewArray_
    ) internal pure returns (uint256[] memory) {
        uint256[] memory result = new uint256[](lengthOfNewArray_);
        uint256 i;
        uint256 lengthOfArr1 = arr1_.length;
        for (i; i < lengthOfArr1; ++i) {
            result[i] = arr1_[i];
        }
        for (uint256 j; i < lengthOfNewArray_; ++j) {
            result[i] = arr2_[j];
            ++i;
        }
        return result;
    }

    function _checkIfExistsMarket(uint256[] memory markets_, uint256 marketId_) internal pure returns (bool exists) {
        for (uint256 i; i < markets_.length; ++i) {
            if (markets_[i] == 0) {
                break;
            }
            if (markets_[i] == marketId_) {
                exists = true;
                break;
            }
        }
    }

    function _getGrossTotalAssets() internal view returns (uint256) {
        address rewardsClaimManagerAddress = getRewardsClaimManagerAddress();
        if (rewardsClaimManagerAddress != address(0)) {
            return
                IERC20(asset()).balanceOf(address(this)) +
                PlasmaVaultLib.getTotalAssetsInAllMarkets() +
                IRewardsClaimManager(rewardsClaimManagerAddress).balanceOf();
        }
        return IERC20(asset()).balanceOf(address(this)) + PlasmaVaultLib.getTotalAssetsInAllMarkets();
    }

    function _getUnrealizedManagementFee(uint256 totalAssets_) internal view returns (uint256) {
        PlasmaVaultStorageLib.ManagementFeeData memory feeData = PlasmaVaultLib.getManagementFeeData();

        uint256 blockTimestamp = block.timestamp;

        if (
            feeData.feeInPercentage == 0 ||
            feeData.lastUpdateTimestamp == 0 ||
            blockTimestamp <= feeData.lastUpdateTimestamp
        ) {
            return 0;
        }

        return
            Math.mulDiv(
                Math.mulDiv(totalAssets_, blockTimestamp - feeData.lastUpdateTimestamp, 365 days),
                feeData.feeInPercentage,
                1e4 /// @dev feeInPercentage is in percentage with 2 decimals, example 10000 is 100%
            );
    }

    /**
     * @dev Reverts if the caller is not allowed to call the function identified by a selector. Panics if the calldata
     * is less than 4 bytes long.
     */
    function _checkCanCall(address caller_, bytes calldata data_) internal virtual override {
        bytes4 sig = bytes4(data_[0:4]);
        bool immediate;
        uint32 delay;
        if (
            this.deposit.selector == sig ||
            this.mint.selector == sig ||
            this.withdraw.selector == sig ||
            this.redeem.selector == sig
        ) {
            (immediate, delay) = IporFusionAccessManager(authority()).canCallAndUpdate(caller_, address(this), sig);
        } else {
            (immediate, delay) = AuthorityUtils.canCallWithDelay(authority(), caller_, address(this), sig);
        }
        if (!immediate) {
            if (delay > 0) {
                _customConsumingSchedule = true;
                IAccessManager(authority()).consumeScheduledOp(caller_, data_);
                _customConsumingSchedule = false;
            } else {
                revert AccessManagedUnauthorized(caller_);
            }
        }
    }
}<|MERGE_RESOLUTION|>--- conflicted
+++ resolved
@@ -404,11 +404,7 @@
         DataToCheck memory dataToCheck;
         address balanceFuse;
         int256 deltasInUnderlying;
-<<<<<<< HEAD
-        uint256[] memory markets = _checkBalanceFusesDependencies(new uint256[](0), markets_, markets_.length);
-=======
         uint256[] memory markets = _checkBalanceFusesDependencies(new uint[](0), markets_, markets_.length);
->>>>>>> 99b2cbca
         uint256 marketsLength = markets.length;
         /// @dev USD price is represented in 8 decimals
         uint256 underlyingAssetPrice = IPriceOracleMiddleware(PlasmaVaultLib.getPriceOracle()).getAssetPrice(asset());
@@ -458,15 +454,9 @@
 
         for (uint256 i; i < marketsToCheckLength_; ++i) {
             if (
-<<<<<<< HEAD
-                _checkIfExistsMarket(markets_, marketsToCheck_[i]) ||
-                _checkIfExistsMarket(tempMarkets, marketsToCheck_[i]) ||
-                marketsToCheck_[i] == 0
-=======
                 marketsToCheck_[i] == 0 ||
                 _checkIfExistsMarket(markets_, marketsToCheck_[i]) ||
                 _checkIfExistsMarket(tempMarkets, marketsToCheck_[i])
->>>>>>> 99b2cbca
             ) {
                 continue;
             }
