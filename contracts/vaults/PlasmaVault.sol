--- conflicted
+++ resolved
@@ -1530,11 +1530,7 @@
         bool immediate;
         uint32 delay;
 
-<<<<<<< HEAD
-            if (!WithdrawManager(withdrawManager).canWithdrawAndUpdate(caller_, amount)) {
-                revert WithdrawIsNotAllowed(caller_, amount);
-            }
-        } else if (this.transferFrom.selector == sig) {
+        if (this.transferFrom.selector == sig) {
             (address tranferFromAddress, , ) = abi.decode(_msgData()[4:], (address, address, uint256));
 
             /// @dev check if the owner of shares has access to transfer
@@ -1543,9 +1539,6 @@
             /// @dev check if the caller has access to transferFrom method
             (immediate, delay) = IporFusionAccessManager(authority()).canCallAndUpdate(caller_, address(this), sig);
         } else if (
-=======
-        if (
->>>>>>> c2948aac
             this.deposit.selector == sig ||
             this.mint.selector == sig ||
             this.depositWithPermit.selector == sig ||
