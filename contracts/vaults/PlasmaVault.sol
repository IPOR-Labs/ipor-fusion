--- conflicted
+++ resolved
@@ -6,8 +6,6 @@
 import {ERC20Permit} from "@openzeppelin/contracts/token/ERC20/extensions/ERC20Permit.sol";
 import {IERC20} from "@openzeppelin/contracts/token/ERC20/IERC20.sol";
 import {ERC20} from "@openzeppelin/contracts/token/ERC20/ERC20.sol";
-import {Ownable} from "@openzeppelin/contracts/access/Ownable.sol";
-import {Ownable2Step} from "@openzeppelin/contracts/access/Ownable2Step.sol";
 import {SafeCast} from "@openzeppelin/contracts/utils/math/SafeCast.sol";
 import {ERC4626Permit} from "../tokens/ERC4626/ERC4626Permit.sol";
 import {Address} from "@openzeppelin/contracts/utils/Address.sol";
@@ -21,9 +19,10 @@
 import {IIporPriceOracle} from "../priceOracle/IIporPriceOracle.sol";
 import {Errors} from "../libraries/errors/Errors.sol";
 import {PlasmaVaultStorageLib} from "../libraries/PlasmaVaultStorageLib.sol";
+import {PlasmaVaultGovernance} from "./PlasmaVaultGovernance.sol";
 
 /// @title PlasmaVault contract, ERC4626 contract, decimals in underlying token decimals
-contract PlasmaVault is ERC4626Permit, Ownable2Step, ReentrancyGuard {
+contract PlasmaVault is ERC4626Permit, ReentrancyGuard, PlasmaVaultGovernance {
     using Address for address;
     using SafeCast for int256;
 
@@ -38,20 +37,6 @@
     modifier onlyAlpha() {
         if (!AlphasLib.isAlphaGranted(msg.sender)) {
             revert SenderNotAlpha();
-        }
-        _;
-    }
-
-    modifier onlyPerformanceFeeManager() {
-        if (msg.sender != PlasmaVaultLib.getPerformanceFeeData().feeManager) {
-            revert SenderNotPerformanceFeeManager();
-        }
-        _;
-    }
-
-    modifier onlyManagementFeeManager() {
-        if (msg.sender != PlasmaVaultLib.getManagementFeeData().feeManager) {
-            revert SenderNotManagementFeeManager();
         }
         _;
     }
@@ -60,11 +45,8 @@
     error NoSharesToMint();
     error NoAssetsToWithdraw();
     error NoAssetsToDeposit();
-    error InvalidAlpha();
     error UnsupportedFuse();
     error SenderNotAlpha();
-    error SenderNotPerformanceFeeManager();
-    error SenderNotManagementFeeManager();
 
     event ManagementFeeRealized(uint256 unrealizedFeeInUnderlying, uint256 unrealizedFeeInShares);
 
@@ -132,7 +114,7 @@
         ERC4626Permit(IERC20(underlyingToken))
         ERC20Permit(assetName)
         ERC20(assetName, assetSymbol)
-        Ownable(initialOwner)
+        PlasmaVaultGovernance(initialOwner)
     {
         IIporPriceOracle priceOracle = IIporPriceOracle(iporPriceOracle);
 
@@ -169,15 +151,9 @@
         PlasmaVaultLib.updateManagementFeeData();
     }
 
-    receive() external payable {}
-
-    fallback() external {
-        ///TODO: read msg.sender (if Morpho) and read method signature to determine fuse address to execute
-        /// delegate call on method onMorphoFlashLoan
-        /// separate contract with configuration which fuse use which flashloan method and protocol
-    }
-
-    /// @notice Execute multiple FuseActions by a Alpha. Any FuseAction is moving funds between markets and vault. Fuse Action not consider deposit and withdraw from Vault.
+    fallback() external {}
+
+    /// @notice Execute multiple FuseActions by a granted Alphas. Any FuseAction is moving funds between markets and vault. Fuse Action not consider deposit and withdraw from Vault.
     function execute(FuseAction[] calldata calls) external nonReentrant onlyAlpha {
         uint256 callsCount = calls.length;
         uint256[] memory markets = new uint256[](callsCount);
@@ -204,6 +180,87 @@
         _updateMarketsBalances(markets);
 
         _addPerformanceFee(totalAssetsBefore);
+    }
+
+    function deposit(
+        uint256 assets,
+        address receiver
+    ) public override nonReentrant onlyGrantedAccess returns (uint256) {
+        if (assets == 0) {
+            revert NoAssetsToDeposit();
+        }
+        if (receiver == address(0)) {
+            revert Errors.WrongAddress();
+        }
+
+        _realizeManagementFee();
+
+        return super.deposit(assets, receiver);
+    }
+
+    function mint(uint256 shares, address receiver) public override nonReentrant onlyGrantedAccess returns (uint256) {
+        if (shares == 0) {
+            revert NoSharesToMint();
+        }
+        if (receiver == address(0)) {
+            revert Errors.WrongAddress();
+        }
+
+        _realizeManagementFee();
+
+        return super.mint(shares, receiver);
+    }
+
+    function withdraw(uint256 assets, address receiver, address owner) public override nonReentrant returns (uint256) {
+        if (assets == 0) {
+            revert NoAssetsToWithdraw();
+        }
+
+        if (receiver == address(0)) {
+            revert Errors.WrongAddress();
+        }
+
+        /// @dev first realize management fee, then other actions
+        _realizeManagementFee();
+
+        uint256 totalAssetsBefore = totalAssets();
+
+        _withdrawFromMarkets(assets, IERC20(asset()).balanceOf(address(this)));
+
+        _addPerformanceFee(totalAssetsBefore);
+
+        return super.withdraw(assets, receiver, owner);
+    }
+
+    function redeem(uint256 shares, address receiver, address owner) public override nonReentrant returns (uint256) {
+        if (shares == 0) {
+            revert NoSharesToRedeem();
+        }
+
+        if (receiver == address(0) || owner == address(0)) {
+            revert Errors.WrongAddress();
+        }
+
+        /// @dev first realize management fee, then other actions
+        _realizeManagementFee();
+
+        uint256 assets;
+        uint256 vaultCurrentBalanceUnderlying;
+
+        uint256 totalAssetsBefore = totalAssets();
+
+        for (uint256 i; i < 10; ++i) {
+            assets = convertToAssets(shares);
+            vaultCurrentBalanceUnderlying = IERC20(asset()).balanceOf(address(this));
+            if (vaultCurrentBalanceUnderlying >= assets) {
+                break;
+            }
+            _withdrawFromMarkets(_includeSlippage(assets), vaultCurrentBalanceUnderlying);
+        }
+
+        _addPerformanceFee(totalAssetsBefore);
+
+        return super.redeem(shares, receiver, owner);
     }
 
     /// @notice Returns the total assets in the vault
@@ -228,217 +285,6 @@
         return _getUnrealizedManagementFee(_getGrossTotalAssets());
     }
 
-    function deposit(
-        uint256 assets,
-        address receiver
-    ) public override nonReentrant onlyGrantedAccess returns (uint256) {
-        if (assets == 0) {
-            revert NoAssetsToDeposit();
-        }
-        if (receiver == address(0)) {
-            revert Errors.WrongAddress();
-        }
-
-        _realizeManagementFee();
-
-        return super.deposit(assets, receiver);
-    }
-
-    function mint(uint256 shares, address receiver) public override nonReentrant onlyGrantedAccess returns (uint256) {
-        if (shares == 0) {
-            revert NoSharesToMint();
-        }
-        if (receiver == address(0)) {
-            revert Errors.WrongAddress();
-        }
-
-        _realizeManagementFee();
-
-        return super.mint(shares, receiver);
-    }
-
-    function withdraw(uint256 assets, address receiver, address owner) public override nonReentrant returns (uint256) {
-        if (assets == 0) {
-            revert NoAssetsToWithdraw();
-        }
-
-        if (receiver == address(0)) {
-            revert Errors.WrongAddress();
-        }
-
-        /// @dev first realize management fee, then other actions
-        _realizeManagementFee();
-
-        uint256 totalAssetsBefore = totalAssets();
-
-        _withdrawFromMarkets(assets, IERC20(asset()).balanceOf(address(this)));
-
-        _addPerformanceFee(totalAssetsBefore);
-
-        return super.withdraw(assets, receiver, owner);
-    }
-
-    function redeem(uint256 shares, address receiver, address owner) public override nonReentrant returns (uint256) {
-        if (shares == 0) {
-            revert NoSharesToRedeem();
-        }
-
-        if (receiver == address(0) || owner == address(0)) {
-            revert Errors.WrongAddress();
-        }
-
-        /// @dev first realize management fee, then other actions
-        _realizeManagementFee();
-
-        uint256 assets;
-        uint256 vaultCurrentBalanceUnderlying;
-
-        uint256 totalAssetsBefore = totalAssets();
-
-        for (uint256 i; i < 10; ++i) {
-            assets = convertToAssets(shares);
-            vaultCurrentBalanceUnderlying = IERC20(asset()).balanceOf(address(this));
-            if (vaultCurrentBalanceUnderlying >= assets) {
-                break;
-            }
-            _withdrawFromMarkets(_includeSlippage(assets), vaultCurrentBalanceUnderlying);
-        }
-
-        _addPerformanceFee(totalAssetsBefore);
-
-        return super.redeem(shares, receiver, owner);
-    }
-
-    function isAlphaGranted(address alpha) external view returns (bool) {
-        return AlphasLib.isAlphaGranted(alpha);
-    }
-
-    function isMarketSubstrateGranted(uint256 marketId, bytes32 substrate) external view returns (bool) {
-        return PlasmaVaultConfigLib.isMarketSubstrateGranted(marketId, substrate);
-    }
-
-    function isFuseSupported(address fuse) external view returns (bool) {
-        return FusesLib.isFuseSupported(fuse);
-    }
-
-    function isBalanceFuseSupported(uint256 marketId, address fuse) external view returns (bool) {
-        return FusesLib.isBalanceFuseSupported(marketId, fuse);
-    }
-
-    function getFuses() external view returns (address[] memory) {
-        return FusesLib.getFusesArray();
-    }
-
-    function isAccessControlActivated() external view returns (bool) {
-        return AccessControlLib.isControlAccessActivated();
-    }
-
-    function getPriceOracle() external view returns (address) {
-        return PlasmaVaultLib.getPriceOracle();
-    }
-
-    function getPerformanceFeeData() external view returns (PlasmaVaultStorageLib.PerformanceFeeData memory feeData) {
-        feeData = PlasmaVaultLib.getPerformanceFeeData();
-    }
-
-    function getManagementFeeData() external view returns (PlasmaVaultStorageLib.ManagementFeeData memory feeData) {
-        feeData = PlasmaVaultLib.getManagementFeeData();
-    }
-
-    function grantAlpha(address alpha) external onlyOwner {
-        if (alpha == address(0)) {
-            revert Errors.WrongAddress();
-        }
-        _grantAlpha(alpha);
-    }
-
-    function revokeAlpha(address alpha) external onlyOwner {
-        if (alpha == address(0)) {
-            revert Errors.WrongAddress();
-        }
-        AlphasLib.revokeAlpha(alpha);
-    }
-
-    function addFuse(address fuse) external onlyOwner {
-        _addFuse(fuse);
-    }
-
-    function removeFuse(address fuse) external onlyOwner {
-        if (fuse == address(0)) {
-            revert Errors.WrongAddress();
-        }
-        FusesLib.removeFuse(fuse);
-    }
-
-    function addBalanceFuse(uint256 marketId, address fuse) external onlyOwner {
-        _addBalanceFuse(marketId, fuse);
-    }
-
-    function removeBalanceFuse(uint256 marketId, address fuse) external onlyOwner {
-        FusesLib.removeBalanceFuse(marketId, fuse);
-    }
-
-    function grandMarketSubstrates(uint256 marketId, bytes32[] calldata substrates) external onlyOwner {
-        PlasmaVaultConfigLib.grandMarketSubstrates(marketId, substrates);
-    }
-
-    /// @notice Configures the instant withdrawal fuses. Order of the fuse is important, as it will be used in the same order during the instant withdrawal process
-    /// @dev Order of the fuses is important, the same fuse can be used multiple times with different parameters (for example different assets, markets or any other substrate specific for the fuse)
-    function configureInstantWithdrawalFuses(
-        PlasmaVaultLib.InstantWithdrawalFusesParamsStruct[] calldata fuses
-    ) external onlyOwner {
-        PlasmaVaultLib.configureInstantWithdrawalFuses(fuses);
-    }
-
-    function addFuses(address[] calldata fuses) external onlyOwner {
-        for (uint256 i; i < fuses.length; ++i) {
-            FusesLib.addFuse(fuses[i]);
-        }
-    }
-
-    function removeFuses(address[] calldata fuses) external onlyOwner {
-        for (uint256 i; i < fuses.length; ++i) {
-            FusesLib.removeFuse(fuses[i]);
-        }
-    }
-
-    function activateAccessControl() external onlyOwner {
-        AccessControlLib.activateAccessControl();
-    }
-
-    function grantAccessToVault(address account) external onlyOwner {
-        AccessControlLib.grantAccessToVault(account);
-    }
-
-    function revokeAccessToVault(address account) external onlyOwner {
-        AccessControlLib.revokeAccessToVault(account);
-    }
-
-    function deactivateAccessControl() external onlyOwner {
-        AccessControlLib.deactivateAccessControl();
-    }
-
-    function setPriceOracle(address priceOracle) external onlyOwner {
-        IIporPriceOracle oldPriceOracle = IIporPriceOracle(PlasmaVaultLib.getPriceOracle());
-        IIporPriceOracle newPriceOracle = IIporPriceOracle(priceOracle);
-        if (
-            oldPriceOracle.BASE_CURRENCY() != newPriceOracle.BASE_CURRENCY() ||
-            oldPriceOracle.BASE_CURRENCY_DECIMALS() != newPriceOracle.BASE_CURRENCY_DECIMALS()
-        ) {
-            revert Errors.UnsupportedPriceOracle(Errors.PRICE_ORACLE_ERROR);
-        }
-
-        PlasmaVaultLib.setPriceOracle(priceOracle);
-    }
-
-    function configurePerformanceFee(address feeManager, uint256 feeInPercentage) external onlyPerformanceFeeManager {
-        PlasmaVaultLib.configurePerformanceFee(feeManager, feeInPercentage);
-    }
-
-    function configureManagementFee(address feeManager, uint256 feeInPercentage) external onlyManagementFeeManager {
-        PlasmaVaultLib.configureManagementFee(feeManager, feeInPercentage);
-    }
-
     function _addPerformanceFee(uint256 totalAssetsBefore) internal {
         uint256 totalAssetsAfter = totalAssets();
 
@@ -475,20 +321,6 @@
     function _includeSlippage(uint256 value) internal pure returns (uint256) {
         /// @dev increase value by DEFAULT_SLIPPAGE_IN_PERCENTAGE to cover potential slippage
         return value + IporMath.division(value * DEFAULT_SLIPPAGE_IN_PERCENTAGE, 100);
-    }
-
-    function _addFuse(address fuse) internal {
-        if (fuse == address(0)) {
-            revert Errors.WrongAddress();
-        }
-        FusesLib.addFuse(fuse);
-    }
-
-    function _addBalanceFuse(uint256 marketId, address fuse) internal {
-        if (fuse == address(0)) {
-            revert Errors.WrongAddress();
-        }
-        FusesLib.addBalanceFuse(marketId, fuse);
     }
 
     /// @notice Withdraw assets from the markets
@@ -578,14 +410,6 @@
         }
     }
 
-    function _grantAlpha(address alpha) internal {
-        if (alpha == address(0)) {
-            revert InvalidAlpha();
-        }
-
-        AlphasLib.grantAlpha(alpha);
-    }
-
     function _checkIfExistsMarket(uint256[] memory markets, uint256 marketId) internal pure returns (bool exists) {
         for (uint256 i; i < markets.length; ++i) {
             if (markets[i] == 0) {
@@ -598,59 +422,8 @@
         }
     }
 
-<<<<<<< HEAD
     function _getGrossTotalAssets() internal view returns (uint256) {
         return IERC20(asset()).balanceOf(address(this)) + PlasmaVaultLib.getTotalAssetsInAllMarkets();
-=======
-    /// TODO: use in fuse when fuse configurator contract is ready
-    //solhint-disable-next-line
-    function onMorphoFlashLoan(uint256 flashLoanAmount, bytes calldata data) external payable {
-        //        uint256 assetBalanceBeforeCalls = IERC20(WST_ETH).balanceOf(payable(this));
-
-        FuseAction[] memory calls = abi.decode(data, (FuseAction[]));
-
-        if (calls.length == 0) {
-            return;
-        }
-
-        PlasmaVault(this).execute(calls);
-
-        //        uint256 assetBalanceAfterCalls = IERC20(WST_ETH).balanceOf(payable(this));
-    }
-
-    fallback() external {
-        ///TODO: read msg.sender (if Morpho) and read method signature to determine fuse address to execute
-        /// delegate call on method onMorphoFlashLoan
-        /// separate contract with configuration which fuse use which flashloan method and protocol
-    }
-
-    function addFuses(address[] calldata fuses) external onlyOwner {
-        for (uint256 i; i < fuses.length; ++i) {
-            FusesLib.addFuse(fuses[i]);
-        }
-    }
-
-    function removeFuses(address[] calldata fuses) external onlyOwner {
-        for (uint256 i; i < fuses.length; ++i) {
-            FusesLib.removeFuse(fuses[i]);
-        }
-    }
-
-    function deposit(uint256 assets, address receiver) public override OnlyGrantedAccess returns (uint256) {
-        return super.deposit(assets, receiver);
-    }
-
-    function mint(uint256 shares, address receiver) public override OnlyGrantedAccess returns (uint256) {
-        return super.mint(shares, receiver);
-    }
-
-    function activateAccessControl() external onlyOwner {
-        AccessControlLib.activateAccessControl();
-    }
-
-    function grantAccessToVault(address account) external onlyOwner {
-        AccessControlLib.grantAccessToVault(account);
->>>>>>> fec7552c
     }
 
     function _getUnrealizedManagementFee(uint256 totalAssets) internal view returns (uint256) {
