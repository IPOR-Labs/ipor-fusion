// SPDX-License-Identifier: GPL-2.0-or-later
pragma solidity 0.8.20;

import {AccessManaged} from "@openzeppelin/contracts/access/manager/AccessManaged.sol";
import {FusesLib} from "../libraries/FusesLib.sol";
import {PlasmaVaultConfigLib} from "../libraries/PlasmaVaultConfigLib.sol";
import {PlasmaVaultLib} from "../libraries/PlasmaVaultLib.sol";
import {IIporPriceOracle} from "../priceOracle/IIporPriceOracle.sol";
import {Errors} from "../libraries/errors/Errors.sol";
import {PlasmaVaultStorageLib} from "../libraries/PlasmaVaultStorageLib.sol";

/// @title PlasmaVault contract, ERC4626 contract, decimals in underlying token decimals
abstract contract PlasmaVaultGovernance is AccessManaged {
<<<<<<< HEAD
    constructor(address guardElectron) AccessManaged(guardElectron) {}
=======
    constructor(address accessManager_) AccessManaged(accessManager_) {}
>>>>>>> b4a0a867

    function isMarketSubstrateGranted(uint256 marketId, bytes32 substrate) external view returns (bool) {
        return PlasmaVaultConfigLib.isMarketSubstrateGranted(marketId, substrate);
    }

    function isFuseSupported(address fuse) external view returns (bool) {
        return FusesLib.isFuseSupported(fuse);
    }

    function isBalanceFuseSupported(uint256 marketId, address fuse) external view returns (bool) {
        return FusesLib.isBalanceFuseSupported(marketId, fuse);
    }

    function getFuses() external view returns (address[] memory) {
        return FusesLib.getFusesArray();
    }

    function getPriceOracle() external view returns (address) {
        return PlasmaVaultLib.getPriceOracle();
    }

    function getPerformanceFeeData() external view returns (PlasmaVaultStorageLib.PerformanceFeeData memory feeData) {
        feeData = PlasmaVaultLib.getPerformanceFeeData();
    }

    function getManagementFeeData() external view returns (PlasmaVaultStorageLib.ManagementFeeData memory feeData) {
        feeData = PlasmaVaultLib.getManagementFeeData();
    }

<<<<<<< HEAD
    function addFuse(address fuse) external restricted {
        _addFuse(fuse);
    }

    function removeFuse(address fuse) external restricted {
        if (fuse == address(0)) {
            revert Errors.WrongAddress();
        }
        FusesLib.removeFuse(fuse);
    }

=======
>>>>>>> b4a0a867
    function addBalanceFuse(uint256 marketId, address fuse) external restricted {
        _addBalanceFuse(marketId, fuse);
    }

    function removeBalanceFuse(uint256 marketId, address fuse) external restricted {
        FusesLib.removeBalanceFuse(marketId, fuse);
    }

    function grandMarketSubstrates(uint256 marketId, bytes32[] calldata substrates) external restricted {
        PlasmaVaultConfigLib.grandMarketSubstrates(marketId, substrates);
    }

    /// @notice Configures the instant withdrawal fuses. Order of the fuse is important, as it will be used in the same order during the instant withdrawal process
    /// @dev Order of the fuses is important, the same fuse can be used multiple times with different parameters (for example different assets, markets or any other substrate specific for the fuse)
    function configureInstantWithdrawalFuses(
        PlasmaVaultLib.InstantWithdrawalFusesParamsStruct[] calldata fuses
    ) external restricted {
        PlasmaVaultLib.configureInstantWithdrawalFuses(fuses);
    }

    function addFuses(address[] calldata fuses) external restricted {
        for (uint256 i; i < fuses.length; ++i) {
            FusesLib.addFuse(fuses[i]);
        }
    }

    function removeFuses(address[] calldata fuses) external restricted {
        for (uint256 i; i < fuses.length; ++i) {
            FusesLib.removeFuse(fuses[i]);
        }
    }

    function setPriceOracle(address priceOracle) external restricted {
        IIporPriceOracle oldPriceOracle = IIporPriceOracle(PlasmaVaultLib.getPriceOracle());
        IIporPriceOracle newPriceOracle = IIporPriceOracle(priceOracle);
        if (
            oldPriceOracle.BASE_CURRENCY() != newPriceOracle.BASE_CURRENCY() ||
            oldPriceOracle.BASE_CURRENCY_DECIMALS() != newPriceOracle.BASE_CURRENCY_DECIMALS()
        ) {
            revert Errors.UnsupportedPriceOracle(Errors.PRICE_ORACLE_ERROR);
        }

        PlasmaVaultLib.setPriceOracle(priceOracle);
    }

    function configurePerformanceFee(address feeManager, uint256 feeInPercentage) external restricted {
        PlasmaVaultLib.configurePerformanceFee(feeManager, feeInPercentage);
    }

    function configureManagementFee(address feeManager, uint256 feeInPercentage) external restricted {
        PlasmaVaultLib.configureManagementFee(feeManager, feeInPercentage);
    }

<<<<<<< HEAD
    function getAccessElectronAddress() public view returns (address) {
        return authority();
    }

    function getRewardElectronAddress() public view returns (address) {
        return PlasmaVaultLib.getRewardsManagerAddress();
    }

    function setRewardElectronAddress(address rewardElectronAddress) public restricted {
        PlasmaVaultLib.setRewardElectronAddress(rewardElectronAddress);
=======
    function getAccessManagerAddress() public view returns (address) {
        return authority();
    }

    function getRewardsManagerAddress() public view returns (address) {
        return PlasmaVaultLib.getRewardsManagerAddress();
    }

    function setRewardsManagerAddress(address rewardsManagerAddress_) public restricted {
        PlasmaVaultLib.setRewardsManagerAddress(rewardsManagerAddress_);
>>>>>>> b4a0a867
    }

    function _addFuse(address fuse) internal {
        if (fuse == address(0)) {
            revert Errors.WrongAddress();
        }
        FusesLib.addFuse(fuse);
    }

    function _addBalanceFuse(uint256 marketId, address fuse) internal {
        if (fuse == address(0)) {
            revert Errors.WrongAddress();
        }
        FusesLib.addBalanceFuse(marketId, fuse);
    }
}<|MERGE_RESOLUTION|>--- conflicted
+++ resolved
@@ -11,11 +11,7 @@
 
 /// @title PlasmaVault contract, ERC4626 contract, decimals in underlying token decimals
 abstract contract PlasmaVaultGovernance is AccessManaged {
-<<<<<<< HEAD
-    constructor(address guardElectron) AccessManaged(guardElectron) {}
-=======
     constructor(address accessManager_) AccessManaged(accessManager_) {}
->>>>>>> b4a0a867
 
     function isMarketSubstrateGranted(uint256 marketId, bytes32 substrate) external view returns (bool) {
         return PlasmaVaultConfigLib.isMarketSubstrateGranted(marketId, substrate);
@@ -45,20 +41,6 @@
         feeData = PlasmaVaultLib.getManagementFeeData();
     }
 
-<<<<<<< HEAD
-    function addFuse(address fuse) external restricted {
-        _addFuse(fuse);
-    }
-
-    function removeFuse(address fuse) external restricted {
-        if (fuse == address(0)) {
-            revert Errors.WrongAddress();
-        }
-        FusesLib.removeFuse(fuse);
-    }
-
-=======
->>>>>>> b4a0a867
     function addBalanceFuse(uint256 marketId, address fuse) external restricted {
         _addBalanceFuse(marketId, fuse);
     }
@@ -112,18 +94,6 @@
         PlasmaVaultLib.configureManagementFee(feeManager, feeInPercentage);
     }
 
-<<<<<<< HEAD
-    function getAccessElectronAddress() public view returns (address) {
-        return authority();
-    }
-
-    function getRewardElectronAddress() public view returns (address) {
-        return PlasmaVaultLib.getRewardsManagerAddress();
-    }
-
-    function setRewardElectronAddress(address rewardElectronAddress) public restricted {
-        PlasmaVaultLib.setRewardElectronAddress(rewardElectronAddress);
-=======
     function getAccessManagerAddress() public view returns (address) {
         return authority();
     }
@@ -134,7 +104,6 @@
 
     function setRewardsManagerAddress(address rewardsManagerAddress_) public restricted {
         PlasmaVaultLib.setRewardsManagerAddress(rewardsManagerAddress_);
->>>>>>> b4a0a867
     }
 
     function _addFuse(address fuse) internal {
