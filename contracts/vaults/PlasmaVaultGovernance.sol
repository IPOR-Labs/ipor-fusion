// SPDX-License-Identifier: GPL-2.0-or-later
pragma solidity 0.8.20;

import {FusesLib} from "../libraries/FusesLib.sol";
import {PlasmaVaultConfigLib} from "../libraries/PlasmaVaultConfigLib.sol";
import {PlasmaVaultLib, InstantWithdrawalFusesParamsStruct} from "../libraries/PlasmaVaultLib.sol";
import {IPriceOracleMiddleware} from "../priceOracle/IPriceOracleMiddleware.sol";
import {Errors} from "../libraries/errors/Errors.sol";
import {PlasmaVaultStorageLib} from "../libraries/PlasmaVaultStorageLib.sol";
import {AssetDistributionProtectionLib, MarketLimit} from "../libraries/AssetDistributionProtectionLib.sol";
import {AccessManaged} from "../managers/access/AccessManaged.sol";

/// @title PlasmaVault contract, ERC4626 contract, decimals in underlying token decimals
abstract contract PlasmaVaultGovernance is AccessManaged {
    constructor(address accessManager_) AccessManaged(accessManager_) {}

    function isMarketSubstrateGranted(uint256 marketId_, bytes32 substrate_) external view returns (bool) {
        return PlasmaVaultConfigLib.isMarketSubstrateGranted(marketId_, substrate_);
    }

    function isFuseSupported(address fuse_) external view returns (bool) {
        return FusesLib.isFuseSupported(fuse_);
    }

    function isBalanceFuseSupported(uint256 marketId_, address fuse_) external view returns (bool) {
        return FusesLib.isBalanceFuseSupported(marketId_, fuse_);
    }

    function isMarketsLimitsActivated() public view returns (bool) {
        return AssetDistributionProtectionLib.isMarketsLimitsActivated();
    }

    function getFuses() external view returns (address[] memory) {
        return FusesLib.getFusesArray();
    }

    function getPriceOracle() external view returns (address) {
        return PlasmaVaultLib.getPriceOracle();
    }

    function getPerformanceFeeData() external view returns (PlasmaVaultStorageLib.PerformanceFeeData memory feeData) {
        feeData = PlasmaVaultLib.getPerformanceFeeData();
    }

    function getManagementFeeData() external view returns (PlasmaVaultStorageLib.ManagementFeeData memory feeData) {
        feeData = PlasmaVaultLib.getManagementFeeData();
    }

    function getAccessManagerAddress() public view returns (address) {
        return authority();
    }

    function getRewardsClaimManagerAddress() public view returns (address) {
        return PlasmaVaultLib.getRewardsClaimManagerAddress();
    }

    function getInstantWithdrawalFuses() external view returns (address[] memory) {
        return PlasmaVaultLib.getInstantWithdrawalFuses();
    }

    function getInstantWithdrawalFusesParams(address fuse_, uint256 index_) external view returns (bytes32[] memory) {
        return PlasmaVaultLib.getInstantWithdrawalFusesParams(fuse_, index_);
    }

    function getMarketLimit(uint256 marketId_) public view returns (uint256) {
        return PlasmaVaultStorageLib.getMarketsLimits().limitInPercentage[marketId_];
    }

<<<<<<< HEAD
    function getDependencyBalanceGraf(uint256 marketId_) public view returns (uint256[] memory) {
        return PlasmaVaultStorageLib.getDependencyBalanceGraph().dependenceGraph[marketId_];
=======
    function getDependencyBalanceGraph(uint256 marketId_) public view returns (uint256[] memory) {
        return PlasmaVaultStorageLib.getDependencyBalanceGraph().dependencyGraph[marketId_];
>>>>>>> 99b2cbca
    }

    function addBalanceFuse(uint256 marketId_, address fuse_) external restricted {
        _addBalanceFuse(marketId_, fuse_);
    }

    function removeBalanceFuse(uint256 marketId_, address fuse_) external restricted {
        FusesLib.removeBalanceFuse(marketId_, fuse_);
    }

    function grandMarketSubstrates(uint256 marketId_, bytes32[] calldata substrates_) external restricted {
        PlasmaVaultConfigLib.grandMarketSubstrates(marketId_, substrates_);
    }

    function updateDependencyBalanceGraphs(
        uint256[] memory marketIds_,
        uint256[][] memory dependencies_
    ) external restricted {
        uint256 marketIdsLength = marketIds_.length;
        if (marketIdsLength != dependencies_.length) {
            revert Errors.WrongArrayLength();
        }
        for (uint256 i; i < marketIdsLength; ++i) {
<<<<<<< HEAD
            PlasmaVaultStorageLib.getDependencyBalanceGraph().dependenceGraph[marketIds_[i]] = dependencies_[i];
=======
            PlasmaVaultStorageLib.getDependencyBalanceGraph().dependencyGraph[marketIds_[i]] = dependencies_[i];
>>>>>>> 99b2cbca
        }
    }

    /// @notice Configures the instant withdrawal fuses. Order of the fuse is important, as it will be used in the same order during the instant withdrawal process
    /// @dev Order of the fuses is important, the same fuse can be used multiple times with different parameters (for example different assets, markets or any other substrate specific for the fuse)
    function configureInstantWithdrawalFuses(InstantWithdrawalFusesParamsStruct[] calldata fuses_) external restricted {
        PlasmaVaultLib.configureInstantWithdrawalFuses(fuses_);
    }

    function addFuses(address[] calldata fuses_) external restricted {
        for (uint256 i; i < fuses_.length; ++i) {
            FusesLib.addFuse(fuses_[i]);
        }
    }

    function removeFuses(address[] calldata fuses_) external restricted {
        for (uint256 i; i < fuses_.length; ++i) {
            FusesLib.removeFuse(fuses_[i]);
        }
    }

    function setPriceOracle(address priceOracle_) external restricted {
        IPriceOracleMiddleware oldPriceOracle = IPriceOracleMiddleware(PlasmaVaultLib.getPriceOracle());
        IPriceOracleMiddleware newPriceOracle = IPriceOracleMiddleware(priceOracle_);

        if (
            oldPriceOracle.BASE_CURRENCY() != newPriceOracle.BASE_CURRENCY() ||
            oldPriceOracle.BASE_CURRENCY_DECIMALS() != newPriceOracle.BASE_CURRENCY_DECIMALS()
        ) {
            revert Errors.UnsupportedPriceOracle();
        }

        PlasmaVaultLib.setPriceOracle(priceOracle_);
    }

    function configurePerformanceFee(address feeManager_, uint256 feeInPercentage_) external restricted {
        PlasmaVaultLib.configurePerformanceFee(feeManager_, feeInPercentage_);
    }

    function configureManagementFee(address feeManager_, uint256 feeInPercentage_) external restricted {
        PlasmaVaultLib.configureManagementFee(feeManager_, feeInPercentage_);
    }

    function setRewardsClaimManagerAddress(address rewardsClaimManagerAddress_) public restricted {
        PlasmaVaultLib.setRewardsClaimManagerAddress(rewardsClaimManagerAddress_);
    }

    function setupMarketsLimits(MarketLimit[] calldata marketsLimits_) external restricted {
        AssetDistributionProtectionLib.setupMarketsLimits(marketsLimits_);
    }

    /// @notice Activates the markets limits protection, by default it is deactivated. After activation the limits
    /// is setup for each market separately.
    function activateMarketsLimits() public restricted {
        AssetDistributionProtectionLib.activateMarketsLimits();
    }

    /// @notice Deactivates the markets limits protection.
    function deactivateMarketsLimits() public restricted {
        AssetDistributionProtectionLib.deactivateMarketsLimits();
    }

    function _addFuse(address fuse_) internal {
        if (fuse_ == address(0)) {
            revert Errors.WrongAddress();
        }
        FusesLib.addFuse(fuse_);
    }

    function _addBalanceFuse(uint256 marketId_, address fuse_) internal {
        if (fuse_ == address(0)) {
            revert Errors.WrongAddress();
        }
        FusesLib.addBalanceFuse(marketId_, fuse_);
    }
}<|MERGE_RESOLUTION|>--- conflicted
+++ resolved
@@ -66,13 +66,8 @@
         return PlasmaVaultStorageLib.getMarketsLimits().limitInPercentage[marketId_];
     }
 
-<<<<<<< HEAD
-    function getDependencyBalanceGraf(uint256 marketId_) public view returns (uint256[] memory) {
-        return PlasmaVaultStorageLib.getDependencyBalanceGraph().dependenceGraph[marketId_];
-=======
     function getDependencyBalanceGraph(uint256 marketId_) public view returns (uint256[] memory) {
         return PlasmaVaultStorageLib.getDependencyBalanceGraph().dependencyGraph[marketId_];
->>>>>>> 99b2cbca
     }
 
     function addBalanceFuse(uint256 marketId_, address fuse_) external restricted {
@@ -96,11 +91,7 @@
             revert Errors.WrongArrayLength();
         }
         for (uint256 i; i < marketIdsLength; ++i) {
-<<<<<<< HEAD
-            PlasmaVaultStorageLib.getDependencyBalanceGraph().dependenceGraph[marketIds_[i]] = dependencies_[i];
-=======
             PlasmaVaultStorageLib.getDependencyBalanceGraph().dependencyGraph[marketIds_[i]] = dependencies_[i];
->>>>>>> 99b2cbca
         }
     }
 
