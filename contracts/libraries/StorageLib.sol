// SPDX-License-Identifier: BUSL-1.1
pragma solidity 0.8.20;

/// @title Storage
library StorageLib {
    /// @dev keccak256(abi.encode(uint256(keccak256("io.ipor.marketsGrantedAssets")) - 1)) & ~bytes32(uint256(0xff));
    bytes32 private constant MARKETS_GRANTED_ASSETS =
        0x6c69fe10a4a5f90d958b48daeb420fdb031044e272ec2a4b02855a335483b700;

<<<<<<< HEAD
    bytes32 private constant KEEPERS = 0x6c69fe10a4a5f90d958b48daeb420fdb031044e272ec2a4b02855a335483b701;

    bytes32 private constant COMMAND_CONNECTORS = 0x6c69fe10a4a5f90d958b48daeb420fdb031044e272ec2a4b02855a335483b702;

    bytes32 private constant BALANCE_CONNECTORS = 0x6c69fe10a4a5f90d958b48daeb420fdb031044e272ec2a4b02855a335483b703;

=======
    /// @dev keccak256(abi.encode(uint256(keccak256("io.ipor.keepers")) - 1)) & ~bytes32(uint256(0xff));
    bytes32 private constant KEEPERS = 0x7dd7151eda9a8aa729c84433daab8cd1eaf1f4ce42af566ab5ad0e56a8023100;

    /// @dev keccak256(abi.encode(uint256(keccak256("io.ipor.commandConnectors")) - 1)) & ~bytes32(uint256(0xff));
    bytes32 private constant CONNECTORS = 0x8df706fc41a6e9ea82576edcbe6c0508c833d6c213c8726956c1b91cfc40df00;

    /// @dev keccak256(abi.encode(uint256(keccak256("io.ipor.connectorsArray")) - 1)) & ~bytes32(uint256(0xff));
    bytes32 private constant CONNECTORS_ARRAY = 0xfc45338140a0465eb8fe9e6810faefca6449a87e343df9e2e6431bb075b65500;

    /// @dev keccak256(abi.encode(uint256(keccak256("io.ipor.balanceConnectors")) - 1)) & ~bytes32(uint256(0xff));
    bytes32 private constant BALANCE_CONNECTORS = 0x5a5829737eca653c0b5b4a20468c03c7bec2bc961055a682ab2b91dff4463a00;

    /// @dev keccak256(abi.encode(uint256(keccak256("io.ipor.balanceConnectorsArray")) - 1)) & ~bytes32(uint256(0xff));
    bytes32 private constant BALANCE_CONNECTORS_ARRAY =
        0x1fc2ff582e84eb55aac3390e0ea40e2b04f7ca631b7916a8c1670711fd11f600;
>>>>>>> 0bf48c1f

    /// @custom:storage-location erc7201:io.ipor.marketsGrantedAssets
    struct MarketsGrantedAssets {
        /// @dev marketId => asset =>  1 - granted, otherwise  - not granted
        mapping(uint256 => mapping(address => uint256)) value;
    }

    /// @custom:storage-location erc7201:io.ipor.keepers
    struct Keepers {
        /// @dev keeper address => 1 - is granted, otherwise - not granted
        mapping(address => uint256) value;
    }

    struct Connectors {
        /// @dev =connector address => 1 - is granted, otherwise - not granted
        mapping(address => uint256) value;
    }

    struct BalanceConnectors {
        /// @dev keccak256(abi.encode(marketId, balance connector address)) => uint256, value is a index+1 in the balanceConnectorsArray, 0 - not granted, otherwise - is granted
        mapping(bytes32 => uint256) value;
    }

    struct ConnectorsArray {
        /// @dev value is a connector address
        address[] value;
    }

    struct BalanceConnectorsArray {
        /// @dev value is a marketId and connector address: keccak256(abi.encode(marketId, connector))
        bytes32[] value;
    }

    function getMarketsGrantedAssets() internal pure returns (MarketsGrantedAssets storage grantedAssets) {
        assembly {
            grantedAssets.slot := MARKETS_GRANTED_ASSETS
        }
    }

    function getKeepers() internal pure returns (Keepers storage keepers) {
        assembly {
            keepers.slot := KEEPERS
        }
    }

    function getConnectors() internal pure returns (Connectors storage connectors) {
        assembly {
            connectors.slot := CONNECTORS
        }
    }

    function getBalanceConnectors() internal pure returns (BalanceConnectors storage balanceConnectors) {
        assembly {
            balanceConnectors.slot := BALANCE_CONNECTORS
        }
    }

    function getConnectorsArray() internal pure returns (ConnectorsArray storage connectorsArray) {
        assembly {
            connectorsArray.slot := CONNECTORS_ARRAY
        }
    }

    function getBalanceConnectorsArray() internal pure returns (BalanceConnectorsArray storage balanceConnectorsArray) {
        assembly {
            balanceConnectorsArray.slot := BALANCE_CONNECTORS_ARRAY
        }
    }
}<|MERGE_RESOLUTION|>--- conflicted
+++ resolved
@@ -7,14 +7,6 @@
     bytes32 private constant MARKETS_GRANTED_ASSETS =
         0x6c69fe10a4a5f90d958b48daeb420fdb031044e272ec2a4b02855a335483b700;
 
-<<<<<<< HEAD
-    bytes32 private constant KEEPERS = 0x6c69fe10a4a5f90d958b48daeb420fdb031044e272ec2a4b02855a335483b701;
-
-    bytes32 private constant COMMAND_CONNECTORS = 0x6c69fe10a4a5f90d958b48daeb420fdb031044e272ec2a4b02855a335483b702;
-
-    bytes32 private constant BALANCE_CONNECTORS = 0x6c69fe10a4a5f90d958b48daeb420fdb031044e272ec2a4b02855a335483b703;
-
-=======
     /// @dev keccak256(abi.encode(uint256(keccak256("io.ipor.keepers")) - 1)) & ~bytes32(uint256(0xff));
     bytes32 private constant KEEPERS = 0x7dd7151eda9a8aa729c84433daab8cd1eaf1f4ce42af566ab5ad0e56a8023100;
 
@@ -30,7 +22,6 @@
     /// @dev keccak256(abi.encode(uint256(keccak256("io.ipor.balanceConnectorsArray")) - 1)) & ~bytes32(uint256(0xff));
     bytes32 private constant BALANCE_CONNECTORS_ARRAY =
         0x1fc2ff582e84eb55aac3390e0ea40e2b04f7ca631b7916a8c1670711fd11f600;
->>>>>>> 0bf48c1f
 
     /// @custom:storage-location erc7201:io.ipor.marketsGrantedAssets
     struct MarketsGrantedAssets {
