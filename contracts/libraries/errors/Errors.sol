// SPDX-License-Identifier: BSD-3-Clause
pragma solidity 0.8.20;

library Errors {
<<<<<<< HEAD
    string public constant NOT_SUPPORTED_TOKEN = "IPF_001";
    string public constant NOT_SUPPORTED_ERC4626 = "IPF_002";
    string public constant EMPTY_ARRAY_NOT_SUPPORTED = "IPF_003";
    string public constant ARRAY_LENGTH_MISMATCH = "IPF_004";
    string public constant UNSUPPORTED_ASSET = "IPF_005";
    string public constant ZERO_ADDRESS_NOT_SUPPORTED = "IPF_006";
    string public constant NOT_SUPPORTED_MARKET = "IPF_007";
=======
    string public constant UNSUPPORTED_ASSET = "IPF_001";
    string public constant UNSUPPORTED_ERC4626 = "IPF_002";
    string public constant UNSUPPORTED_EMPTY_ARRAY = "IPF_003";
    string public constant UNSUPPORTED_ZERO_ADDRESS = "IPF_004";
    string public constant ARRAY_LENGTH_MISMATCH = "IPF_005";
>>>>>>> 0dd19cfc
}<|MERGE_RESOLUTION|>--- conflicted
+++ resolved
@@ -2,19 +2,10 @@
 pragma solidity 0.8.20;
 
 library Errors {
-<<<<<<< HEAD
-    string public constant NOT_SUPPORTED_TOKEN = "IPF_001";
-    string public constant NOT_SUPPORTED_ERC4626 = "IPF_002";
-    string public constant EMPTY_ARRAY_NOT_SUPPORTED = "IPF_003";
-    string public constant ARRAY_LENGTH_MISMATCH = "IPF_004";
-    string public constant UNSUPPORTED_ASSET = "IPF_005";
-    string public constant ZERO_ADDRESS_NOT_SUPPORTED = "IPF_006";
-    string public constant NOT_SUPPORTED_MARKET = "IPF_007";
-=======
     string public constant UNSUPPORTED_ASSET = "IPF_001";
     string public constant UNSUPPORTED_ERC4626 = "IPF_002";
     string public constant UNSUPPORTED_EMPTY_ARRAY = "IPF_003";
     string public constant UNSUPPORTED_ZERO_ADDRESS = "IPF_004";
     string public constant ARRAY_LENGTH_MISMATCH = "IPF_005";
->>>>>>> 0dd19cfc
+    string public constant UNSUPPORTED_MARKET = "IPF_006";
 }