--- conflicted
+++ resolved
@@ -60,36 +60,25 @@
     bytes32 private constant REWARDS_CLAIM_MANAGER_ADDRESS =
     0x08c469289c3f85d9b575f3ae9be6831541ff770a06ea135aa343a4de7c962d00;
 
-<<<<<<< HEAD
-    /// @custom:storage-location erc7201:io.ipor.PlasmaVaultRewardsClaimManagerAddress
-    struct RewardsClaimManagerAddress {
-=======
     /// @dev keccak256(abi.encode(uint256(keccak256("io.ipor.MarketLimits")) - 1)) & ~bytes32(uint256(0xff));
     bytes32 private constant MARKET_LIMITS = 0xc2733c187287f795e2e6e84d35552a190e774125367241c3e99e955f4babf000;
 
-    /// @custom:storage-location erc7201:io.ipor.plasmaVaultRewardsManagerAddress
-    struct RewardsManagerAddress {
->>>>>>> 921a4e48
+    /// @custom:storage-location erc7201:io.ipor.RewardsClaimManagerAddress
+    struct RewardsClaimManagerAddress {
         /// @dev total assets in the Plasma Vault
         address value;
     }
 
-    /// @custom:storage-location erc7201:io.ipor.plasmaVaultTotalAssetsInAllMarkets
+    /// @custom:storage-location erc7201:io.ipor.PlasmaVaultTotalAssetsInAllMarkets
     struct TotalAssets {
         /// @dev total assets in the Plasma Vault
         uint256 value;
     }
 
-    /// @custom:storage-location erc7201:io.ipor.plasmaVaultTotalAssetsInMarket
+    /// @custom:storage-location erc7201:io.ipor.PlasmaVaultTotalAssetsInMarket
     struct MarketTotalAssets {
         /// @dev marketId => total assets in the vault in the market
         mapping(uint256 => uint256) value;
-    }
-
-    /// @custom:storage-location erc7201:io.ipor.cfgPlasmaVaultAlphas
-    struct Alphas {
-        /// @dev alpha address => 1 - is granted, otherwise - not granted
-        mapping(address => uint256) value;
     }
 
     /// @notice Market Substrates configuration
@@ -102,7 +91,7 @@
         bytes32[] substrates;
     }
 
-    /// @custom:storage-location erc7201:io.ipor.cfgPlasmaVaultMarketSubstrates
+    /// @custom:storage-location erc7201:io.ipor.CfgPlasmaVaultMarketSubstrates
     struct MarketSubstrates {
         /// @dev marketId => MarketSubstratesStruct
         mapping(uint256 => MarketSubstratesStruct) value;
@@ -114,52 +103,45 @@
         mapping(address => uint256) value;
     }
 
-    /// @custom:storage-location erc7201:io.ipor.cfgPlasmaVaultFusesArray
+    /// @custom:storage-location erc7201:io.ipor.CfgPlasmaVaultFusesArray
     struct FusesArray {
         /// @dev value is a fuse address
         address[] value;
     }
 
-    /// @custom:storage-location erc7201:io.ipor.cfgPlasmaVaultBalanceFuses
+    /// @custom:storage-location erc7201:io.ipor.CfgPlasmaVaultBalanceFuses
     struct BalanceFuses {
         /// @dev marketId => balance fuse address
         mapping(uint256 => address) value;
     }
 
-    /// @custom:storage-location erc7201:io.ipor.cfgPlasmaVaultInstantWithdrawalFusesArray
+    /// @custom:storage-location erc7201:io.ipor.CfgPlasmaVaultInstantWithdrawalFusesArray
     struct InstantWithdrawalFuses {
         /// @dev value is a Fuse address used for instant withdrawal
         address[] value;
     }
 
-    /// @custom:storage-location erc7201:io.ipor.cfgPlasmaVaultInstantWithdrawalFusesParams
+    /// @custom:storage-location erc7201:io.ipor.CfgPlasmaVaultInstantWithdrawalFusesParams
     struct InstantWithdrawalFusesParams {
         /// @dev key: fuse address and index in InstantWithdrawalFuses array, value: list of parameters used for instant withdrawal
         /// @dev first param always amount in underlying asset of PlasmaVault, second and next params are specific for the fuse and market
         mapping(bytes32 => bytes32[]) value;
     }
 
-    /// @custom:storage-location erc7201:io.ipor.cfgPlasmaVaultGrantedAddressesToInteractWithVault
-    struct GrantedAddressesToInteractWithVault {
-        /// @dev The zero address serves as a flag indicating whether the vault has limited access.
-        /// @dev address => 1 - is granted, otherwise - not granted
-        mapping(address => uint256) value;
-    }
-
-    /// @custom:storage-location erc7201:io.ipor.plasmaVaultPerformanceFeeData
+    /// @custom:storage-location erc7201:io.ipor.PlasmaVaultPerformanceFeeData
     struct PerformanceFeeData {
         address feeManager;
         uint16 feeInPercentage;
     }
 
-    /// @custom:storage-location erc7201:io.ipor.plasmaVaultManagementFeeData
+    /// @custom:storage-location erc7201:io.ipor.PlasmaVaultManagementFeeData
     struct ManagementFeeData {
         address feeManager;
         uint16 feeInPercentage;
         uint32 lastUpdateTimestamp;
     }
 
-    /// @custom:storage-location erc7201:io.ipor.priceOracle
+    /// @custom:storage-location erc7201:io.ipor.PriceOracle
     struct PriceOracle {
         address value;
     }
