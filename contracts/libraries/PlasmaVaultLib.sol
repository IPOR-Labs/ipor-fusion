// SPDX-License-Identifier: BUSL-1.1
pragma solidity 0.8.20;

import {SafeCast} from "@openzeppelin/contracts/utils/math/SafeCast.sol";
import {Errors} from "./errors/Errors.sol";
import {PlasmaVaultStorageLib} from "./PlasmaVaultStorageLib.sol";

library PlasmaVaultLib {
    using SafeCast for uint256;
    using SafeCast for int256;

    error InvalidPerformanceFee(uint256 feeInPercentage);

    /// @notice Technical struct used to pass parameters in the `updateInstantWithdrawalFuses` function
    struct InstantWithdrawalFusesParamsStruct {
        /// @notice The address of the fuse
        address fuse;
        /// @notice The parameters of the fuse, first element is an amount, second element is an address of the asset or a market id or other substrate specific for the fuse
        bytes32[] params;
    }

    event TotalAssetsInAllMarketsAdded(int256 amount);
    event TotalAssetsInMarketAdded(uint256 marketId, int256 amount);
    event InstantWithdrawalFusesConfigured(InstantWithdrawalFusesParamsStruct[] fuses);
    event PriceOracleChanged(address newPriceOracle);
    event PerformanceFeeDataConfigured(address feeManager, uint256 feeInPercentage);
    event ManagementFeeDataConfigured(address feeManager, uint256 feeInPercentage);

    /// @notice Gets the total assets in the vault for all markets
    /// @return The total assets in the vault for all markets, represented in decimals of the underlying asset
    function getTotalAssetsInAllMarkets() internal view returns (uint256) {
        return PlasmaVaultStorageLib.getTotalAssets().value;
    }

    /// @notice Gets the total assets in the vault for a specific market
    /// @param marketId The market id
    /// @return The total assets in the vault for the market, represented in decimals of the underlying asset
    function getTotalAssetsInMarket(uint256 marketId) internal view returns (uint256) {
        return PlasmaVaultStorageLib.getMarketTotalAssets().value[marketId];
    }

    /// @notice Adds an amount to the total assets in the vault for all markets
    /// @param amount The amount to add, represented in decimals of the underlying asset
    function addToTotalAssetsInAllMarkets(int256 amount) internal {
        if (amount < 0) {
            PlasmaVaultStorageLib.getTotalAssets().value -= (-amount).toUint256();
        } else {
            PlasmaVaultStorageLib.getTotalAssets().value += amount.toUint256();
        }

        emit TotalAssetsInAllMarketsAdded(amount);
    }

    /// @notice Updates the total assets in the Plasma Vault for a specific market
    /// @param marketId The market id
    /// @param newTotalAssetsInUnderlying The new total assets in the vault for the market, represented in decimals of the underlying asset
    function updateTotalAssetsInMarket(
        uint256 marketId,
        uint256 newTotalAssetsInUnderlying
    ) internal returns (int256 deltaInUnderlying) {
        uint256 oldTotalAssetsInUnderlying = PlasmaVaultStorageLib.getMarketTotalAssets().value[marketId];
        PlasmaVaultStorageLib.getMarketTotalAssets().value[marketId] = newTotalAssetsInUnderlying;
        deltaInUnderlying = newTotalAssetsInUnderlying.toInt256() - oldTotalAssetsInUnderlying.toInt256();

        emit TotalAssetsInMarketAdded(marketId, deltaInUnderlying);
    }

    function getManagementFeeData()
        internal
        pure
        returns (PlasmaVaultStorageLib.ManagementFeeData memory managementFeeData)
    {
        return PlasmaVaultStorageLib.getManagementFeeData();
    }

    /// @notice Configures the management fee data like the fee manager and the fee in percentage
    /// @param feeManager The address of the fee manager reponsible for managing the management fee
    /// @param feeInPercentage The fee in percentage, represented in 4 decimals, example: 100% = 10000, 1% = 100, 0.01% = 1
    function configureManagementFee(address feeManager, uint256 feeInPercentage) internal {
        if (feeManager == address(0)) {
            revert Errors.WrongAddress();
        }
        if (feeInPercentage > 10000) {
            revert InvalidPerformanceFee(feeInPercentage);
        }

        PlasmaVaultStorageLib.ManagementFeeData storage managementFeeData = PlasmaVaultStorageLib
            .getManagementFeeData();

        managementFeeData.feeManager = feeManager;
        managementFeeData.feeInPercentage = feeInPercentage.toUint16();

        emit ManagementFeeDataConfigured(feeManager, feeInPercentage);
    }

    function getPerformanceFeeData()
        internal
        view
        returns (PlasmaVaultStorageLib.PerformanceFeeData memory performanceFeeData)
    {
        return PlasmaVaultStorageLib.getPerformanceFeeData();
    }

    /// @notice Configures the performance fee data like the fee manager and the fee in percentage
    /// @param feeManager The address of the fee manager reponsible for managing the performance fee
    /// @param feeInPercentage The fee in percentage, represented in 4 decimals, example: 100% = 10000, 1% = 100, 0.01% = 1
    function configurePerformanceFee(address feeManager, uint256 feeInPercentage) internal {
        if (feeManager == address(0)) {
            revert Errors.WrongAddress();
        }
        if (feeInPercentage > 10000) {
            revert InvalidPerformanceFee(feeInPercentage);
        }

        PlasmaVaultStorageLib.PerformanceFeeData storage performanceFeeData = PlasmaVaultStorageLib
            .getPerformanceFeeData();

        performanceFeeData.feeManager = feeManager;
        performanceFeeData.feeInPercentage = feeInPercentage.toUint16();

        emit PerformanceFeeDataConfigured(feeManager, feeInPercentage);
    }

    /// @notice Updates the management fee data with the current timestamp
    /// @dev lastUpdateTimestamp is used to calculate unrealized management fees
    function updateManagementFeeData() internal {
        PlasmaVaultStorageLib.ManagementFeeData storage feeData = PlasmaVaultStorageLib.getManagementFeeData();
        feeData.lastUpdateTimestamp = block.timestamp.toUint32();
    }

    function getInstantWithdrawalFuses() internal view returns (address[] memory) {
        return PlasmaVaultStorageLib.getInstantWithdrawalFusesArray().value;
    }

    function getInstantWithdrawalFusesParams(address fuse, uint256 index) internal view returns (bytes32[] memory) {
        return PlasmaVaultStorageLib.getInstantWithdrawalFusesParams().value[keccak256(abi.encodePacked(fuse, index))];
    }

    /// @notice Configures the instant withdrawal fuses. Order of the fuse is important, as it will be used in the same order during the instant withdrawal process
    /// @param fuses The fuses to configure
    /// @dev Order of the fuses is important, the same fuse can be used multiple times with different parameters (for example different assets, markets or any other substrate specific for the fuse)
    function configureInstantWithdrawalFuses(InstantWithdrawalFusesParamsStruct[] calldata fuses) internal {
        address[] memory fusesList = new address[](fuses.length);

        PlasmaVaultStorageLib.InstantWithdrawalFusesParams storage instantWithdrawalFusesParams = PlasmaVaultStorageLib
            .getInstantWithdrawalFusesParams();

        bytes32 key;

        for (uint256 i; i < fuses.length; ++i) {
            fusesList[i] = fuses[i].fuse;
            key = keccak256(abi.encodePacked(fuses[i].fuse, i));

            delete instantWithdrawalFusesParams.value[key];

            for (uint256 j; j < fuses[i].params.length; ++j) {
                instantWithdrawalFusesParams.value[key].push(fuses[i].params[j]);
            }
        }

        delete PlasmaVaultStorageLib.getInstantWithdrawalFusesArray().value;

        PlasmaVaultStorageLib.getInstantWithdrawalFusesArray().value = fusesList;

        emit InstantWithdrawalFusesConfigured(fuses);
    }

    /// @notice Gets the price oracle address
    function getPriceOracle() internal view returns (address) {
        return PlasmaVaultStorageLib.getPriceOracle().value;
    }

    /// @notice Sets the price oracle address
    /// @param priceOracle The price oracle address
    function setPriceOracle(address priceOracle) internal {
        PlasmaVaultStorageLib.getPriceOracle().value = priceOracle;
        emit PriceOracleChanged(priceOracle);
    }

    function getRewardsManagerAddress() internal view returns (address) {
        return PlasmaVaultStorageLib.getRewardsManagerAddress().value;
    }

<<<<<<< HEAD
    function setRewardElectronAddress(address rewardElectronAddress) internal {
        PlasmaVaultStorageLib.getRewardsManagerAddress().value = rewardElectronAddress;
=======
    function setRewardsManagerAddress(address rewardsManagerAddress_) internal {
        PlasmaVaultStorageLib.getRewardsManagerAddress().value = rewardsManagerAddress_;
>>>>>>> b4a0a867
    }
}<|MERGE_RESOLUTION|>--- conflicted
+++ resolved
@@ -181,12 +181,7 @@
         return PlasmaVaultStorageLib.getRewardsManagerAddress().value;
     }
 
-<<<<<<< HEAD
-    function setRewardElectronAddress(address rewardElectronAddress) internal {
-        PlasmaVaultStorageLib.getRewardsManagerAddress().value = rewardElectronAddress;
-=======
     function setRewardsManagerAddress(address rewardsManagerAddress_) internal {
         PlasmaVaultStorageLib.getRewardsManagerAddress().value = rewardsManagerAddress_;
->>>>>>> b4a0a867
     }
 }