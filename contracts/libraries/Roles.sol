--- conflicted
+++ resolved
@@ -80,13 +80,10 @@
     /// @dev Managed by the Atomist
     uint64 public constant UPDATE_MARKETS_BALANCES_ROLE = 1000;
 
-<<<<<<< HEAD
     /// @notice Account with this role has rights to update balance in the RewardsClaimManager contract
     /// @dev Managed by the Atomist
     uint64 public constant UPDATE_REWARDS_BALANCE_ROLE = 1100;
 
-=======
->>>>>>> 44368f48
     /// @notice Public role, no restrictions
     uint64 public constant PUBLIC_ROLE = type(uint64).max;
 }