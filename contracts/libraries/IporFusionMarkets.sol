--- conflicted
+++ resolved
@@ -49,10 +49,8 @@
     uint256 public constant CURVE_POOL = 16;
     uint256 public constant CURVE_LP_GAUGE = 17;
 
-<<<<<<< HEAD
+    uint256 public constant RAMSES_V2_POSITIONS = 18;
+
     /// @dev Morpho flash loan market
-    uint256 public constant MORPHO_FLASH_LOAN = 18;
-=======
-    uint256 public constant RAMSES_V2_POSITIONS = 18;
->>>>>>> 3b3cd9b2
+    uint256 public constant MORPHO_FLASH_LOAN = 19;
 }