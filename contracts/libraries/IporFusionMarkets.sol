--- conflicted
+++ resolved
@@ -89,15 +89,16 @@
     uint256 public constant VELODROME_SUPERCHAIN = 31;
 
     /// @dev Velodrome Superchain Slipstream market
+    /// @dev Substrate type: VelodromeSuperchainSlipstreamSubstrate
     uint256 public constant VELODROME_SUPERCHAIN_SLIPSTREAM = 32;
 
-<<<<<<< HEAD
+    /// @dev Velodrome Superchain Slipstream market
+    /// @dev Substrate type: AreodromeSlipstreamSubstrate
+    uint256 public constant AREODROME_SLIPSTREAM = 33;
+
     /// @dev StakeDaoV2 market
     /// @dev Substrate type: address
-    uint256 public constant STAKE_DAO_V2 = 33;
-=======
-    uint256 public constant AREODROME_SLIPSTREAM = 33;
->>>>>>> 4971ae53
+    uint256 public constant STAKE_DAO_V2 = 34;
 
     /// @dev Market 1 for ERC4626 Vault
     uint256 public constant ERC4626_0001 = 100_001;
