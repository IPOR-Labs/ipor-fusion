// SPDX-License-Identifier: BUSL-1.1
pragma solidity 0.8.26;

/// @title Predefined markets used in the IPOR Fusion protocol
/// @notice For documentation purposes: When new markets are added by authorized property of PlasmaVault during runtime, they should be added and described here as well.
library IporFusionMarkets {
    /// @dev AAVE V3 market
    uint256 public constant AAVE_V3 = 1;

    /// @dev Compound V3 market USDC
    uint256 public constant COMPOUND_V3_USDC = 2;

    /// @dev Gearbox V3 market
    uint256 public constant GEARBOX_POOL_V3 = 3;
    /// @dev if this marketId is added to the PlasmaVault, one need add dependence graph with balance of GEARBOX_POOL_V3
    uint256 public constant GEARBOX_FARM_DTOKEN_V3 = 4;

    /// @dev Fluid Instadapp market
    uint256 public constant FLUID_INSTADAPP_POOL = 5;
    uint256 public constant FLUID_INSTADAPP_STAKING = 6;

    uint256 public constant ERC20_VAULT_BALANCE = 7;

    /// @dev if this marketId is added to the PlasmaVault, one need add dependence graph with balance of ERC20_VAULT_BALANCE
    uint256 public constant UNISWAP_SWAP_V3_POSITIONS = 8;

    /// @dev Uniswap market
    /// @dev if this marketId is added to the PlasmaVault, one need add dependence graph with balance of ERC20_VAULT_BALANCE
    uint256 public constant UNISWAP_SWAP_V2 = 9;
    /// @dev if this marketId is added to the PlasmaVault, one need add dependence graph with balance of ERC20_VAULT_BALANCE
    uint256 public constant UNISWAP_SWAP_V3 = 10;

    /// @dev Euler market
    uint256 public constant EULER_V2 = 11;

    /// @dev universal token swapper, one need add dependence graph with balance of ERC20_VAULT_BALANCE
    uint256 public constant UNIVERSAL_TOKEN_SWAPPER = 12;

    /// @dev Compound V3 market USDT
    uint256 public constant COMPOUND_V3_USDT = 13;

    /// @dev Morpho market
    uint256 public constant MORPHO = 14;

    /// @dev Spark market
    uint256 public constant SPARK = 15;

    /// @dev Curve market
    uint256 public constant CURVE_POOL = 16;
    uint256 public constant CURVE_LP_GAUGE = 17;

    uint256 public constant RAMSES_V2_POSITIONS = 18;

    /// @dev Morpho flash loan market, one need add dependence graph with balance of ERC20_VAULT_BALANCE
    uint256 public constant MORPHO_FLASH_LOAN = 19;

<<<<<<< HEAD
    /// @dev Moonwell market
    uint256 public constant MOONWELL = 20;
=======
    /// @dev AAVE V3 lido market
    uint256 public constant AAVE_V3_LIDO = 20;
>>>>>>> 259ee2c2

    /// @dev Market 1 for ERC4626 Vault
    uint256 public constant ERC4626_0001 = 100_001;

    /// @dev Market 2 for ERC4626 Vault
    uint256 public constant ERC4626_0002 = 100_002;

    /// @dev Market 3 for ERC4626 Vault
    uint256 public constant ERC4626_0003 = 100_003;

    /// @dev Market 4 for ERC4626 Vault
    uint256 public constant ERC4626_0004 = 100_004;

    /// @dev Market 5 for ERC4626 Vault
    uint256 public constant ERC4626_0005 = 100_005;
}<|MERGE_RESOLUTION|>--- conflicted
+++ resolved
@@ -54,13 +54,11 @@
     /// @dev Morpho flash loan market, one need add dependence graph with balance of ERC20_VAULT_BALANCE
     uint256 public constant MORPHO_FLASH_LOAN = 19;
 
-<<<<<<< HEAD
-    /// @dev Moonwell market
-    uint256 public constant MOONWELL = 20;
-=======
     /// @dev AAVE V3 lido market
     uint256 public constant AAVE_V3_LIDO = 20;
->>>>>>> 259ee2c2
+
+    /// @dev Moonwell market
+    uint256 public constant MOONWELL = 21;
 
     /// @dev Market 1 for ERC4626 Vault
     uint256 public constant ERC4626_0001 = 100_001;
