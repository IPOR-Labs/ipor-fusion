// SPDX-License-Identifier: BUSL-1.1
pragma solidity 0.8.26;

/// @title Predefined markets used in the IPOR Fusion protocol
/// @notice For documentation purposes: When new markets are added by authorized property of PlasmaVault during runtime, they should be added and described here as well.
library IporFusionMarkets {
    /// @dev AAVE V3 market
    uint256 public constant AAVE_V3 = 1;

    /// @dev Compound V3 market USDC
    uint256 public constant COMPOUND_V3_USDC = 2;

    /// @dev Gearbox V3 market
    uint256 public constant GEARBOX_POOL_V3 = 3;
    /// @dev if this marketId is added to the PlasmaVault, one need add dependence graph with balance of GEARBOX_POOL_V3
    uint256 public constant GEARBOX_FARM_DTOKEN_V3 = 4;

    /// @dev Fluid Instadapp market
    uint256 public constant FLUID_INSTADAPP_POOL = 5;
    uint256 public constant FLUID_INSTADAPP_STAKING = 6;

    uint256 public constant ERC20_VAULT_BALANCE = 7;

    /// @dev if this marketId is added to the PlasmaVault, one need add dependence graph with balance of ERC20_VAULT_BALANCE
    uint256 public constant UNISWAP_SWAP_V3_POSITIONS = 8;

    /// @dev Uniswap market
    /// @dev if this marketId is added to the PlasmaVault, one need add dependence graph with balance of ERC20_VAULT_BALANCE
    uint256 public constant UNISWAP_SWAP_V2 = 9;
    /// @dev if this marketId is added to the PlasmaVault, one need add dependence graph with balance of ERC20_VAULT_BALANCE
    uint256 public constant UNISWAP_SWAP_V3 = 10;

    /// @dev Euler market
    uint256 public constant EULER_V2 = 11;

    /// @dev universal token swapper, one need add dependence graph with balance of ERC20_VAULT_BALANCE
    uint256 public constant UNIVERSAL_TOKEN_SWAPPER = 12;

    /// @dev Compound V3 market USDT
    uint256 public constant COMPOUND_V3_USDT = 13;

    /// @dev Morpho market
    uint256 public constant MORPHO = 14;

    /// @dev Spark market
    uint256 public constant SPARK = 15;

    /// @dev Curve market
<<<<<<< HEAD
    uint256 public constant CURVE_POOL = 13;
    uint256 public constant CURVE_LP_GAUGE = 14;

    /// @dev Morpho flash loan market
    uint256 public constant MORPHO_FLASH_LOAN = 15;
=======
    uint256 public constant CURVE_POOL = 16;
    uint256 public constant CURVE_LP_GAUGE = 17;
>>>>>>> ba2ad182
}<|MERGE_RESOLUTION|>--- conflicted
+++ resolved
@@ -46,14 +46,9 @@
     uint256 public constant SPARK = 15;
 
     /// @dev Curve market
-<<<<<<< HEAD
-    uint256 public constant CURVE_POOL = 13;
-    uint256 public constant CURVE_LP_GAUGE = 14;
+    uint256 public constant CURVE_POOL = 16;
+    uint256 public constant CURVE_LP_GAUGE = 17;
 
     /// @dev Morpho flash loan market
-    uint256 public constant MORPHO_FLASH_LOAN = 15;
-=======
-    uint256 public constant CURVE_POOL = 16;
-    uint256 public constant CURVE_LP_GAUGE = 17;
->>>>>>> ba2ad182
+    uint256 public constant MORPHO_FLASH_LOAN = 18;
 }