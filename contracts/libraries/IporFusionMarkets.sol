--- conflicted
+++ resolved
@@ -112,14 +112,12 @@
     /// @dev Supports both Balancer pools and liquidity gauges for LP token management
     uint256 public constant BALANCER = 36;
 
-<<<<<<< HEAD
-    uint256 public constant ENSO = 38;
-=======
     /// @dev Yield Basis LT market
     /// @dev Substrate type: address
     /// @dev Substrate values: Yield Basis LT tokens addresses
     uint256 public constant YIELD_BASIS_LT = 37;
->>>>>>> bf0e5702
+
+    uint256 public constant ENSO = 38;
 
     /// @dev Market 1 for ERC4626 Vault
     uint256 public constant ERC4626_0001 = 100_001;
