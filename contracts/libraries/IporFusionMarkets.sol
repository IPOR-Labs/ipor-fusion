--- conflicted
+++ resolved
@@ -33,12 +33,10 @@
     /// @dev Euler market
     uint256 public constant EULER_V2 = 11;
 
-<<<<<<< HEAD
-    /// @dev Curve market
-    uint256 public constant CURVE_POOL = 12;
-    uint256 public constant CURVE_LP_GAUGE = 13;
-=======
     /// @dev universal token swapper, one need add dependence graph with balance of ERC20_VAULT_BALANCE
     uint256 public constant UNIVERSAL_TOKEN_SWAPPER = 12;
->>>>>>> 7ff0c18e
+
+    /// @dev Curve market
+    uint256 public constant CURVE_POOL = 13;
+    uint256 public constant CURVE_LP_GAUGE = 14;
 }