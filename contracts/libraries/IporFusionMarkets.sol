--- conflicted
+++ resolved
@@ -100,12 +100,6 @@
     /// @dev Substrate type: address
     uint256 public constant STAKE_DAO_V2 = 34;
 
-<<<<<<< HEAD
-    /// @dev Ebisu market
-    /// @dev Substrate type: EbisuZapperSubstrate
-    uint256 public constant EBISU = 35;
-    
-=======
     /// @dev Silo Finance V2 market
     /// @dev Substrate type: address - address of the Silo Config contract
     uint256 public constant SILO_V2 = 35; //TODO: after merge check.
@@ -115,7 +109,10 @@
     /// @dev Supports both Balancer pools and liquidity gauges for LP token management
     uint256 public constant BALANCER = 36;
 
->>>>>>> b241968a
+    /// @dev Ebisu market
+    /// @dev Substrate type: EbisuZapperSubstrate
+    uint256 public constant EBISU = 37;
+    
     /// @dev Market 1 for ERC4626 Vault
     uint256 public constant ERC4626_0001 = 100_001;
 
