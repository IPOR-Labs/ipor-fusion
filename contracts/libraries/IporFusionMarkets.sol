--- conflicted
+++ resolved
@@ -88,12 +88,10 @@
     /// @dev Velodrome Superchain market
     uint256 public constant VELODROME_SUPERCHAIN = 31;
 
-<<<<<<< HEAD
-    uint256 public constant AREODROME_SLIPSTREAM = 32;
-=======
     /// @dev Velodrome Superchain Slipstream market
     uint256 public constant VELODROME_SUPERCHAIN_SLIPSTREAM = 32;
->>>>>>> 5c9a47ea
+
+    uint256 public constant AREODROME_SLIPSTREAM = 33;
 
     /// @dev Market 1 for ERC4626 Vault
     uint256 public constant ERC4626_0001 = 100_001;
