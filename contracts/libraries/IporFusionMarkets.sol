--- conflicted
+++ resolved
@@ -100,20 +100,18 @@
     /// @dev Substrate type: address
     uint256 public constant STAKE_DAO_V2 = 34;
 
-<<<<<<< HEAD
-    /// @dev Yield Basis LT market
-    /// @dev Substrate type: address
-    uint256 public constant YIELD_BASIS_LT = 35;
-=======
     /// @dev Silo Finance V2 market
     /// @dev Substrate type: address - address of the Silo Config contract
-    uint256 public constant SILO_V2 = 35; //TODO: after merge check.
+    uint256 public constant SILO_V2 = 35;
 
     /// @dev Balancer market
     /// @dev Substrate type: BalancerSubstrate (pool or gauge addresses)
     /// @dev Supports both Balancer pools and liquidity gauges for LP token management
     uint256 public constant BALANCER = 36;
->>>>>>> cad5789a
+
+    /// @dev Yield Basis LT market
+    /// @dev Substrate type: address
+    uint256 public constant YIELD_BASIS_LT = 37;
 
     /// @dev Market 1 for ERC4626 Vault
     uint256 public constant ERC4626_0001 = 100_001;
