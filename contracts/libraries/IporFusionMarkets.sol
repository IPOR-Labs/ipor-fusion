--- conflicted
+++ resolved
@@ -66,13 +66,11 @@
     /// @dev Pendle market
     uint256 public constant PENDLE = 23;
 
-<<<<<<< HEAD
-    /// @dev Curve gauge ERC4626 market
-    uint256 public constant CURVE_GAUGE_ERC4626 = 24;
-=======
     /// @dev Fluid rewards market
     uint256 public constant FLUID_REWARDS = 24;
->>>>>>> f7bcc4cc
+
+    /// @dev Curve gauge ERC4626 market
+    uint256 public constant CURVE_GAUGE_ERC4626 = 25;
 
     /// @dev Market 1 for ERC4626 Vault
     uint256 public constant ERC4626_0001 = 100_001;
