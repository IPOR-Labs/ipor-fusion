// SPDX-License-Identifier: BUSL-1.1
pragma solidity 0.8.26;

/// @title Predefined markets used in the IPOR Fusion protocol
/// @notice For documentation purposes: When new markets are added by authorized property of PlasmaVault during runtime, they should be added and described here as well.
library IporFusionMarkets {
    /// @dev AAVE V3 market
    uint256 public constant AAVE_V3 = 1;

    /// @dev Compound V3 market USDC
    uint256 public constant COMPOUND_V3_USDC = 2;

    /// @dev Gearbox V3 market
    uint256 public constant GEARBOX_POOL_V3 = 3;
    /// @dev if this marketId is added to the PlasmaVault, one need add dependence graph with balance of GEARBOX_POOL_V3
    uint256 public constant GEARBOX_FARM_DTOKEN_V3 = 4;

    /// @dev Fluid Instadapp market
    uint256 public constant FLUID_INSTADAPP_POOL = 5;
    uint256 public constant FLUID_INSTADAPP_STAKING = 6;

    uint256 public constant ERC20_VAULT_BALANCE = 7;

    /// @dev if this marketId is added to the PlasmaVault, one need add dependence graph with balance of ERC20_VAULT_BALANCE
    uint256 public constant UNISWAP_SWAP_V3_POSITIONS = 8;

    /// @dev Uniswap market
    /// @dev if this marketId is added to the PlasmaVault, one need add dependence graph with balance of ERC20_VAULT_BALANCE
    uint256 public constant UNISWAP_SWAP_V2 = 9;
    /// @dev if this marketId is added to the PlasmaVault, one need add dependence graph with balance of ERC20_VAULT_BALANCE
    uint256 public constant UNISWAP_SWAP_V3 = 10;

    /// @dev Euler market
    uint256 public constant EULER_V2 = 11;

    /// @dev universal token swapper, one need add dependence graph with balance of ERC20_VAULT_BALANCE
    uint256 public constant UNIVERSAL_TOKEN_SWAPPER = 12;

    /// @dev Compound V3 market USDT
    uint256 public constant COMPOUND_V3_USDT = 13;

    /// @dev Morpho market
    uint256 public constant MORPHO = 14;

    /// @dev Spark market
    uint256 public constant SPARK = 15;

    /// @dev Curve market
<<<<<<< HEAD
    uint256 public constant CURVE_POOL = 13;
    uint256 public constant CURVE_LP_GAUGE = 14;

    uint256 public constant RAMSES_V2_POSITIONS = 15;
=======
    uint256 public constant CURVE_POOL = 16;
    uint256 public constant CURVE_LP_GAUGE = 17;
>>>>>>> ba2ad182
}<|MERGE_RESOLUTION|>--- conflicted
+++ resolved
@@ -46,13 +46,8 @@
     uint256 public constant SPARK = 15;
 
     /// @dev Curve market
-<<<<<<< HEAD
-    uint256 public constant CURVE_POOL = 13;
-    uint256 public constant CURVE_LP_GAUGE = 14;
-
-    uint256 public constant RAMSES_V2_POSITIONS = 15;
-=======
     uint256 public constant CURVE_POOL = 16;
     uint256 public constant CURVE_LP_GAUGE = 17;
->>>>>>> ba2ad182
+
+    uint256 public constant RAMSES_V2_POSITIONS = 18;
 }