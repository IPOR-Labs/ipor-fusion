--- conflicted
+++ resolved
@@ -112,18 +112,15 @@
     /// @dev Supports both Balancer pools and liquidity gauges for LP token management
     uint256 public constant BALANCER = 36;
 
-<<<<<<< HEAD
-    /// @dev Ebisu market
-    /// @dev Substrate type: EbisuZapperSubstrate
-    uint256 public constant EBISU = 37;
-    
-=======
     /// @dev Yield Basis LT market
     /// @dev Substrate type: address
     /// @dev Substrate values: Yield Basis LT tokens addresses
     uint256 public constant YIELD_BASIS_LT = 37;
 
->>>>>>> 788843e7
+    /// @dev Ebisu market
+    /// @dev Substrate type: EbisuZapperSubstrate
+    uint256 public constant EBISU = 38;
+    
     /// @dev Market 1 for ERC4626 Vault
     uint256 public constant ERC4626_0001 = 100_001;
 
