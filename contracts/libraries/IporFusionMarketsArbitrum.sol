--- conflicted
+++ resolved
@@ -18,12 +18,9 @@
     uint256 public constant FLUID_INSTADAPP_POOL = 5;
     uint256 public constant FLUID_INSTADAPP_STAKING = 6;
 
-    uint256 public constant ERC20_VAULT_BALANCE = 8;
-<<<<<<< HEAD
+    uint256 public constant ERC20_VAULT_BALANCE = 7;
 
     /// @dev Uniswap market
-    uint256 public constant UNISWAP_SWAP_V2 = 10;
-    uint256 public constant UNISWAP_SWAP_V3 = 11;
-=======
->>>>>>> 3086f56a
+    uint256 public constant UNISWAP_SWAP_V2 = 9;
+    uint256 public constant UNISWAP_SWAP_V3 = 10;
 }