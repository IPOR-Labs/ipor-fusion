// SPDX-License-Identifier: BUSL-1.1
pragma solidity 0.8.20;

/// @title Predefined markets used in the IPOR Fusion protocol
/// @notice For documentation purposes: When new markets are added by authorized property of PlasmaVault during runtime, they should be added and described here as well.
library IporFusionMarketsArbitrum {
    /// @dev AAVE V3 market
    uint256 public constant AAVE_V3 = 1;

    /// @dev Compound V3 market
    uint256 public constant COMPOUND_V3 = 2;

    /// @dev Gearbox V3 market
    uint256 public constant GEARBOX_POOL_V3 = 3;
    uint256 public constant GEARBOX_FARM_DTOKEN_V3 = 4;

<<<<<<< HEAD
    /// @dev Curve USDM/USDC/LP market
    uint256 public constant CURVE_USDM_USDC_LP = 5;
    uint256 public constant CURVE_USDM_USDC_LP_GAUGE = 6;
=======
    /// @dev Fluid Instadapp market
    uint256 public constant FLUID_INSTADAPP_POOL = 5;
    uint256 public constant FLUID_INSTADAPP_STAKING = 6;
>>>>>>> f3d55c3b
}<|MERGE_RESOLUTION|>--- conflicted
+++ resolved
@@ -14,13 +14,11 @@
     uint256 public constant GEARBOX_POOL_V3 = 3;
     uint256 public constant GEARBOX_FARM_DTOKEN_V3 = 4;
 
-<<<<<<< HEAD
-    /// @dev Curve USDM/USDC/LP market
-    uint256 public constant CURVE_USDM_USDC_LP = 5;
-    uint256 public constant CURVE_USDM_USDC_LP_GAUGE = 6;
-=======
     /// @dev Fluid Instadapp market
     uint256 public constant FLUID_INSTADAPP_POOL = 5;
     uint256 public constant FLUID_INSTADAPP_STAKING = 6;
->>>>>>> f3d55c3b
+
+    /// @dev Curve USDM/USDC/LP market
+    uint256 public constant CURVE_POOL = 7;
+    uint256 public constant CURVE_LP_GAUGE = 8;
 }