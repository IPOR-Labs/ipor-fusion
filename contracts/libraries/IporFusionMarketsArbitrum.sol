--- conflicted
+++ resolved
@@ -18,11 +18,9 @@
     uint256 public constant FLUID_INSTADAPP_POOL = 5;
     uint256 public constant FLUID_INSTADAPP_STAKING = 6;
 
-<<<<<<< HEAD
+    uint256 public constant ERC20_VAULT_BALANCE = 8;
+
     /// @dev Curve USDM/USDC/LP market
-    uint256 public constant CURVE_POOL = 7;
-    uint256 public constant CURVE_LP_GAUGE = 8;
-=======
-    uint256 public constant ERC20_VAULT_BALANCE = 8;
->>>>>>> 3086f56a
+    uint256 public constant CURVE_POOL = 9;
+    uint256 public constant CURVE_LP_GAUGE = 10;
 }