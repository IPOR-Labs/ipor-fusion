// SPDX-License-Identifier: BUSL-1.1
pragma solidity 0.8.20;

import {IERC20} from "@openzeppelin/contracts/token/ERC20/IERC20.sol";
import {SafeERC20} from "@openzeppelin/contracts/token/ERC20/utils/SafeERC20.sol";
import {IERC4626} from "@openzeppelin/contracts/interfaces/IERC4626.sol";

import {PlasmaVaultConfigLib} from "../../libraries/PlasmaVaultConfigLib.sol";
import {IFuse} from "../IFuse.sol";
import {IFuseInstantWithdraw} from "../IFuseInstantWithdraw.sol";
import {IFarmingPool} from "./ext/IFarmingPool.sol";
import {IporMath} from "../../libraries/math/IporMath.sol";

struct GearboxV3FarmdSupplyFuseEnterData {
    /// @dev max dTokenAmount to deposit, in dToken decimals
    uint256 dTokenAmount;
    address farmdToken;
}

struct GearboxV3FarmdSupplyFuseExitData {
    /// @dev amount to withdraw, in dToken decimals
    uint256 dTokenAmount;
    /// @dev farmd token address where dToken is staked and farmed token (ARB for dUSDC)
    address farmdToken;
}

contract GearboxV3FarmSupplyFuse is IFuse, IFuseInstantWithdraw {
    using SafeERC20 for IERC20;

    event GearboxV3FarmdEnterFuse(address version, address farmdToken, address dToken, uint256 amount);
    event GearboxV3FarmdExitFuse(address version, address farmdToken, uint256 amount);

    error GearboxV3FarmdSupplyFuseUnsupportedFarmdToken(string action, address farmdToken);

    address public immutable VERSION;
    uint256 public immutable MARKET_ID;

    constructor(uint256 marketId_) {
        VERSION = address(this);
        MARKET_ID = marketId_;
    }

    /// @notice Enters to the Market
    function enter(bytes calldata data_) external {
        GearboxV3FarmdSupplyFuseEnterData memory data = abi.decode(data_, (GearboxV3FarmdSupplyFuseEnterData));
        enter(data);
    }

    function enter(GearboxV3FarmdSupplyFuseEnterData memory data_) public {
        if (!PlasmaVaultConfigLib.isSubstrateAsAssetGranted(MARKET_ID, data_.farmdToken)) {
            revert GearboxV3FarmdSupplyFuseUnsupportedFarmdToken("enter", data_.farmdToken);
        }

        address dToken = IFarmingPool(data_.farmdToken).stakingToken();
<<<<<<< HEAD
        uint256 deposit = IporMath.min(data_.amount, IFarmingPool(dToken).balanceOf(address(this)));
=======
        uint256 dTokenDepositAmount = IporMath.min(
            data_.dTokenAmount,
            IFarmingPool(data_.farmdToken).balanceOf(address(this))
        );
>>>>>>> 4bdc80e4

        IERC20(dToken).forceApprove(data_.farmdToken, dTokenDepositAmount);
        IFarmingPool(data_.farmdToken).deposit(dTokenDepositAmount);

        emit GearboxV3FarmdEnterFuse(VERSION, data_.farmdToken, dToken, dTokenDepositAmount);
    }

    /// @notice Exits from the Market
    function exit(bytes calldata data_) external {
        GearboxV3FarmdSupplyFuseExitData memory data = abi.decode(data_, (GearboxV3FarmdSupplyFuseExitData));
        exit(data);
    }
    /// @notice Exits from the Market
    function exit(GearboxV3FarmdSupplyFuseExitData memory data_) public {
        if (!PlasmaVaultConfigLib.isSubstrateAsAssetGranted(MARKET_ID, data_.farmdToken)) {
            revert GearboxV3FarmdSupplyFuseUnsupportedFarmdToken("enter", data_.farmdToken);
        }

        uint256 withdrawAmount = IporMath.min(
            data_.dTokenAmount,
            IFarmingPool(data_.farmdToken).balanceOf(address(this))
        );

        if (withdrawAmount == 0) {
            return;
        }

        IFarmingPool(data_.farmdToken).withdraw(withdrawAmount);
        emit GearboxV3FarmdExitFuse(VERSION, data_.farmdToken, withdrawAmount);
    }

    /// @dev params[0] - amount in underlying asset, params[1] - vault address
    function instantWithdraw(bytes32[] calldata params_) external override {
        uint256 amount = uint256(params_[0]);

        if (amount == 0) {
            return;
        }

        address farmdToken = PlasmaVaultConfigLib.bytes32ToAddress(params_[1]);

        exit(
            GearboxV3FarmdSupplyFuseExitData({
                farmdToken: farmdToken,
                dTokenAmount: IERC4626(IFarmingPool(farmdToken).stakingToken()).convertToShares(amount)
            })
        );
    }
}<|MERGE_RESOLUTION|>--- conflicted
+++ resolved
@@ -52,14 +52,7 @@
         }
 
         address dToken = IFarmingPool(data_.farmdToken).stakingToken();
-<<<<<<< HEAD
-        uint256 deposit = IporMath.min(data_.amount, IFarmingPool(dToken).balanceOf(address(this)));
-=======
-        uint256 dTokenDepositAmount = IporMath.min(
-            data_.dTokenAmount,
-            IFarmingPool(data_.farmdToken).balanceOf(address(this))
-        );
->>>>>>> 4bdc80e4
+        uint256 dTokenDepositAmount = IporMath.min(data_.dTokenAmount, IFarmingPool(dToken).balanceOf(address(this)));
 
         IERC20(dToken).forceApprove(data_.farmdToken, dTokenDepositAmount);
         IFarmingPool(data_.farmdToken).deposit(dTokenDepositAmount);
