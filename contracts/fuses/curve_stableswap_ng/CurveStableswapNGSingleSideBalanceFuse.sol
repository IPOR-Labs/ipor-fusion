--- conflicted
+++ resolved
@@ -46,7 +46,6 @@
 
         for (uint256 i; i < len; ++i) {
             lpTokenAddress = PlasmaVaultConfigLib.bytes32ToAddress(assetsRaw[i]);
-<<<<<<< HEAD
             lpTokenBalance = ERC20(lpTokenAddress).balanceOf(plasmaVault_);
             // Skip the calculation if the balance is 0 (calc_withdraw_one_coin will revert)
             if (lpTokenBalance == 0) {
@@ -54,15 +53,6 @@
             }
             indexCoin = _getCoinIndex(ICurveStableswapNG(lpTokenAddress), underlyingAsset);
             withdrawTokenAmount = ICurveStableswapNG(lpTokenAddress).calc_withdraw_one_coin(lpTokenBalance, indexCoin);
-=======
-
-            withdrawTokenAmount = ICurveStableswapNG(lpTokenAddress).calc_withdraw_one_coin(
-                ERC20(lpTokenAddress).balanceOf(plasmaVault_),
-                _getCoinIndex(ICurveStableswapNG(lpTokenAddress), underlyingAsset)
-            );
-            (price, priceDecimals) = IPriceOracleMiddleware(priceOracleMiddleware).getAssetPrice(underlyingAsset);
-
->>>>>>> b861732e
             balance += IporMath.convertToWad(
                 withdrawTokenAmount * price,
                 ERC20(IERC4626(plasmaVault_).asset()).decimals() + priceDecimals
