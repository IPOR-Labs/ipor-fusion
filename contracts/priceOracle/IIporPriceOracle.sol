--- conflicted
+++ resolved
@@ -15,12 +15,9 @@
     //solhint-disable-next-line
     function BASE_CURRENCY() external view returns (address);
 
-<<<<<<< HEAD
     //solhint-disable-next-line
     function BASE_CURRENCY_DECIMALS() external view returns (uint256);
 
-=======
->>>>>>> 0fa936a3
     error EmptyArrayNotSupported(string errorCode);
     error ArrayLengthMismatch(string errorCode);
     error UnexpectedPriceResult(string errorCode);
