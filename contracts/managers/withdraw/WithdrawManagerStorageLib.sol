// SPDX-License-Identifier: BUSL-1.1
pragma solidity 0.8.26;

import {SafeCast} from "@openzeppelin/contracts/utils/math/SafeCast.sol";

/// @notice Represents a single withdraw request from a user
/// @dev All amounts are stored in underlying token decimals
struct WithdrawRequest {
    /// @dev The requested withdrawal shares
    uint128 shares;
    /// @dev Timestamp when the withdraw window expires (requestTimeStamp + withdrawWindowInSeconds)
    uint32 endWithdrawWindowTimestamp;
}

/// @notice Storage structure for mapping user addresses to their withdraw requests
struct WithdrawRequests {
    /// @dev Maps user addresses to their active withdraw requests
    mapping(address account => WithdrawRequest request) requests;
}

/// @notice Configuration for the withdrawal time window
struct WithdrawWindow {
    /// @dev Duration of the withdraw window in seconds
    uint256 withdrawWindowInSeconds;
}

struct RequestFee {
    /// @dev The fee amount in 18 decimals precision
    uint256 fee;
}

struct WithdrawFee {
    /// @dev The fee amount in 18 decimals precision
    uint256 fee;
}

struct PlasmaVaultAddress {
    /// @dev The address of the plasma vault
    address plasmaVault;
}

/// @notice Tracks the timestamp of the last funds release
struct ReleaseFunds {
    /// @dev Timestamp of the most recent funds release
    uint32 lastReleaseFundsTimestamp;
    /// @dev Amount of funds released
    uint128 sharesToRelease;
}

/// @title WithdrawManagerStorageLib
/// @notice Library managing storage layout and operations for the withdrawal system
/// @dev Uses assembly for storage slot access and implements withdraw request lifecycle
library WithdrawManagerStorageLib {
    using SafeCast for uint256;

    /// @notice Emitted when the withdraw window length is updated
    /// @param withdrawWindowLength New length of the withdraw window in seconds
    event WithdrawWindowLengthUpdated(uint256 withdrawWindowLength);

    /// @notice Emitted when a withdraw request is created or updated
    /// @param account Address of the account making the request
    /// @param amount Amount requested for withdrawal
    /// @param endWithdrawWindow Timestamp when the withdraw window expires
    event WithdrawRequestUpdated(address account, uint256 amount, uint32 endWithdrawWindow);

    /// @notice Emitted when funds are released
    /// @param releaseTimestamp Timestamp when funds were released
    /// @param sharesToRelease Amount of funds released
    event ReleaseFundsUpdated(uint32 releaseTimestamp, uint128 sharesToRelease);

    /// @notice Thrown when attempting to set withdraw window length to zero
    error WithdrawWindowLengthCannotBeZero();
    /// @notice Thrown when attempting to release funds with an invalid amount
<<<<<<< HEAD
    error WithdrawManagerInvalidAmountToRelease(uint256 amount_);
    /// @notice Thrown when attempting to release funds with an invalid timestamp
    error WithdrawManagerInvalidTimestamp(uint256 lastReleaseFundsTimestamp, uint256 newReleaseFundsTimestamp);
=======
    error WithdrawManagerInvalidSharesToRelease(uint256 amount_);

    /// @notice Thrown when attempting to set plasma vault address to zero
    error PlasmaVaultAddressCannotBeZero();

    /// @notice Emitted when the request fee is updated
    /// @param fee New fee amount
    event RequestFeeUpdated(uint256 fee);

    /// @notice Emitted when the withdraw fee is updated
    /// @param fee New fee amount
    event WithdrawFeeUpdated(uint256 fee);

    /// @notice Emitted when the plasma vault address is updated
    /// @param plasmaVaultAddress New plasma vault address
    event PlasmaVaultAddressUpdated(address plasmaVaultAddress);
>>>>>>> bbfcd629

    // Storage slot constants
    /// @dev Storage slot for withdraw window configuration
    bytes32 private constant WITHDRAW_WINDOW_IN_SECONDS =
        0xc98a13e0ed3915d36fc042835990f5c6fbf2b2570bd63878dcd560ca2b767c00;

    /// @dev Storage slot for withdraw requests mapping
    bytes32 private constant WITHDRAW_REQUESTS = 0x5f79d61c9d5139383097775e8e8bbfd941634f6602a18bee02d4f80d80c89f00;

    /// @dev Storage slot for last release funds
    /// @dev keccak256(abi.encode(uint256(keccak256("io.ipor.withdraw.manager.wirgdraw.requests")) - 1)) & ~bytes32(uint256(0xff))
    bytes32 private constant LAST_RELEASE_FUNDS = 0x88d141dcaacfb8523e39ee7fba7c6f591450286f42f9c7069cc072812d539200;

    /// @dev Storage slot for request fee todo check if this is correct
    /// @dev keccak256(abi.encode(uint256(keccak256("io.ipor.withdraw.manager.requests.fee")) - 1)) & ~bytes32(uint256(0xff))
    bytes32 private constant REQUEST_FEE = 0x97f346e04a16e2eb518a1ffef159e6c87d3eaa2076a90372e699cdb1af482400;

    /// @dev Storage slot for withdraw fee
    /// @dev keccak256(abi.encode(uint256(keccak256("io.ipor.withdraw.manager.withdraw.fee")) - 1)) & ~bytes32(uint256(0xff))
    bytes32 private constant WITHDRAW_FEE = 0x1dc9c20e1601df7037c9a39067c6ecf51e88a43bc6cd86f115a2c29716b36600;

    /// @dev Storage slot for plasma vault address
    /// @dev keccak256(abi.encode(uint256(keccak256("io.ipor.withdraw.manager.plasma.vault")) - 1)) & ~bytes32(uint256(0xff))
    bytes32 private constant PLASMA_VAULT_ADDRESS = 0xeb1948ad07cc64342983d8dc0a37729fcf2d17dcf49a1e3705ff0fa01e7d9400;

    function getRequestFee() internal view returns (uint256) {
        return _getRequestFee().fee;
    }

    function setRequestFee(uint256 fee_) internal {
        RequestFee storage requestFee = _getRequestFee();
        requestFee.fee = fee_;

        emit RequestFeeUpdated(fee_);
    }

    function getWithdrawFee() internal view returns (uint256) {
        return _getWithdrawFee().fee;
    }

    function setWithdrawFee(uint256 fee_) internal {
        WithdrawFee storage withdrawFee = _getWithdrawFee();
        withdrawFee.fee = fee_;

        emit WithdrawFeeUpdated(fee_);
    }

    /// @notice Updates the length of the withdraw window
    /// @param withdrawWindowLength_ New length of the withdraw window in seconds
    /// @dev Reverts if the new window length is zero
    function updateWithdrawWindowLength(uint256 withdrawWindowLength_) internal {
        if (withdrawWindowLength_ == 0) {
            revert WithdrawWindowLengthCannotBeZero();
        }

        WithdrawWindow storage withdrawWindow = _getWithdrawWindowLength();
        withdrawWindow.withdrawWindowInSeconds = withdrawWindowLength_;

        emit WithdrawWindowLengthUpdated(withdrawWindowLength_);
    }

    /// @notice Gets the current withdraw window length in seconds
    /// @return Current withdraw window length
    function getWithdrawWindowInSeconds() internal view returns (uint256) {
        return _getWithdrawWindowLength().withdrawWindowInSeconds;
    }

    /// @notice Retrieves a withdraw request for a specific account
    /// @param account_ Address of the account to query
    /// @return WithdrawRequest struct containing the request details
    function getWithdrawRequest(address account_) internal view returns (WithdrawRequest memory) {
        return _getWithdrawRequests().requests[account_];
    }

    /// @notice Creates or updates a withdraw request for an account
    /// @param requester_ Address creating the withdraw request
    /// @param shares_ Shares to withdraw
    /// @dev Sets endWithdrawWindowTimestamp based on current time plus window length
    function updateWithdrawRequest(address requester_, uint256 shares_) internal {
        uint256 withdrawWindowLength = getWithdrawWindowInSeconds();
        WithdrawRequest memory request = WithdrawRequest({
            shares: shares_.toUint128(),
            endWithdrawWindowTimestamp: block.timestamp.toUint32() + withdrawWindowLength.toUint32()
        });

        _getWithdrawRequests().requests[requester_] = request;

        emit WithdrawRequestUpdated(requester_, request.shares, request.endWithdrawWindowTimestamp);
    }

    function decreaseSharesFromWithdrawRequest(address account_, uint256 shares_) internal {
        WithdrawRequest memory request = getWithdrawRequest(account_);
        if (request.shares >= shares_) {
            request.shares -= shares_.toUint128();
            emit WithdrawRequestUpdated(account_, request.shares, request.endWithdrawWindowTimestamp);
        }
    }

    /// @notice Deletes a withdraw request for an account
    /// @param account_ Address whose request should be deleted
    /// @param amount_ Amount of funds released
    function deleteWithdrawRequest(address account_, uint256 amount_) internal {
        ReleaseFunds storage releaseFundsLocal = _getReleaseFunds();
        uint128 approvedAmountToRelase = releaseFundsLocal.sharesToRelease;

        if (approvedAmountToRelase >= amount_) {
            releaseFundsLocal.sharesToRelease = approvedAmountToRelase - amount_.toUint128();
            emit WithdrawRequestUpdated(account_, 0, 0);
        } else {
            revert WithdrawManagerInvalidSharesToRelease(amount_);
        }
        delete _getWithdrawRequests().requests[account_];
    }

    /// @notice Gets the timestamp of the last funds release
    /// @return Timestamp of the last funds release
    function getLastReleaseFundsTimestamp() internal view returns (uint256) {
        return _getReleaseFunds().lastReleaseFundsTimestamp;
    }

    function getSharesToRelease() internal view returns (uint256) {
        return uint256(_getReleaseFunds().sharesToRelease);
    }

    /// @notice Updates the last funds release timestamp
<<<<<<< HEAD
    /// @param newReleaseFundsTimestamp_ New release funds timestamp to set
    /// @param amountToRelease_ Amount of funds released
    function releaseFunds(uint256 newReleaseFundsTimestamp_, uint256 amountToRelease_) internal {
        ReleaseFunds storage releaseFundsLocal = _getReleaseFunds();

        uint256 lastReleaseFundsTimestamp = releaseFundsLocal.lastReleaseFundsTimestamp;

        if (lastReleaseFundsTimestamp > newReleaseFundsTimestamp_) {
            revert WithdrawManagerInvalidTimestamp(lastReleaseFundsTimestamp, newReleaseFundsTimestamp_);
        }

        releaseFundsLocal.lastReleaseFundsTimestamp = newReleaseFundsTimestamp_.toUint32();
        releaseFundsLocal.amountToRelease = amountToRelease_.toUint128();

        emit ReleaseFundsUpdated(newReleaseFundsTimestamp_.toUint32(), amountToRelease_.toUint128());
=======
    /// @param timestamp_ New timestamp to set
    /// @param sharesToRelease_ Amount of funds released
    function releaseFunds(uint256 timestamp_, uint256 sharesToRelease_) internal {
        ReleaseFunds storage releaseFundsLocal = _getReleaseFunds();
        releaseFundsLocal.lastReleaseFundsTimestamp = timestamp_.toUint32();
        releaseFundsLocal.sharesToRelease = sharesToRelease_.toUint128();
        emit ReleaseFundsUpdated(timestamp_.toUint32(), sharesToRelease_.toUint128());
    }

    function decreaseSharesToRelease(uint256 shares_) internal {
        ReleaseFunds storage releaseFundsLocal = _getReleaseFunds();
        if (releaseFundsLocal.sharesToRelease >= shares_) {
            releaseFundsLocal.sharesToRelease -= shares_.toUint128();
            emit ReleaseFundsUpdated(releaseFundsLocal.lastReleaseFundsTimestamp, releaseFundsLocal.sharesToRelease);
        } else {
            revert WithdrawManagerInvalidSharesToRelease(shares_);
        }
    }

    function setPlasmaVaultAddress(address plasmaVaultAddress_) internal {
        if (plasmaVaultAddress_ == address(0)) {
            revert PlasmaVaultAddressCannotBeZero();
        }

        PlasmaVaultAddress storage plasmaVaultAddress = _getPlasmaVaultAddress();
        plasmaVaultAddress.plasmaVault = plasmaVaultAddress_;

        emit PlasmaVaultAddressUpdated(plasmaVaultAddress_);
    }

    function getPlasmaVaultAddress() internal view returns (address) {
        return _getPlasmaVaultAddress().plasmaVault;
    }

    function _getRequestFee() private view returns (RequestFee storage requestFee) {
        assembly {
            requestFee.slot := REQUEST_FEE
        }
    }

    function _getWithdrawFee() private view returns (WithdrawFee storage withdrawFee) {
        assembly {
            withdrawFee.slot := WITHDRAW_FEE
        }
    }

    /// @dev Retrieves the withdraw window configuration from storage
    function _getWithdrawWindowLength() private view returns (WithdrawWindow storage withdrawWindow) {
        assembly {
            withdrawWindow.slot := WITHDRAW_WINDOW_IN_SECONDS
        }
    }

    /// @dev Retrieves the withdraw requests mapping from storage
    function _getWithdrawRequests() private view returns (WithdrawRequests storage requests) {
        assembly {
            requests.slot := WITHDRAW_REQUESTS
        }
    }

    /// @dev Retrieves the release funds timestamp from storage
    function _getReleaseFunds() private view returns (ReleaseFunds storage releaseFundsResult) {
        assembly {
            releaseFundsResult.slot := LAST_RELEASE_FUNDS
        }
    }

    function _getPlasmaVaultAddress() private view returns (PlasmaVaultAddress storage plasmaVaultAddress) {
        assembly {
            plasmaVaultAddress.slot := PLASMA_VAULT_ADDRESS
        }
>>>>>>> bbfcd629
    }
}<|MERGE_RESOLUTION|>--- conflicted
+++ resolved
@@ -71,11 +71,6 @@
     /// @notice Thrown when attempting to set withdraw window length to zero
     error WithdrawWindowLengthCannotBeZero();
     /// @notice Thrown when attempting to release funds with an invalid amount
-<<<<<<< HEAD
-    error WithdrawManagerInvalidAmountToRelease(uint256 amount_);
-    /// @notice Thrown when attempting to release funds with an invalid timestamp
-    error WithdrawManagerInvalidTimestamp(uint256 lastReleaseFundsTimestamp, uint256 newReleaseFundsTimestamp);
-=======
     error WithdrawManagerInvalidSharesToRelease(uint256 amount_);
 
     /// @notice Thrown when attempting to set plasma vault address to zero
@@ -92,7 +87,9 @@
     /// @notice Emitted when the plasma vault address is updated
     /// @param plasmaVaultAddress New plasma vault address
     event PlasmaVaultAddressUpdated(address plasmaVaultAddress);
->>>>>>> bbfcd629
+
+    /// @notice Thrown when attempting to release funds with an invalid timestamp
+    error WithdrawManagerInvalidTimestamp(uint256 lastReleaseFundsTimestamp, uint256 newReleaseFundsTimestamp);
 
     // Storage slot constants
     /// @dev Storage slot for withdraw window configuration
@@ -218,10 +215,9 @@
     }
 
     /// @notice Updates the last funds release timestamp
-<<<<<<< HEAD
     /// @param newReleaseFundsTimestamp_ New release funds timestamp to set
-    /// @param amountToRelease_ Amount of funds released
-    function releaseFunds(uint256 newReleaseFundsTimestamp_, uint256 amountToRelease_) internal {
+    /// @param sharesToRelease_ Amount of funds released
+    function releaseFunds(uint256 newReleaseFundsTimestamp_, uint256 sharesToRelease_) internal {
         ReleaseFunds storage releaseFundsLocal = _getReleaseFunds();
 
         uint256 lastReleaseFundsTimestamp = releaseFundsLocal.lastReleaseFundsTimestamp;
@@ -231,17 +227,9 @@
         }
 
         releaseFundsLocal.lastReleaseFundsTimestamp = newReleaseFundsTimestamp_.toUint32();
-        releaseFundsLocal.amountToRelease = amountToRelease_.toUint128();
-
-        emit ReleaseFundsUpdated(newReleaseFundsTimestamp_.toUint32(), amountToRelease_.toUint128());
-=======
-    /// @param timestamp_ New timestamp to set
-    /// @param sharesToRelease_ Amount of funds released
-    function releaseFunds(uint256 timestamp_, uint256 sharesToRelease_) internal {
-        ReleaseFunds storage releaseFundsLocal = _getReleaseFunds();
-        releaseFundsLocal.lastReleaseFundsTimestamp = timestamp_.toUint32();
         releaseFundsLocal.sharesToRelease = sharesToRelease_.toUint128();
-        emit ReleaseFundsUpdated(timestamp_.toUint32(), sharesToRelease_.toUint128());
+
+        emit ReleaseFundsUpdated(newReleaseFundsTimestamp_.toUint32(), sharesToRelease_.toUint128());
     }
 
     function decreaseSharesToRelease(uint256 shares_) internal {
@@ -306,6 +294,5 @@
         assembly {
             plasmaVaultAddress.slot := PLASMA_VAULT_ADDRESS
         }
->>>>>>> bbfcd629
     }
 }