--- conflicted
+++ resolved
@@ -1,24 +1,17 @@
 // SPDX-License-Identifier: BUSL-1.1
 pragma solidity 0.8.26;
-<<<<<<< HEAD
 
 import {AccessManagedUpgradeable} from "../access/AccessManagedUpgradeable.sol";
-=======
 import {AccessManaged} from "@openzeppelin/contracts/access/manager/AccessManaged.sol";
->>>>>>> 1c26b493
 import {IERC4626} from "@openzeppelin/contracts/interfaces/IERC4626.sol";
 import {Math} from "@openzeppelin/contracts/utils/math/Math.sol";
 import {IAccessManager} from "@openzeppelin/contracts/access/manager/IAccessManager.sol";
 import {AuthorityUtils} from "@openzeppelin/contracts/access/manager/AuthorityUtils.sol";
 import {FeeAccount} from "./FeeAccount.sol";
 import {PlasmaVaultGovernance} from "../../vaults/PlasmaVaultGovernance.sol";
-<<<<<<< HEAD
-import {Errors} from "../../libraries/errors/Errors.sol";
-import {FeeManagerStorageLib, FeeManagerStorage} from "./FeeManagerStorageLib.sol";
+import {RecipientFee} from "./FeeManagerFactory.sol";
+import {FeeManagerStorageLib, FeeManagerStorage, FeeRecipientDataStorage} from "./FeeManagerStorageLib.sol";
 import {ContextClient} from "../context/ContextClient.sol";
-=======
-import {RecipientFee} from "../../vaults/PlasmaVault.sol";
->>>>>>> 1c26b493
 
 /// @notice Struct containing initialization data for the fee manager
 /// @param initialAuthority Address of the initial authority
@@ -60,16 +53,8 @@
 contract FeeManager is AccessManagedUpgradeable, ContextClient {
     event HarvestManagementFee(address receiver, uint256 amount);
     event HarvestPerformanceFee(address receiver, uint256 amount);
-    event PerformanceFeeUpdated(
-        uint256 totalFee,
-        address[] recipients,
-        uint256[] fees
-    );
-    event ManagementFeeUpdated(
-        uint256 totalFee,
-        address[] recipients,
-        uint256[] fees
-    );
+    event PerformanceFeeUpdated(uint256 totalFee, address[] recipients, uint256[] fees);
+    event ManagementFeeUpdated(uint256 totalFee, address[] recipients, uint256[] fees);
 
     /// @notice Thrown when trying to call a function before initialization
     error NotInitialized();
@@ -80,19 +65,12 @@
     /// @notice Thrown when trying to set an invalid (zero) address as a fee recipient
     error InvalidFeeRecipientAddress();
 
-<<<<<<< HEAD
-    function getFeeConfig() external view returns (FeeManagerStorage memory) {
-        return FeeManagerStorageLib.getFeeConfig();
-    }
-
-    /// @notice PERFORMANCE_FEE_ACCOUNT is the address of the performance fee account where the performance fee is collected before being transferred to the IPOR DAO and the Fee Recipient by the harvestPerformanceFee function
-=======
+    uint64 private constant INITIALIZED_VERSION = 10;
 
     /// @notice Address of the plasma vault contract
     address public immutable PLASMA_VAULT;
 
     /// @notice Account where performance fees are collected before distribution to recipients and DAO
->>>>>>> 1c26b493
     address public immutable PERFORMANCE_FEE_ACCOUNT;
 
     /// @notice Account where management fees are collected before distribution to recipients and DAO
@@ -104,56 +82,17 @@
     /// @notice Performance fee percentage for IPOR DAO (10000 = 100%, 100 = 1%)
     uint256 public immutable IPOR_DAO_PERFORMANCE_FEE;
 
-    /// @notice Initialization status (0 = uninitialized, 1 = initialized)
-    uint256 public initialized;
-
-<<<<<<< HEAD
-    uint64 private constant INITIALIZED_VERSION = 10;
-
     constructor(FeeManagerInitData memory initData_) initializer {
         super.__AccessManaged_init_unchained(initData_.initialAuthority);
-
-=======
-    /// @notice Address that receives the IPOR DAO portion of fees based on IPOR_DAO_MANAGEMENT_FEE and IPOR_DAO_PERFORMANCE_FEE values
-    address public iporDaoFeeRecipientAddress;
-
-    /// @notice Total performance fee percentage (sum of all recipients performance fees + DAO performance fees), represented in percentage with 2 decimals, example 10000 is 100%, 100 is 1%
-    uint256 public plasmaVaultTotalPerformanceFee;
-
-    /// @notice Total management fee percentage (sum of all recipients management fees + DAO management  fees), represented in percentage with 2 decimals, example 10000 is 100%, 100 is 1%
-    uint256 public plasmaVaultTotalManagementFee;
-
-    FeeRecipientData private _managementFeeRecipientData;
-
-    FeeRecipientData private _performanceFeeRecipientData;
-
-
-    modifier onlyInitialized() {
-        if (initialized == 0) {
-            revert NotInitialized();
-        }
-        _;
-    }
-
-    constructor(FeeManagerInitData memory initData_) AccessManaged(initData_.initialAuthority) {
         PLASMA_VAULT = initData_.plasmaVault;
 
->>>>>>> 1c26b493
         PERFORMANCE_FEE_ACCOUNT = address(new FeeAccount(address(this)));
         MANAGEMENT_FEE_ACCOUNT = address(new FeeAccount(address(this)));
 
         IPOR_DAO_MANAGEMENT_FEE = initData_.iporDaoManagementFee;
         IPOR_DAO_PERFORMANCE_FEE = initData_.iporDaoPerformanceFee;
 
-<<<<<<< HEAD
-        FeeManagerStorageLib.setPlasmaVaultPerformanceFee(initData_.atomistPerformanceFee + IPOR_DAO_PERFORMANCE_FEE);
-        FeeManagerStorageLib.setPlasmaVaultManagementFee(initData_.atomistManagementFee + IPOR_DAO_MANAGEMENT_FEE);
-
-        FeeManagerStorageLib.setFeeRecipientAddress(initData_.feeRecipientAddress);
         FeeManagerStorageLib.setIporDaoFeeRecipientAddress(initData_.iporDaoFeeRecipientAddress);
-=======
-        iporDaoFeeRecipientAddress = initData_.iporDaoFeeRecipientAddress;
->>>>>>> 1c26b493
 
         uint256 totalManagementFee = IPOR_DAO_MANAGEMENT_FEE;
         uint256 totalPerformanceFee = IPOR_DAO_PERFORMANCE_FEE;
@@ -167,11 +106,12 @@
             for (uint256 i; i < recipientManagementFeesLength; i++) {
                 managementFeeRecipientAddresses[i] = initData_.recipientManagementFees[i].recipient;
                 totalManagementFee += initData_.recipientManagementFees[i].feeValue;
-                _managementFeeRecipientData.recipientFees[initData_.recipientManagementFees[i].recipient] = initData_
-                    .recipientManagementFees[i]
-                    .feeValue;
+                FeeManagerStorageLib.setManagementFeeRecipientFee(
+                    initData_.recipientManagementFees[i].recipient,
+                    initData_.recipientManagementFees[i].feeValue
+                );
             }
-            _managementFeeRecipientData.recipientAddresses = managementFeeRecipientAddresses;
+            FeeManagerStorageLib.setManagementFeeRecipientAddresses(managementFeeRecipientAddresses);
         }
 
         if (recipientPerformanceFeesLength > 0) {
@@ -180,31 +120,21 @@
             for (uint256 i; i < recipientPerformanceFeesLength; i++) {
                 performanceFeeRecipientAddresses[i] = initData_.recipientPerformanceFees[i].recipient;
                 totalPerformanceFee += initData_.recipientPerformanceFees[i].feeValue;
-                _performanceFeeRecipientData.recipientFees[initData_.recipientPerformanceFees[i].recipient] = initData_
-                    .recipientPerformanceFees[i]
-                    .feeValue;
+                FeeManagerStorageLib.setPerformanceFeeRecipientFee(
+                    initData_.recipientPerformanceFees[i].recipient,
+                    initData_.recipientPerformanceFees[i].feeValue
+                );
             }
-            _performanceFeeRecipientData.recipientAddresses = performanceFeeRecipientAddresses;
+            FeeManagerStorageLib.setPerformanceFeeRecipientAddresses(performanceFeeRecipientAddresses);
         }
 
         /// @dev Plasma Vault fees are the sum of all recipients fees + DAO fee, respectively for performance and management fees.
         /// @dev Values stored in FeeManager have to be equal to the values stored in PlasmaVault
-        plasmaVaultTotalPerformanceFee = totalPerformanceFee;
-        plasmaVaultTotalManagementFee = totalManagementFee;
-    }
-
-<<<<<<< HEAD
+        FeeManagerStorageLib.setPlasmaVaultTotalPerformanceFee(totalPerformanceFee);
+        FeeManagerStorageLib.setPlasmaVaultTotalManagementFee(totalManagementFee);
+    }
+
     function initialize() external reinitializer(INITIALIZED_VERSION) {
-=======
-    /// @notice Initializes the FeeManager contract by setting up fee account approvals
-    /// @dev Can only be called once. Sets up maximum approvals for both fee accounts to interact with the plasma vault
-    function initialize() external {
-        if (initialized != 0) {
-            revert AlreadyInitialized();
-        }
-
-        initialized = 1;
->>>>>>> 1c26b493
         FeeAccount(PERFORMANCE_FEE_ACCOUNT).approveMaxForFeeManager(PLASMA_VAULT);
         FeeAccount(MANAGEMENT_FEE_ACCOUNT).approveMaxForFeeManager(PLASMA_VAULT);
     }
@@ -222,25 +152,14 @@
     /// and the remaining amount to the fee recipient. The function emits events for each transfer.
     /// @custom:modifier onlyInitialized Ensures the contract is initialized before executing the function.
     function harvestManagementFee() public onlyInitialized {
-<<<<<<< HEAD
-        if (
-            FeeManagerStorageLib.getFeeRecipientAddress() == address(0) ||
-            FeeManagerStorageLib.getIporDaoFeeRecipientAddress() == address(0)
-        ) {
+        if (FeeManagerStorageLib.getIporDaoFeeRecipientAddress() == address(0)) {
             revert InvalidFeeRecipientAddress();
         }
 
-        if (FeeManagerStorageLib.getPlasmaVaultManagementFee() == 0) {
-=======
-        if (iporDaoFeeRecipientAddress == address(0)) {
-            revert InvalidFeeRecipientAddress();
-        }
-
-        uint256 totalManagementFee = plasmaVaultTotalManagementFee;
+        uint256 totalManagementFee = FeeManagerStorageLib.getPlasmaVaultTotalManagementFee();
 
         if (totalManagementFee == 0) {
             /// @dev If the management fee is 0, no fees are collected
->>>>>>> 1c26b493
             return;
         }
 
@@ -251,22 +170,6 @@
             return;
         }
 
-<<<<<<< HEAD
-        uint256 decimals = IERC4626(PLASMA_VAULT).decimals();
-        uint256 numberOfDecimals = 10 ** (decimals);
-
-        uint256 percentageToTransferToDao = (IPOR_DAO_MANAGEMENT_FEE * numberOfDecimals) /
-            FeeManagerStorageLib.getPlasmaVaultManagementFee();
-
-        uint256 transferAmountToDao = Math.mulDiv(balance, percentageToTransferToDao, numberOfDecimals);
-
-        IERC4626(PLASMA_VAULT).transferFrom(
-            MANAGEMENT_FEE_ACCOUNT,
-            FeeManagerStorageLib.getIporDaoFeeRecipientAddress(),
-            transferAmountToDao
-        );
-        emit HarvestManagementFee(FeeManagerStorageLib.getIporDaoFeeRecipientAddress(), transferAmountToDao);
-=======
         uint256 remainingBalance = _transferDaoFee(
             MANAGEMENT_FEE_ACCOUNT,
             managementFeeBalance,
@@ -274,36 +177,26 @@
             IPOR_DAO_MANAGEMENT_FEE,
             FeeType.MANAGEMENT
         );
->>>>>>> 1c26b493
 
         if (remainingBalance == 0) {
             return;
         }
 
-        address[] memory feeRecipientAddresses = _managementFeeRecipientData.recipientAddresses;
+        address[] memory feeRecipientAddresses = FeeManagerStorageLib.getManagementFeeRecipientAddresses();
 
         uint256 feeRecipientAddressesLength = feeRecipientAddresses.length;
 
-<<<<<<< HEAD
-        IERC4626(PLASMA_VAULT).transferFrom(
-            MANAGEMENT_FEE_ACCOUNT,
-            FeeManagerStorageLib.getFeeRecipientAddress(),
-            transferAmount
-        );
-        emit HarvestManagementFee(FeeManagerStorageLib.getFeeRecipientAddress(), balance - transferAmountToDao);
-=======
         for (uint256 i; i < feeRecipientAddressesLength && remainingBalance > 0; i++) {
             remainingBalance = _transferRecipientFee(
                 feeRecipientAddresses[i],
                 remainingBalance,
                 managementFeeBalance,
-                _managementFeeRecipientData.recipientFees[feeRecipientAddresses[i]],
+                FeeManagerStorageLib.getManagementFeeRecipientFee(feeRecipientAddresses[i]),
                 totalManagementFee,
                 MANAGEMENT_FEE_ACCOUNT,
                 FeeType.MANAGEMENT
             );
         }
->>>>>>> 1c26b493
     }
 
     /// @notice Harvests the performance fee and transfers it to the respective recipient addresses.
@@ -312,25 +205,14 @@
     /// and the remaining amount to the fee recipient. The function emits events for each transfer.
     /// @custom:modifier onlyInitialized Ensures the contract is initialized before executing the function.
     function harvestPerformanceFee() public onlyInitialized {
-<<<<<<< HEAD
-        if (
-            FeeManagerStorageLib.getFeeRecipientAddress() == address(0) ||
-            FeeManagerStorageLib.getIporDaoFeeRecipientAddress() == address(0)
-        ) {
+        if (FeeManagerStorageLib.getIporDaoFeeRecipientAddress() == address(0)) {
             revert InvalidFeeRecipientAddress();
         }
 
-        if (FeeManagerStorageLib.getPlasmaVaultPerformanceFee() == 0) {
-=======
-        if (iporDaoFeeRecipientAddress == address(0)) {
-            revert InvalidFeeRecipientAddress();
-        }
-
-        uint256 totalPerformanceFee = plasmaVaultTotalPerformanceFee;
+        uint256 totalPerformanceFee = FeeManagerStorageLib.getPlasmaVaultTotalPerformanceFee();
 
         if (totalPerformanceFee == 0) {
             /// @dev If the performance fee is 0, no fees are collected
->>>>>>> 1c26b493
             return;
         }
 
@@ -341,22 +223,6 @@
             return;
         }
 
-<<<<<<< HEAD
-        uint256 decimals = IERC4626(PLASMA_VAULT).decimals();
-        uint256 numberOfDecimals = 10 ** (decimals);
-
-        uint256 percentToTransferToDao = (IPOR_DAO_PERFORMANCE_FEE * numberOfDecimals) /
-            FeeManagerStorageLib.getPlasmaVaultPerformanceFee();
-
-        uint256 transferAmountToDao = Math.mulDiv(balance, percentToTransferToDao, numberOfDecimals);
-
-        IERC4626(PLASMA_VAULT).transferFrom(
-            PERFORMANCE_FEE_ACCOUNT,
-            FeeManagerStorageLib.getIporDaoFeeRecipientAddress(),
-            transferAmountToDao
-        );
-        emit HarvestPerformanceFee(FeeManagerStorageLib.getIporDaoFeeRecipientAddress(), transferAmountToDao);
-=======
         uint256 remainingBalance = _transferDaoFee(
             PERFORMANCE_FEE_ACCOUNT,
             performanceFeeBalance,
@@ -364,13 +230,12 @@
             IPOR_DAO_PERFORMANCE_FEE,
             FeeType.PERFORMANCE
         );
->>>>>>> 1c26b493
 
         if (remainingBalance == 0) {
             return;
         }
 
-        address[] memory feeRecipientAddresses = _performanceFeeRecipientData.recipientAddresses;
+        address[] memory feeRecipientAddresses = FeeManagerStorageLib.getPerformanceFeeRecipientAddresses();
 
         uint256 feeRecipientAddressesLength = feeRecipientAddresses.length;
 
@@ -379,7 +244,7 @@
                 feeRecipientAddresses[i],
                 remainingBalance,
                 performanceFeeBalance,
-                _performanceFeeRecipientData.recipientFees[feeRecipientAddresses[i]],
+                FeeManagerStorageLib.getPerformanceFeeRecipientFee(feeRecipientAddresses[i]),
                 totalPerformanceFee,
                 PERFORMANCE_FEE_ACCOUNT,
                 FeeType.PERFORMANCE
@@ -393,7 +258,7 @@
         harvestManagementFee();
         _updateFees(
             recipientFees,
-            _managementFeeRecipientData,
+            FeeManagerStorageLib._managementFeeRecipientDataStorage(),
             IPOR_DAO_MANAGEMENT_FEE,
             MANAGEMENT_FEE_ACCOUNT,
             FeeType.MANAGEMENT
@@ -406,23 +271,16 @@
         harvestPerformanceFee();
         _updateFees(
             recipientFees,
-            _performanceFeeRecipientData,
+            FeeManagerStorageLib._performanceFeeRecipientDataStorage(),
             IPOR_DAO_PERFORMANCE_FEE,
             PERFORMANCE_FEE_ACCOUNT,
-<<<<<<< HEAD
-            FeeManagerStorageLib.getFeeRecipientAddress(),
-            balance - transferAmountToDao
-        );
-        emit HarvestPerformanceFee(FeeManagerStorageLib.getFeeRecipientAddress(), balance - transferAmountToDao);
-=======
             FeeType.PERFORMANCE
         );
->>>>>>> 1c26b493
     }
 
     /**
      * @notice Sets the address of the DAO fee recipient.
-     * @dev This function can only be called by an authorized account (TECH_IPOR_DAO_ROLE).
+     * @dev This function can only be called by an authorized account (IPOR_DAO_ROLE).
      * @param iporDaoFeeRecipientAddress_ The address to set as the DAO fee recipient.
      * @custom:error InvalidAddress Thrown if the provided address is the zero address.
      */
@@ -431,7 +289,7 @@
             revert InvalidFeeRecipientAddress();
         }
 
-        iporDaoFeeRecipientAddress = iporDaoFeeRecipientAddress_;
+        FeeManagerStorageLib.setIporDaoFeeRecipientAddress(iporDaoFeeRecipientAddress_);
     }
 
     /// @notice Internal function to completely replace existing fee recipients with new ones
@@ -443,13 +301,13 @@
     /// @param feeType The type of fee (MANAGEMENT or PERFORMANCE)
     function _updateFees(
         RecipientFee[] calldata recipientFees,
-        FeeRecipientData storage feeData,
+        FeeRecipientDataStorage storage feeData,
         uint256 daoFee,
         address feeAccount,
         FeeType feeType
     ) internal {
         uint256 totalFee = daoFee;
-    
+
         address[] memory oldRecipients = feeData.recipientAddresses;
 
         uint256 oldRecipientsLength = oldRecipients.length;
@@ -457,9 +315,9 @@
         for (uint256 i; i < oldRecipientsLength; i++) {
             delete feeData.recipientFees[oldRecipients[i]];
         }
-        
+
         delete feeData.recipientAddresses;
-        
+
         address[] memory newRecipients = new address[](recipientFees.length);
         uint256[] memory newFees = new uint256[](recipientFees.length);
 
@@ -469,71 +327,73 @@
             if (recipientFees[i].recipient == address(0)) {
                 revert InvalidFeeRecipientAddress();
             }
-            
+
             newRecipients[i] = recipientFees[i].recipient;
             newFees[i] = recipientFees[i].feeValue;
-            
+
             feeData.recipientFees[recipientFees[i].recipient] = recipientFees[i].feeValue;
             totalFee += recipientFees[i].feeValue;
         }
 
-<<<<<<< HEAD
-        PlasmaVaultGovernance(PLASMA_VAULT).configurePerformanceFee(PERFORMANCE_FEE_ACCOUNT, newPerformanceFee);
-        FeeManagerStorageLib.setPlasmaVaultPerformanceFee(newPerformanceFee);
-=======
         feeData.recipientAddresses = newRecipients;
->>>>>>> 1c26b493
 
         if (feeType == FeeType.MANAGEMENT) {
             PlasmaVaultGovernance(PLASMA_VAULT).configureManagementFee(feeAccount, totalFee);
-            plasmaVaultTotalManagementFee = totalFee;
+            FeeManagerStorageLib.setPlasmaVaultTotalManagementFee(totalFee);
             emit ManagementFeeUpdated(totalFee, newRecipients, newFees);
         } else {
             PlasmaVaultGovernance(PLASMA_VAULT).configurePerformanceFee(feeAccount, totalFee);
-            plasmaVaultTotalPerformanceFee = totalFee;
+            FeeManagerStorageLib.setPlasmaVaultTotalPerformanceFee(totalFee);
             emit PerformanceFeeUpdated(totalFee, newRecipients, newFees);
         }
     }
-    
+
     /// @notice Gets all management fee recipients with their corresponding fee values
     /// @return Array of RecipientFee structs containing recipient addresses and their fee values
     function getManagementFeeRecipients() external view returns (RecipientFee[] memory) {
-        address[] memory recipients = _managementFeeRecipientData.recipientAddresses;
+        address[] memory recipients = FeeManagerStorageLib.getManagementFeeRecipientAddresses();
         uint256 length = recipients.length;
         RecipientFee[] memory recipientFees = new RecipientFee[](length);
-        
+
         for (uint256 i; i < length; i++) {
             recipientFees[i] = RecipientFee({
                 recipient: recipients[i],
-                feeValue: _managementFeeRecipientData.recipientFees[recipients[i]]
+                feeValue: FeeManagerStorageLib.getManagementFeeRecipientFee(recipients[i])
             });
         }
-        
+
         return recipientFees;
     }
 
     /// @notice Gets all performance fee recipients with their corresponding fee values
     /// @return Array of RecipientFee structs containing recipient addresses and their fee values
     function getPerformanceFeeRecipients() external view returns (RecipientFee[] memory) {
-        address[] memory recipients = _performanceFeeRecipientData.recipientAddresses;
+        address[] memory recipients = FeeManagerStorageLib.getPerformanceFeeRecipientAddresses();
         uint256 length = recipients.length;
         RecipientFee[] memory recipientFees = new RecipientFee[](length);
-        
+
         for (uint256 i; i < length; i++) {
             recipientFees[i] = RecipientFee({
                 recipient: recipients[i],
-                feeValue: _performanceFeeRecipientData.recipientFees[recipients[i]]
+                feeValue: FeeManagerStorageLib.getPerformanceFeeRecipientFee(recipients[i])
             });
         }
-        
+
         return recipientFees;
     }
 
-
-<<<<<<< HEAD
-        PlasmaVaultGovernance(PLASMA_VAULT).configureManagementFee(MANAGEMENT_FEE_ACCOUNT, newManagementFee);
-        FeeManagerStorageLib.setPlasmaVaultManagementFee(newManagementFee);
-=======
+    function getTotalManagementFee() external view returns (uint256) {
+        return FeeManagerStorageLib.getPlasmaVaultTotalManagementFee();
+    }
+
+    function getTotalPerformanceFee() external view returns (uint256) {
+        return FeeManagerStorageLib.getPlasmaVaultTotalPerformanceFee();
+    }
+
+    function getIporDaoFeeRecipientAddress() external view returns (address) {
+        return FeeManagerStorageLib.getIporDaoFeeRecipientAddress();
+    }
+
     /// @notice Internal function to transfer fees to the DAO
     /// @param feeAccount The address of the fee account
     /// @param feeBalance The balance of the fee account
@@ -550,38 +410,19 @@
     ) internal returns (uint256) {
         uint256 decimals = IERC4626(PLASMA_VAULT).decimals();
         uint256 numberOfDecimals = 10 ** decimals;
->>>>>>> 1c26b493
 
         uint256 percentToTransferToDao = (daoFee * numberOfDecimals) / totalFee;
         uint256 transferAmountToDao = Math.mulDiv(feeBalance, percentToTransferToDao, numberOfDecimals);
 
         if (transferAmountToDao > 0) {
-            IERC4626(PLASMA_VAULT).transferFrom(feeAccount, iporDaoFeeRecipientAddress, transferAmountToDao);
-            _emitHarvestEvent(iporDaoFeeRecipientAddress, transferAmountToDao, feeType);
-        }
-
-<<<<<<< HEAD
-        FeeManagerStorageLib.setFeeRecipientAddress(feeRecipientAddress_);
-    }
-
-    /**
-     * @notice Sets the address of the DAO fee recipient.
-     * @dev This function can only be called by an authorized account (IPOR_DAO_ROLE).
-     * @param iporDaoFeeRecipientAddress_ The address to set as the DAO fee recipient.
-     * @custom:error InvalidAddress Thrown if the provided address is the zero address.
-     */
-    function setIporDaoFeeRecipientAddress(address iporDaoFeeRecipientAddress_) external restricted {
-        if (iporDaoFeeRecipientAddress_ == address(0)) {
-            revert Errors.WrongAddress();
-        }
-
-        FeeManagerStorageLib.setIporDaoFeeRecipientAddress(iporDaoFeeRecipientAddress_);
-    }
-
-    modifier onlyInitialized() {
-        if (_getInitializedVersion() != INITIALIZED_VERSION) {
-            revert NotInitialized();
-=======
+            IERC4626(PLASMA_VAULT).transferFrom(
+                feeAccount,
+                FeeManagerStorageLib.getIporDaoFeeRecipientAddress(),
+                transferAmountToDao
+            );
+            _emitHarvestEvent(FeeManagerStorageLib.getIporDaoFeeRecipientAddress(), transferAmountToDao, feeType);
+        }
+
         return feeBalance > transferAmountToDao ? feeBalance - transferAmountToDao : 0;
     }
 
@@ -617,7 +458,7 @@
     ) internal returns (uint256) {
         uint256 decimals = IERC4626(PLASMA_VAULT).decimals();
         uint256 numberOfDecimals = 10 ** decimals;
-        
+
         uint256 recipientPercentage = (recipientFeeValue * numberOfDecimals) / totalFeePercentage;
         uint256 recipientShare = Math.mulDiv(totalFeeBalance, recipientPercentage, numberOfDecimals);
 
@@ -630,7 +471,6 @@
 
             IERC4626(PLASMA_VAULT).transferFrom(feeAccount, recipient, recipientShare);
             _emitHarvestEvent(recipient, recipientShare, feeType);
->>>>>>> 1c26b493
         }
 
         return remainingBalance;
@@ -668,4 +508,11 @@
             }
         }
     }
+
+    modifier onlyInitialized() {
+        if (_getInitializedVersion() != INITIALIZED_VERSION) {
+            revert NotInitialized();
+        }
+        _;
+    }
 }