// SPDX-License-Identifier: BUSL-1.1
pragma solidity 0.8.26;

import {FeeManager, FeeManagerInitData} from "./FeeManager.sol";
import {FeeManagerStorage} from "./FeeManagerStorageLib.sol";

/// @notice Struct containing data related to the fee manager
/// @param feeManager Address of the fee manager
/// @param plasmaVault Address of the plasma vault
/// @param performanceFeeAccount Address of the performance fee account
/// @param managementFeeAccount Address of the management fee account
/// @param managementFee Management fee percentage (in percentage with 2 decimals, example 10000 is 100%, 100 is 1%)
/// @param performanceFee Performance fee percentage (in percentage with 2 decimals, example 10000 is 100%, 100 is 1%)
struct FeeManagerData {
    address feeManager;
    address plasmaVault;
    address performanceFeeAccount;
    address managementFeeAccount;
    uint256 managementFee;
    uint256 performanceFee;
}

/// @title FeeManagerFactory
/// @notice Factory contract for deploying FeeManager instances
contract FeeManagerFactory {
    /// @notice Deploys a new FeeManager contract
    /// @param initData Initialization data for the fee manager
    /// @return FeeManagerData containing addresses and fee information of the deployed fee manager
    function deployFeeManager(FeeManagerInitData memory initData) external returns (FeeManagerData memory) {
        FeeManager feeManager = new FeeManager(initData);
        FeeManagerStorage memory feeConfig = feeManager.getFeeConfig();

        return
            FeeManagerData({
                feeManager: address(feeManager),
                plasmaVault: feeManager.PLASMA_VAULT(),
                performanceFeeAccount: feeManager.PERFORMANCE_FEE_ACCOUNT(),
                managementFeeAccount: feeManager.MANAGEMENT_FEE_ACCOUNT(),
<<<<<<< HEAD
                managementFee: feeConfig.plasmaVaultManagementFee,
                performanceFee: feeConfig.plasmaVaultPerformanceFee
=======
                managementFee: feeManager.plasmaVaultTotalManagementFee(),
                performanceFee: feeManager.plasmaVaultTotalPerformanceFee()
>>>>>>> 1c26b493
            });
    }
}<|MERGE_RESOLUTION|>--- conflicted
+++ resolved
@@ -3,6 +3,30 @@
 
 import {FeeManager, FeeManagerInitData} from "./FeeManager.sol";
 import {FeeManagerStorage} from "./FeeManagerStorageLib.sol";
+
+/// @notice Struct containing the fees for a recipient
+/// @param recipient The address of the recipient
+/// @param feeValue The fee value for the recipient (in percentage with 2 decimals, example 10000 is 100%, 100 is 1%)
+struct RecipientFee {
+    address recipient;
+    uint256 feeValue;
+}
+
+/// @notice FeeConfig is a struct that represents the configuration of fees in the Plasma Vault
+struct FeeConfig {
+    /// @notice The address of the fee factory
+    address feeFactory;
+    /// @notice The management fee for the DAO (percentage with 2 decimals, e.g., 10000 is 100%, 100 is 1%)
+    uint256 iporDaoManagementFee;
+    /// @notice The performance fee for the DAO (percentage with 2 decimals, e.g., 10000 is 100%, 100 is 1%)
+    uint256 iporDaoPerformanceFee;
+    /// @notice The address of the DAO fee recipient
+    address iporDaoFeeRecipientAddress;
+    /// @notice The list of recipients and their fees (management fees), represented in percentage with 2 decimals, example 10000 is 100%, 100 is 1%
+    RecipientFee[] recipientManagementFees;
+    /// @notice The list of recipients and their fees (performance fees), represented in percentage with 2 decimals, example 10000 is 100%, 100 is 1%
+    RecipientFee[] recipientPerformanceFees;
+}
 
 /// @notice Struct containing data related to the fee manager
 /// @param feeManager Address of the fee manager
@@ -28,7 +52,6 @@
     /// @return FeeManagerData containing addresses and fee information of the deployed fee manager
     function deployFeeManager(FeeManagerInitData memory initData) external returns (FeeManagerData memory) {
         FeeManager feeManager = new FeeManager(initData);
-        FeeManagerStorage memory feeConfig = feeManager.getFeeConfig();
 
         return
             FeeManagerData({
@@ -36,13 +59,8 @@
                 plasmaVault: feeManager.PLASMA_VAULT(),
                 performanceFeeAccount: feeManager.PERFORMANCE_FEE_ACCOUNT(),
                 managementFeeAccount: feeManager.MANAGEMENT_FEE_ACCOUNT(),
-<<<<<<< HEAD
-                managementFee: feeConfig.plasmaVaultManagementFee,
-                performanceFee: feeConfig.plasmaVaultPerformanceFee
-=======
-                managementFee: feeManager.plasmaVaultTotalManagementFee(),
-                performanceFee: feeManager.plasmaVaultTotalPerformanceFee()
->>>>>>> 1c26b493
+                managementFee: feeManager.getTotalManagementFee(),
+                performanceFee: feeManager.getTotalPerformanceFee()
             });
     }
 }