// SPDX-License-Identifier: BUSL-1.1
pragma solidity 0.8.26;

import {IERC20Metadata} from "@openzeppelin/contracts/token/ERC20/extensions/IERC20Metadata.sol";
import {RewardsManagerFactory} from "../RewardsManagerFactory.sol";
import {WithdrawManagerFactory} from "../WithdrawManagerFactory.sol";
import {ContextManagerFactory} from "../ContextManagerFactory.sol";
import {PriceManagerFactory} from "../PriceManagerFactory.sol";
import {PlasmaVaultFactory} from "../PlasmaVaultFactory.sol";
import {AccessManagerFactory} from "../AccessManagerFactory.sol";
import {FusionFactoryStorageLib} from "./FusionFactoryStorageLib.sol";
import {PlasmaVaultInitData} from "../../vaults/PlasmaVault.sol";
import {FeeConfig} from "../../managers/fee/FeeManagerFactory.sol";
import {IporFusionMarkets} from "../../libraries/IporFusionMarkets.sol";
import {DataForInitialization} from "../../vaults/initializers/IporFusionAccessManagerInitializerLibV1.sol";
import {IporFusionAccessManagerInitializerLibV1} from "../../vaults/initializers/IporFusionAccessManagerInitializerLibV1.sol";
import {IPlasmaVaultGovernance} from "../../interfaces/IPlasmaVaultGovernance.sol";
import {IRewardsClaimManager} from "../../interfaces/IRewardsClaimManager.sol";
import {WithdrawManager} from "../../managers/withdraw/WithdrawManager.sol";
import {FeeManager} from "../../managers/fee/FeeManager.sol";
import {IporFusionAccessManager} from "../../managers/access/IporFusionAccessManager.sol";
import {PlasmaVaultStorageLib} from "../../libraries/PlasmaVaultStorageLib.sol";
import {FeeAccount} from "../../managers/fee/FeeAccount.sol";
import {PlasmaVaultAddress} from "../../vaults/initializers/IporFusionAccessManagerInitializerLibV1.sol";

/**
 * @title Fusion Factory Library
 * @notice Library for managing Fusion Factory initialization and instance creation
 * @dev This library contains the core functionality for initializing and creating Fusion instances
 */
library FusionFactoryLib {
<<<<<<< HEAD
    /// @dev Version of the Fusion Vault, version should be incremented when new features are added to the Fusion Vault
    uint256 private constant _VERSION = 1;

=======
>>>>>>> f087167d
    event FusionInstanceCreated(
        uint256 index,
        uint256 version,
        string assetName,
        string assetSymbol,
        uint8 assetDecimals,
        address underlyingToken,
        string underlyingTokenSymbol,
        uint8 underlyingTokenDecimals,
        address initialOwner,
        address plasmaVault,
        address plasmaVaultBase,
        address feeManager
    );

    error InvalidFactoryAddress();
    error InvalidFeeValue();
    error InvalidAddress();
    error InvalidDaoFeeRecipient();
    error BurnRequestFeeFuseNotSet();
    error BalanceFuseBurnRequestFeeNotSet();
    error InvalidAssetName();
    error InvalidAssetSymbol();
    error InvalidUnderlyingToken();
    error InvalidOwner();
    error InvalidPlasmaVaultAdmin();
    error InvalidRedemptionDelay();
    error InvalidWithdrawWindow();
    error InvalidIporDaoFeeRecipient();

    struct FusionInstance {
        uint256 index;
        uint256 version;
        string assetName;
        string assetSymbol;
        uint8 assetDecimals;
        address underlyingToken;
        string underlyingTokenSymbol;
        uint8 underlyingTokenDecimals;
        address initialOwner;
        address plasmaVault;
        address plasmaVaultBase;
        address accessManager;
        address feeManager;
        address rewardsManager;
        address withdrawManager;
        address contextManager;
        address priceManager;
    }

    function initialize(
        address[] memory initialPlasmaVaultAdminArray_,
        FusionFactoryStorageLib.FactoryAddresses memory factoryAddresses_,
        address plasmaVaultBase_,
        address priceOracleMiddleware_,
        address burnRequestFeeFuse_,
        address burnRequestFeeBalanceFuse_
    ) internal {
        if (initialPlasmaVaultAdminArray_.length > 0) {
            for (uint256 i = 0; i < initialPlasmaVaultAdminArray_.length; i++) {
                if (initialPlasmaVaultAdminArray_[i] == address(0)) revert InvalidAddress();
            }
            FusionFactoryStorageLib.setPlasmaVaultAdminArray(initialPlasmaVaultAdminArray_);
        }

        if (factoryAddresses_.accessManagerFactory == address(0)) revert InvalidFactoryAddress();
        if (factoryAddresses_.plasmaVaultFactory == address(0)) revert InvalidFactoryAddress();
        if (factoryAddresses_.feeManagerFactory == address(0)) revert InvalidFactoryAddress();
        if (factoryAddresses_.withdrawManagerFactory == address(0)) revert InvalidFactoryAddress();
        if (factoryAddresses_.rewardsManagerFactory == address(0)) revert InvalidFactoryAddress();
        if (factoryAddresses_.contextManagerFactory == address(0)) revert InvalidFactoryAddress();
        if (factoryAddresses_.priceManagerFactory == address(0)) revert InvalidFactoryAddress();

        if (plasmaVaultBase_ == address(0)) revert InvalidAddress();
        if (priceOracleMiddleware_ == address(0)) revert InvalidAddress();
        if (burnRequestFeeFuse_ == address(0)) revert InvalidAddress();
        if (burnRequestFeeBalanceFuse_ == address(0)) revert InvalidAddress();

        /// @dev default redemption delay is 1 seconds
        FusionFactoryStorageLib.setRedemptionDelayInSeconds(1 seconds);
        /// @dev default vesting period is 1 weeks
        FusionFactoryStorageLib.setVestingPeriodInSeconds(1 weeks);
        /// @dev default withdraw window is 24 hours
        FusionFactoryStorageLib.setWithdrawWindowInSeconds(24 hours);

        FusionFactoryStorageLib.setPlasmaVaultFactoryAddress(factoryAddresses_.plasmaVaultFactory);
        FusionFactoryStorageLib.setAccessManagerFactoryAddress(factoryAddresses_.accessManagerFactory);
        FusionFactoryStorageLib.setFeeManagerFactoryAddress(factoryAddresses_.feeManagerFactory);
        FusionFactoryStorageLib.setWithdrawManagerFactoryAddress(factoryAddresses_.withdrawManagerFactory);
        FusionFactoryStorageLib.setRewardsManagerFactoryAddress(factoryAddresses_.rewardsManagerFactory);
        FusionFactoryStorageLib.setContextManagerFactoryAddress(factoryAddresses_.contextManagerFactory);
        FusionFactoryStorageLib.setPriceManagerFactoryAddress(factoryAddresses_.priceManagerFactory);

        FusionFactoryStorageLib.setPlasmaVaultBaseAddress(plasmaVaultBase_);
        FusionFactoryStorageLib.setPriceOracleMiddlewareAddress(priceOracleMiddleware_);

        FusionFactoryStorageLib.setBurnRequestFeeFuseAddress(burnRequestFeeFuse_);
        FusionFactoryStorageLib.setBurnRequestFeeBalanceFuseAddress(burnRequestFeeBalanceFuse_);
    }

    function create(
        string memory assetName_,
        string memory assetSymbol_,
        address underlyingToken_,
        address owner_
    ) public returns (FusionInstance memory fusionAddresses) {
        if (underlyingToken_ == address(0)) revert InvalidUnderlyingToken();
        if (owner_ == address(0)) revert InvalidOwner();

<<<<<<< HEAD
        fusionAddresses.version = _VERSION;
=======
        fusionAddresses.version = FusionFactoryStorageLib.getFusionFactoryVersion();
>>>>>>> f087167d

        uint256 fusionFactoryIndex = FusionFactoryStorageLib.getFusionFactoryIndex();
        fusionFactoryIndex++;
        FusionFactoryStorageLib.setFusionFactoryIndex(fusionFactoryIndex);

        fusionAddresses.index = fusionFactoryIndex;

        fusionAddresses.assetName = assetName_;
        fusionAddresses.assetSymbol = assetSymbol_;

        fusionAddresses.underlyingToken = underlyingToken_;
        fusionAddresses.underlyingTokenSymbol = IERC20Metadata(underlyingToken_).symbol();
        fusionAddresses.underlyingTokenDecimals = IERC20Metadata(underlyingToken_).decimals();

        fusionAddresses.initialOwner = owner_;

        fusionAddresses.plasmaVaultBase = FusionFactoryStorageLib.getPlasmaVaultBaseAddress();

        FusionFactoryStorageLib.FactoryAddresses memory factoryAddresses = FusionFactoryStorageLib
            .getFactoryAddresses();

        fusionAddresses.accessManager = AccessManagerFactory(factoryAddresses.accessManagerFactory).create(
            fusionFactoryIndex,
            address(this),
            FusionFactoryStorageLib.getRedemptionDelayInSeconds()
        );

        fusionAddresses.withdrawManager = WithdrawManagerFactory(factoryAddresses.withdrawManagerFactory).create(
            fusionFactoryIndex,
            fusionAddresses.accessManager
        );

        fusionAddresses.priceManager = PriceManagerFactory(factoryAddresses.priceManagerFactory).create(
            fusionFactoryIndex,
            fusionAddresses.accessManager,
            FusionFactoryStorageLib.getPriceOracleMiddleware()
        );

        address daoFeeRecipientAddress = FusionFactoryStorageLib.getDaoFeeRecipientAddress();

        if (daoFeeRecipientAddress == address(0)) {
            revert InvalidDaoFeeRecipient();
        }

        fusionAddresses.plasmaVault = PlasmaVaultFactory(factoryAddresses.plasmaVaultFactory).create(
            fusionFactoryIndex,
            PlasmaVaultInitData({
                assetName: assetName_,
                assetSymbol: assetSymbol_,
                underlyingToken: underlyingToken_,
                priceOracleMiddleware: fusionAddresses.priceManager,
                feeConfig: FeeConfig({
                    feeFactory: factoryAddresses.feeManagerFactory,
                    iporDaoManagementFee: FusionFactoryStorageLib.getDaoManagementFee(),
                    iporDaoPerformanceFee: FusionFactoryStorageLib.getDaoPerformanceFee(),
                    iporDaoFeeRecipientAddress: daoFeeRecipientAddress
                }),
                accessManager: fusionAddresses.accessManager,
                plasmaVaultBase: fusionAddresses.plasmaVaultBase,
                withdrawManager: fusionAddresses.withdrawManager
            })
        );

        fusionAddresses.assetDecimals = IERC20Metadata(fusionAddresses.plasmaVault).decimals();

        fusionAddresses.rewardsManager = RewardsManagerFactory(factoryAddresses.rewardsManagerFactory).create(
            fusionFactoryIndex,
            fusionAddresses.accessManager,
            fusionAddresses.plasmaVault
        );

        address[] memory approvedAddresses = new address[](1);
        approvedAddresses[0] = fusionAddresses.plasmaVault;

        fusionAddresses.contextManager = ContextManagerFactory(factoryAddresses.contextManagerFactory).create(
            fusionFactoryIndex,
            fusionAddresses.accessManager,
            approvedAddresses
        );

        PlasmaVaultStorageLib.PerformanceFeeData memory performanceFeeData = IPlasmaVaultGovernance(
            fusionAddresses.plasmaVault
        ).getPerformanceFeeData();

        fusionAddresses.feeManager = FeeAccount(performanceFeeData.feeAccount).FEE_MANAGER();

        IRewardsClaimManager(fusionAddresses.rewardsManager).setupVestingTime(
            FusionFactoryStorageLib.getVestingPeriodInSeconds()
        );

        IPlasmaVaultGovernance(fusionAddresses.plasmaVault).setRewardsClaimManagerAddress(
            fusionAddresses.rewardsManager
        );

        WithdrawManager(fusionAddresses.withdrawManager).updateWithdrawWindow(
            FusionFactoryStorageLib.getWithdrawWindowInSeconds()
        );
        WithdrawManager(fusionAddresses.withdrawManager).updatePlasmaVaultAddress(fusionAddresses.plasmaVault);

        address[] memory fuses = new address[](1);
        fuses[0] = FusionFactoryStorageLib.getBurnRequestFeeFuseAddress();
        IPlasmaVaultGovernance(fusionAddresses.plasmaVault).addFuses(fuses);

        IPlasmaVaultGovernance(fusionAddresses.plasmaVault).addBalanceFuse(
            IporFusionMarkets.ZERO_BALANCE_MARKET,
            FusionFactoryStorageLib.getBurnRequestFeeBalanceFuseAddress()
        );

        FeeManager(fusionAddresses.feeManager).initialize();

        DataForInitialization memory accessData;
        accessData.isPublic = false;

        accessData.iporDaos = new address[](1);
        accessData.iporDaos[0] = daoFeeRecipientAddress;

        accessData.admins = FusionFactoryStorageLib.getPlasmaVaultAdminArray();

        accessData.owners = new address[](1);
        accessData.owners[0] = owner_;

        accessData.plasmaVaultAddress = PlasmaVaultAddress({
            plasmaVault: fusionAddresses.plasmaVault,
            accessManager: fusionAddresses.accessManager,
            rewardsClaimManager: fusionAddresses.rewardsManager,
            withdrawManager: fusionAddresses.withdrawManager,
            feeManager: fusionAddresses.feeManager,
            contextManager: fusionAddresses.contextManager,
            priceOracleMiddlewareManager: fusionAddresses.priceManager
        });

        IporFusionAccessManager(fusionAddresses.accessManager).initialize(
            IporFusionAccessManagerInitializerLibV1.generateInitializeIporPlasmaVault(accessData)
        );

        _emitEvent(fusionAddresses);

        return fusionAddresses;
    }

    function _emitEvent(FusionInstance memory fusionAddresses) internal {
        emit FusionInstanceCreated(
            fusionAddresses.index,
            fusionAddresses.version,
            fusionAddresses.assetName,
            fusionAddresses.assetSymbol,
            fusionAddresses.assetDecimals,
            fusionAddresses.underlyingToken,
            fusionAddresses.underlyingTokenSymbol,
            fusionAddresses.underlyingTokenDecimals,
            fusionAddresses.initialOwner,
            fusionAddresses.plasmaVault,
            fusionAddresses.plasmaVaultBase,
            fusionAddresses.feeManager
        );
    }
}<|MERGE_RESOLUTION|>--- conflicted
+++ resolved
@@ -29,12 +29,6 @@
  * @dev This library contains the core functionality for initializing and creating Fusion instances
  */
 library FusionFactoryLib {
-<<<<<<< HEAD
-    /// @dev Version of the Fusion Vault, version should be incremented when new features are added to the Fusion Vault
-    uint256 private constant _VERSION = 1;
-
-=======
->>>>>>> f087167d
     event FusionInstanceCreated(
         uint256 index,
         uint256 version,
@@ -144,11 +138,7 @@
         if (underlyingToken_ == address(0)) revert InvalidUnderlyingToken();
         if (owner_ == address(0)) revert InvalidOwner();
 
-<<<<<<< HEAD
-        fusionAddresses.version = _VERSION;
-=======
         fusionAddresses.version = FusionFactoryStorageLib.getFusionFactoryVersion();
->>>>>>> f087167d
 
         uint256 fusionFactoryIndex = FusionFactoryStorageLib.getFusionFactoryIndex();
         fusionFactoryIndex++;
